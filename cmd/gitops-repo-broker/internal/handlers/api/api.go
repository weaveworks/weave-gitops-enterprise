--- conflicted
+++ resolved
@@ -203,11 +203,7 @@
 			return
 		}
 
-<<<<<<< HEAD
-		updated := &ClusterUpdateRequest{}
-=======
 		updated := &views.ClusterUpdateRequest{}
->>>>>>> 3a09368d
 		if err := unmarshalFn(reqBody, updated); err != nil {
 			common.WriteError(w, err, http.StatusInternalServerError)
 			return
@@ -239,11 +235,7 @@
 				return err
 			}
 
-<<<<<<< HEAD
-			clusterView, err := getCluster(tx, uint(id))
-=======
 			clusterView, err := database.GetCluster(tx, uint(id))
->>>>>>> 3a09368d
 			if err != nil {
 				return err
 			}
@@ -392,109 +384,6 @@
 	}
 }
 
-<<<<<<< HEAD
-// types
-
-type ClusterRegistrationRequest struct {
-	Name       string `json:"name" validate:"required"`
-	IngressURL string `json:"ingressUrl" validate:"omitempty,url"`
-}
-
-type ClusterRegistrationResponse struct {
-	ID         uint   `json:"id"`
-	Name       string `json:"name"`
-	IngressURL string `json:"ingressUrl"`
-	Token      string `json:"token"`
-}
-
-type ClusterUpdateRequest struct {
-	Name       string `json:"name" validate:"required"`
-	IngressURL string `json:"ingressUrl" validate:"omitempty,url"`
-}
-
-type NodeView struct {
-	Name           string `json:"name"`
-	IsControlPlane bool   `json:"isControlPlane"`
-	KubeletVersion string `json:"kubeletVersion"`
-}
-
-type ClusterView struct {
-	ID         uint            `json:"id"`
-	Name       string          `json:"name"`
-	Type       string          `json:"type"`
-	Token      string          `json:"token"`
-	IngressURL string          `json:"ingressUrl"`
-	Nodes      []NodeView      `json:"nodes,omitempty"`
-	Status     string          `json:"status"`
-	UpdatedAt  time.Time       `json:"updatedAt"`
-	FluxInfo   []FluxInfoView  `json:"fluxInfo,omitempty"`
-	GitCommits []GitCommitView `json:"gitCommits,omitempty"`
-	Workspaces []WorkspaceView `json:"workspaces,omitempty"`
-}
-
-type FluxInfoView struct {
-	Name       string         `json:"name"`
-	Namespace  string         `json:"namespace"`
-	RepoURL    string         `json:"repoUrl"`
-	RepoBranch string         `json:"repoBranch"`
-	LogInfo    datatypes.JSON `json:"logInfo"`
-}
-
-type ClustersResponse struct {
-	Clusters []ClusterView `json:"clusters"`
-}
-
-type AlertView struct {
-	ID          uint                   `json:"id"`
-	Fingerprint string                 `json:"fingerprint"`
-	State       string                 `json:"state"`
-	Severity    string                 `json:"severity"`
-	InhibitedBy string                 `json:"inhibited_by"`
-	SilencedBy  string                 `json:"silenced_by"`
-	Annotations map[string]interface{} `json:"annotations"`
-	Labels      map[string]interface{} `json:"labels"`
-	StartsAt    time.Time              `json:"starts_at"`
-	UpdatedAt   time.Time              `json:"updated_at"`
-	EndsAt      time.Time              `json:"ends_at"`
-	Cluster     ClusterView            `json:"cluster"`
-}
-
-type AlertsResponse struct {
-	Alerts []AlertView `json:"alerts"`
-}
-
-type AlertsClusterRow struct {
-	ID                uint
-	Fingerprint       string
-	State             string
-	Severity          string
-	InhibitedBy       string
-	SilencedBy        string
-	Annotations       datatypes.JSON
-	Labels            datatypes.JSON
-	StartsAt          time.Time
-	UpdatedAt         time.Time
-	EndsAt            time.Time
-	ClusterID         uint
-	ClusterName       string
-	ClusterIngressURL string
-}
-
-type GitCommitView struct {
-	Sha         string       `json:"sha"`
-	AuthorName  string       `json:"author_name"`
-	AuthorEmail string       `json:"author_email"`
-	AuthorDate  sql.NullTime `json:"author_date"`
-	Message     string       `json:"message"`
-}
-
-type WorkspaceView struct {
-	Name      string `json:"name"`
-	Namespace string `json:"namespace"`
-}
-
-=======
->>>>>>> 3a09368d
 // helpers
 func respondWithJSON(w http.ResponseWriter, code int, payload interface{}, marshalIndentFn MarshalIndent) {
 	response, err := marshalIndentFn(payload, "", " ")

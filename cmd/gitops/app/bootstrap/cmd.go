--- conflicted
+++ resolved
@@ -5,8 +5,8 @@
 	"os"
 
 	"github.com/spf13/cobra"
+	"github.com/weaveworks/weave-gitops-enterprise/cmd/gitops/app/bootstrap/auth"
 	"github.com/weaveworks/weave-gitops-enterprise/pkg/bootstrap/commands"
-	"github.com/weaveworks/weave-gitops-enterprise/pkg/bootstrap/domain"
 	"github.com/weaveworks/weave-gitops-enterprise/pkg/bootstrap/utils"
 	"github.com/weaveworks/weave-gitops/cmd/gitops/config"
 	"github.com/weaveworks/weave-gitops/pkg/logger"
@@ -21,11 +21,6 @@
 - Allow selecting the version of WGE to be installed from the latest 3 versions.
 - Set the admin password for WGE Dashboard.
 - Easy steps to make OIDC flow
-
-## gitops bootstrap auth --type=oidc
-
-This sub-command adds OIDC configuration to your cluster. You can specify the type of authentication using the '--type' flag. Currently, only OIDC is supported.
-
 `
 	cmdExamples = `
 # Start WGE installation from the current kubeconfig
@@ -34,7 +29,6 @@
 # Start WGE installation from a specific kubeconfig
 gitops bootstrap --kubeconfig <your-kubeconfig-location>
 `
-	redError = "\x1b[31;1m%w\x1b[0m"
 )
 
 type bootstrapFlags struct {
@@ -53,22 +47,11 @@
 		Run:     getBootstrapCmdRun(opts),
 	}
 
-<<<<<<< HEAD
-	cmd.Flags().BoolVarP(&bootstrapArgs.silent, "silent", "s", false, "install with the default values without user confirmation")
+	cmd.AddCommand(auth.Command(opts))
 
-	// Add the auth sub-command to bootstrap command to add OIDC authentication to the cluster
-	authCmd, err := createAuthCommand(opts)
-	if err != nil {
-		fmt.Printf("failed to create auth command: %v\n", err)
-		return cmd
-	}
-	cmd.AddCommand(authCmd)
-
-=======
 	cmd.Flags().StringVarP(&flags.username, "username", "u", "", "Dashboard admin username")
 	cmd.Flags().StringVarP(&flags.password, "password", "p", "", "Dashboard admin password")
 	cmd.Flags().StringVarP(&flags.version, "version", "v", "", "Weave GitOps Enterprise version")
->>>>>>> 14a25385
 	return cmd
 }
 
@@ -122,29 +105,17 @@
 		return err
 	}
 
-<<<<<<< HEAD
-	// initialize config Struct with the userDomain and wgeVersion
-	var params domain.OIDCConfigParams = domain.OIDCConfigParams{
-		UserDomain: userDomain,
-		WGEVersion: wgeVersion,
-	}
-	if !bootstrapArgs.silent {
-		if err = commands.CreateOIDCPrompt(kubernetesClient, params); err != nil {
-			return err
-		}
-
-		// Ask the user if he wants to revert the admin user
-		if err := commands.CheckAdminPasswordRevert(kubernetesClient); err != nil {
-			return err
-		}
+	if err = config.CreateOIDCPrompt(); err != nil {
+		return err
 	}
 
-	if err = commands.CheckUIDomain(kubernetesClient, userDomain, wgeVersion); err != nil {
-		return fmt.Errorf("failed to get WGE dashboard domain. error: %s", err)
-=======
+	// Ask the user if he wants to revert the admin user
+	if err := config.CheckAdminPasswordRevert(); err != nil {
+		return err
+	}
+
 	if err := config.CheckUIDomain(); err != nil {
 		return err
->>>>>>> 14a25385
 	}
 
 	return nil

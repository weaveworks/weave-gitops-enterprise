package bootstrap

import (
	"fmt"
	"os"

	"github.com/spf13/cobra"
<<<<<<< HEAD
	"github.com/weaveworks/weave-gitops-enterprise/cmd/gitops/app/bootstrap/auth"
	"github.com/weaveworks/weave-gitops-enterprise/pkg/bootstrap/commands"
	"github.com/weaveworks/weave-gitops-enterprise/pkg/bootstrap/utils"
=======
	. "github.com/weaveworks/weave-gitops-enterprise/pkg/bootstrap"
	"github.com/weaveworks/weave-gitops-enterprise/pkg/bootstrap/steps"
>>>>>>> b94e36f6
	"github.com/weaveworks/weave-gitops/cmd/gitops/config"
	"github.com/weaveworks/weave-gitops/pkg/logger"
)

const (
	cmdName             = "bootstrap"
	cmdShortDescription = `gitops bootstrap installs Weave GitOps Enterprise in simple steps:
- Entitlements: check that you have valid entitlements.
- Flux: check or bootstrap Flux. 
- Weave Gitops: check or install a supported Weave GitOps version with default configuration.
- Authentication: check or setup cluster user authentication to access the dashboard.
`
	cmdExamples = `
# Start WGE installation from the current kubeconfig
gitops bootstrap

# Start WGE installation from a specific kubeconfig
gitops bootstrap --kubeconfig <your-kubeconfig-location>

# Start WGE installation with given 'username' and 'password'
gitops bootstrap --username wego-admin --password=hell0!
`
)

type bootstrapFlags struct {
	username           string
	password           string
	version            string
	domainType         string
	domain             string
	privateKeyPath     string
	privateKeyPassword string
}

var flags bootstrapFlags

func Command(opts *config.Options) *cobra.Command {
	cmd := &cobra.Command{
		Use:     cmdName,
		Short:   cmdShortDescription,
		Example: cmdExamples,
		RunE:    getBootstrapCmdRun(opts),
	}

	cmd.AddCommand(auth.Command(opts))

	cmd.Flags().StringVarP(&flags.username, "username", "u", "", "Dashboard admin username")
	cmd.Flags().StringVarP(&flags.password, "password", "p", "", "Dashboard admin password")
	cmd.Flags().StringVarP(&flags.version, "version", "v", "", "Weave GitOps Enterprise version to install")
	cmd.Flags().StringVarP(&flags.domainType, "domain-type", "t", "", "dashboard domain type: could be 'localhost' or 'externaldns'")
	cmd.Flags().StringVarP(&flags.domain, "domain", "d", "", "indicate the domain to use in case of using `externaldns`")
	cmd.Flags().StringVarP(&flags.privateKeyPath, "private-key", "k", "", "Private key path. This key will be used to push the Weave GitOps Enterprise's resources to the default cluster repository")
	cmd.Flags().StringVarP(&flags.privateKeyPassword, "private-key-password", "c", "", "Private key password. If the private key is encrypted using password")
	return cmd
}

<<<<<<< HEAD
func getBootstrapCmdRun(opts *config.Options) func(*cobra.Command, []string) {
	return func(cmd *cobra.Command, args []string) {
		logger := logger.NewCLILogger(os.Stdout)

		if err := bootstrap(opts, logger); err != nil {
			logger.Failuref(err.Error())
		}
	}
}

// Bootstrap initiated by the command runs the WGE bootstrap steps
func bootstrap(opts *config.Options, logger logger.Logger) error {
	kubernetesClient, err := utils.GetKubernetesClient(opts.Kubeconfig)
	if err != nil {
		return fmt.Errorf("failed to get kubernetes client. error: %s", err)
	}

	installedVersion, err := utils.GetHelmReleaseProperty(kubernetesClient, commands.WGEHelmReleaseName, commands.WGEDefaultNamespace, commands.HelmVersionProperty)
	if err == nil {
		logger.Successf("WGE version: %s is already installed on your cluster!", installedVersion)
		return nil
	}
=======
func getBootstrapCmdRun(opts *config.Options) func(*cobra.Command, []string) error {
	return func(cmd *cobra.Command, args []string) error {
>>>>>>> b94e36f6

		cliLogger := logger.NewCLILogger(os.Stdout)

		// create config from flags
		c, err := steps.NewConfigBuilder().
			WithLogWriter(cliLogger).
			WithKubeconfig(opts.Kubeconfig).
			WithUsername(flags.username).
			WithPassword(flags.password).
			WithVersion(flags.version).
			WithDomainType(flags.domainType).
			WithDomain(flags.domain).
			WithPrivateKey(flags.privateKeyPath, flags.privateKeyPassword).
			Build()

<<<<<<< HEAD
	var steps = []commands.BootstrapStep{
		commands.CheckEntitlementSecretStep,
		commands.VerifyFluxInstallationStep,
		commands.SelectWgeVersionStep,
		commands.AskAdminCredsSecretStep,
		commands.SelectDomainType,
		commands.InstallWGEStep,
		commands.OIDCConfigStep,
		commands.CheckUIDomainStep,
	}
=======
		if err != nil {
			return fmt.Errorf("cannot config bootstrap: %v", err)
		}
>>>>>>> b94e36f6

		err = Bootstrap(c)
		if err != nil {
			return fmt.Errorf("cannot execute bootstrap: %v", err)
		}
		return nil
	}
}<|MERGE_RESOLUTION|>--- conflicted
+++ resolved
@@ -5,14 +5,9 @@
 	"os"
 
 	"github.com/spf13/cobra"
-<<<<<<< HEAD
 	"github.com/weaveworks/weave-gitops-enterprise/cmd/gitops/app/bootstrap/auth"
-	"github.com/weaveworks/weave-gitops-enterprise/pkg/bootstrap/commands"
-	"github.com/weaveworks/weave-gitops-enterprise/pkg/bootstrap/utils"
-=======
 	. "github.com/weaveworks/weave-gitops-enterprise/pkg/bootstrap"
 	"github.com/weaveworks/weave-gitops-enterprise/pkg/bootstrap/steps"
->>>>>>> b94e36f6
 	"github.com/weaveworks/weave-gitops/cmd/gitops/config"
 	"github.com/weaveworks/weave-gitops/pkg/logger"
 )
@@ -69,33 +64,8 @@
 	return cmd
 }
 
-<<<<<<< HEAD
-func getBootstrapCmdRun(opts *config.Options) func(*cobra.Command, []string) {
-	return func(cmd *cobra.Command, args []string) {
-		logger := logger.NewCLILogger(os.Stdout)
-
-		if err := bootstrap(opts, logger); err != nil {
-			logger.Failuref(err.Error())
-		}
-	}
-}
-
-// Bootstrap initiated by the command runs the WGE bootstrap steps
-func bootstrap(opts *config.Options, logger logger.Logger) error {
-	kubernetesClient, err := utils.GetKubernetesClient(opts.Kubeconfig)
-	if err != nil {
-		return fmt.Errorf("failed to get kubernetes client. error: %s", err)
-	}
-
-	installedVersion, err := utils.GetHelmReleaseProperty(kubernetesClient, commands.WGEHelmReleaseName, commands.WGEDefaultNamespace, commands.HelmVersionProperty)
-	if err == nil {
-		logger.Successf("WGE version: %s is already installed on your cluster!", installedVersion)
-		return nil
-	}
-=======
 func getBootstrapCmdRun(opts *config.Options) func(*cobra.Command, []string) error {
 	return func(cmd *cobra.Command, args []string) error {
->>>>>>> b94e36f6
 
 		cliLogger := logger.NewCLILogger(os.Stdout)
 
@@ -111,22 +81,9 @@
 			WithPrivateKey(flags.privateKeyPath, flags.privateKeyPassword).
 			Build()
 
-<<<<<<< HEAD
-	var steps = []commands.BootstrapStep{
-		commands.CheckEntitlementSecretStep,
-		commands.VerifyFluxInstallationStep,
-		commands.SelectWgeVersionStep,
-		commands.AskAdminCredsSecretStep,
-		commands.SelectDomainType,
-		commands.InstallWGEStep,
-		commands.OIDCConfigStep,
-		commands.CheckUIDomainStep,
-	}
-=======
 		if err != nil {
 			return fmt.Errorf("cannot config bootstrap: %v", err)
 		}
->>>>>>> b94e36f6
 
 		err = Bootstrap(c)
 		if err != nil {

--- conflicted
+++ resolved
@@ -34,7 +34,8 @@
 const (
 	POLICY_AGENT_VALUES_NAME = "policy-agent"
 	OIDC_VALUES_NAME         = "oidc"
-<<<<<<< HEAD
+	CAPI_VALUES_NAME         = "capi"
+	TERRAFORM_VALUES_NAME    = "enableTerraformUI"
 )
 
 // OIDCConfig store the OIDC config
@@ -43,9 +44,4 @@
 	ClientID     string `json:"clientID"`
 	ClientSecret string `json:"clientSecret"`
 	RedirectURL  string `json:"redirectURL"`
-}
-=======
-	CAPI_VALUES_NAME         = "capi"
-	TERRAFORM_VALUES_NAME    = "enableTerraformUI"
-)
->>>>>>> 1cde5453
+}
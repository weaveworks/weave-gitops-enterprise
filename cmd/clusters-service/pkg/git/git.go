package git

import (
	"context"
	"errors"
	"fmt"
	"io/ioutil"
	"os"
	"strings"
	"time"

	"github.com/fluxcd/go-git-providers/github"
	"github.com/fluxcd/go-git-providers/gitlab"
	"github.com/fluxcd/go-git-providers/gitprovider"
	"github.com/go-logr/logr"
	go_git "gopkg.in/src-d/go-git.v4"
	"gopkg.in/src-d/go-git.v4/plumbing"
	"gopkg.in/src-d/go-git.v4/plumbing/transport"
	"gopkg.in/src-d/go-git.v4/plumbing/transport/http"
	"k8s.io/apimachinery/pkg/util/wait"
	"k8s.io/client-go/util/retry"
)

var DefaultBackoff = wait.Backoff{
	Steps:    4,
	Duration: 20 * time.Millisecond,
	Factor:   5.0,
	Jitter:   0.1,
}

type Provider interface {
	WriteFilesToBranchAndCreatePullRequest(ctx context.Context, req WriteFilesToBranchAndCreatePullRequestRequest) (*WriteFilesToBranchAndCreatePullRequestResponse, error)
	CloneRepoToTempDir(req CloneRepoToTempDirRequest) (*CloneRepoToTempDirResponse, error)
	GetRepository(ctx context.Context, gp GitProvider, url string) (gitprovider.OrgRepository, error)
}

type GitProviderService struct {
	log logr.Logger
}

func NewGitProviderService(log logr.Logger) *GitProviderService {
	return &GitProviderService{
		log: log,
	}
}

type GitProvider struct {
	Token     string
	TokenType string
	Type      string
	Hostname  string
}

type WriteFilesToBranchAndCreatePullRequestRequest struct {
	GitProvider       GitProvider
	RepositoryURL     string
	ReposistoryAPIURL string
	HeadBranch        string
	BaseBranch        string
	Title             string
	Description       string
	CommitMessage     string
	Files             []gitprovider.CommitFile
}

type WriteFilesToBranchAndCreatePullRequestResponse struct {
	WebURL string
}

type CloneRepoToTempDirRequest struct {
	GitProvider   GitProvider
	RepositoryURL string
	BaseBranch    string
	ParentDir     string
}

type CloneRepoToTempDirResponse struct {
	Repo *GitRepo
}

// WriteFilesToBranchAndCreatePullRequest writes a set of provided files
// to a new branch and creates a new pull request for that branch.
// It returns the URL of the pull request.
func (s *GitProviderService) WriteFilesToBranchAndCreatePullRequest(ctx context.Context,
	req WriteFilesToBranchAndCreatePullRequestRequest) (*WriteFilesToBranchAndCreatePullRequestResponse, error) {
	repoURL, err := GetGitProviderUrl(req.RepositoryURL)
	if err != nil {
		return nil, fmt.Errorf("unable to get git porivder url: %w", err)
	}

	repo, err := s.GetRepository(ctx, req.GitProvider, repoURL)
	if err != nil {
		return nil, fmt.Errorf("unable to get repo: %w", err)
	}

	if err := s.writeFilesToBranch(ctx, writeFilesToBranchRequest{
		Repository:    repo,
		HeadBranch:    req.HeadBranch,
		BaseBranch:    req.BaseBranch,
		CommitMessage: req.CommitMessage,
		Files:         req.Files,
	}); err != nil {
		return nil, fmt.Errorf("unable to write files to branch %q: %w", req.HeadBranch, err)
	}

	res, err := s.createPullRequest(ctx, createPullRequestRequest{
		Repository:  repo,
		HeadBranch:  req.HeadBranch,
		BaseBranch:  req.BaseBranch,
		Title:       req.Title,
		Description: req.Description,
	})
	if err != nil {
		return nil, fmt.Errorf("unable to create pull request for branch %q: %w", req.HeadBranch, err)
	}

	return &WriteFilesToBranchAndCreatePullRequestResponse{
		WebURL: res.WebURL,
	}, nil
}

func (s *GitProviderService) CloneRepoToTempDir(req CloneRepoToTempDirRequest) (*CloneRepoToTempDirResponse, error) {
	s.log.Info("Creating a temp directory...")
	gitDir, err := ioutil.TempDir(req.ParentDir, "git-")
	if err != nil {
		return nil, err
	}
	s.log.Info("Temp directory created.", "dir", gitDir)

	s.log.Info("Cloning the Git repository...", "repository", req.RepositoryURL, "dir", gitDir)

	repo, err := go_git.PlainClone(gitDir, false, &go_git.CloneOptions{
		URL: req.RepositoryURL,
		Auth: &http.BasicAuth{
			Username: "abc123",
			Password: req.GitProvider.Token,
		},
		ReferenceName: plumbing.NewBranchReferenceName(req.BaseBranch),

		SingleBranch: true,
		Tags:         go_git.NoTags,
	})
	if err != nil {
		return nil, err
	}

	s.log.Info("Cloned repository", "repository", req.RepositoryURL)

	gitRepo := &GitRepo{
		WorktreeDir: gitDir,
		Repo:        repo,
		Auth: &http.BasicAuth{
			Username: "abc123",
			Password: req.GitProvider.Token,
		},
	}

	return &CloneRepoToTempDirResponse{
		Repo: gitRepo,
	}, nil
}

type GitRepo struct {
	WorktreeDir string
	Repo        *go_git.Repository
	Auth        *http.BasicAuth
}

func (s *GitProviderService) GetRepository(ctx context.Context, gp GitProvider, url string) (gitprovider.OrgRepository, error) {
	c, err := getGitProviderClient(gp)
	if err != nil {
		return nil, fmt.Errorf("unable to get a git provider client for %q: %w", gp.Type, err)
	}

	ref, err := gitprovider.ParseOrgRepositoryURL(url)
	if err != nil {
		return nil, fmt.Errorf("unable to parse repository URL %q: %w", url, err)
	}

	ref.Domain = addSchemeToDomain(ref.Domain)

	var repo gitprovider.OrgRepository
	err = retry.OnError(DefaultBackoff,
<<<<<<< HEAD
		func(err error) bool {
			return errors.Is(err, gitprovider.ErrNotFound)
		}, func() error {
=======
		func(err error) bool { return errors.Is(err, gitprovider.ErrNotFound) },
		func() error {
>>>>>>> 25e0aec6
			var err error
			repo, err = c.OrgRepositories().Get(ctx, *ref)
			if err != nil {
				s.log.Info("Retrying getting the repository")
				return err
			}
			return nil
		})
	if err != nil {
		return nil, fmt.Errorf("unable to get repository %q: %w, (client domain: %s)", url, err, c.SupportedDomain())
	}

	return repo, nil
}

type writeFilesToBranchRequest struct {
	Repository    gitprovider.OrgRepository
	HeadBranch    string
	BaseBranch    string
	CommitMessage string
	Files         []gitprovider.CommitFile
}

func (s *GitProviderService) writeFilesToBranch(ctx context.Context, req writeFilesToBranchRequest) error {

	var commits []gitprovider.Commit
	err := retry.OnError(DefaultBackoff,
		func(err error) bool {
			// Ideally this should return true only for 404 (gitprovider.ErrNotFound) and 409 errors
			return true
		}, func() error {
			var err error
			commits, err = req.Repository.Commits().ListPage(ctx, req.BaseBranch, 1, 1)
			if err != nil {
				s.log.Info("Retrying getting the repository")
				return err
			}
			return nil
		})
	if err != nil {
		return fmt.Errorf("unable to get most recent commit for branch %q: %w", req.BaseBranch, err)
	}
	if len(commits) == 0 {
		return fmt.Errorf("no commits were found for branch %q, is the repository empty?", req.BaseBranch)
	}

	err = req.Repository.Branches().Create(ctx, req.HeadBranch, commits[0].Get().Sha)
	if err != nil {
		return fmt.Errorf("unable to create new branch %q from commit %q in branch %q: %w", req.HeadBranch, commits[0].Get().Sha, req.BaseBranch, err)
	}

	commit, err := req.Repository.Commits().Create(ctx, req.HeadBranch, req.CommitMessage, req.Files)
	if err != nil {
		return fmt.Errorf("unable to commit changes to %q: %w", req.HeadBranch, err)
	}
	s.log.WithValues("sha", commit.Get().Sha, "branch", req.HeadBranch).Info("Files committed")

	return nil
}

type createPullRequestRequest struct {
	Repository  gitprovider.OrgRepository
	HeadBranch  string
	BaseBranch  string
	Title       string
	Description string
}

type createPullRequestResponse struct {
	WebURL string
}

func (s *GitProviderService) createPullRequest(ctx context.Context, req createPullRequestRequest) (*createPullRequestResponse, error) {
	pr, err := req.Repository.PullRequests().Create(ctx, req.Title, req.HeadBranch, req.BaseBranch, req.Description)
	if err != nil {
		return nil, fmt.Errorf("unable to create new pull request for branch %q: %w", req.HeadBranch, err)
	}
	s.log.WithValues("pullRequestURL", pr.Get().WebURL).Info("Created pull request")

	return &createPullRequestResponse{
		WebURL: pr.Get().WebURL,
	}, nil
}

func getGitProviderClient(gpi GitProvider) (gitprovider.Client, error) {
	var client gitprovider.Client
	var err error

	// quirk of ggp
	hostname := addSchemeToDomain(gpi.Hostname)

	switch gpi.Type {
	case "github":
		if gpi.Hostname != "github.com" {
			client, err = github.NewClient(
				gitprovider.WithOAuth2Token(gpi.Token),
				gitprovider.WithDomain(hostname),
			)
		} else {
			client, err = github.NewClient(
				gitprovider.WithOAuth2Token(gpi.Token),
			)
		}
		if err != nil {
			return nil, err
		}
	case "gitlab":
		if gpi.Hostname != "gitlab.com" {
			client, err = gitlab.NewClient(gpi.Token, gpi.TokenType, gitprovider.WithDomain(hostname), gitprovider.WithConditionalRequests(true))
		} else {
			client, err = gitlab.NewClient(gpi.Token, gpi.TokenType, gitprovider.WithConditionalRequests(true))
		}
		if err != nil {
			return nil, err
		}
	default:
		return nil, fmt.Errorf("the Git provider %q is not supported", gpi.Type)
	}
	return client, err
}

func GetGitProviderUrl(giturl string) (string, error) {
	repositoryAPIURL := os.Getenv("CAPI_TEMPLATES_REPOSITORY_API_URL")
	if repositoryAPIURL != "" {
		return repositoryAPIURL, nil
	}

	ep, err := transport.NewEndpoint(giturl)
	if err != nil {
		return "", err
	}
	if ep.Protocol == "http" || ep.Protocol == "https" {
		return giturl, nil
	}

	httpsEp := transport.Endpoint{Protocol: "https", Host: ep.Host, Path: ep.Path}

	return httpsEp.String(), nil
}

func addSchemeToDomain(domain string) string {
	// Fixing https:// again (ggp quirk)
	if domain != "github.com" && domain != "gitlab.com" && !strings.HasPrefix(domain, "http://") && !strings.HasPrefix(domain, "https://") {
		return "https://" + domain
	}
	return domain
}<|MERGE_RESOLUTION|>--- conflicted
+++ resolved
@@ -181,14 +181,8 @@
 
 	var repo gitprovider.OrgRepository
 	err = retry.OnError(DefaultBackoff,
-<<<<<<< HEAD
-		func(err error) bool {
-			return errors.Is(err, gitprovider.ErrNotFound)
-		}, func() error {
-=======
 		func(err error) bool { return errors.Is(err, gitprovider.ErrNotFound) },
 		func() error {
->>>>>>> 25e0aec6
 			var err error
 			repo, err = c.OrgRepositories().Get(ctx, *ref)
 			if err != nil {

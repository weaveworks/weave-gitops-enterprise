--- conflicted
+++ resolved
@@ -1797,13 +1797,8 @@
 		},
 		{
 			name:     "pull request failed",
-<<<<<<< HEAD
-			provider: NewFakeGitProvider("", nil, errors.New("oops"), nil),
-			req: &capiv1_protos.CreateKustomizationsPullRequestRequest{
-=======
 			provider: NewFakeGitProvider("", nil, errors.New("oops")),
 			req: &capiv1_protos.CreateAutomationsPullRequestRequest{
->>>>>>> b61176fa
 				RepositoryUrl: "https://github.com/org/repo.git",
 				HeadBranch:    "feature-01",
 				BaseBranch:    "main",
@@ -1826,13 +1821,8 @@
 		},
 		{
 			name:     "create pull request",
-<<<<<<< HEAD
-			provider: NewFakeGitProvider("https://github.com/org/repo/pull/1", nil, nil, nil),
-			req: &capiv1_protos.CreateKustomizationsPullRequestRequest{
-=======
 			provider: NewFakeGitProvider("https://github.com/org/repo/pull/1", nil, nil),
 			req: &capiv1_protos.CreateAutomationsPullRequestRequest{
->>>>>>> b61176fa
 				RepositoryUrl: "https://github.com/org/repo.git",
 				HeadBranch:    "feature-01",
 				BaseBranch:    "main",
@@ -1869,13 +1859,8 @@
 			clusterState: []runtime.Object{
 				makeCAPITemplate(t),
 			},
-<<<<<<< HEAD
-			provider: NewFakeGitProvider("https://github.com/org/repo/pull/1", nil, nil, nil),
-			req: &capiv1_protos.CreateKustomizationsPullRequestRequest{
-=======
 			provider: NewFakeGitProvider("https://github.com/org/repo/pull/1", nil, nil),
 			req: &capiv1_protos.CreateAutomationsPullRequestRequest{
->>>>>>> b61176fa
 				RepositoryUrl: "https://github.com/org/repo.git",
 				HeadBranch:    "feature-01",
 				BaseBranch:    "main",

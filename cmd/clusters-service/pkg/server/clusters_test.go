--- conflicted
+++ resolved
@@ -1869,12 +1869,7 @@
 			Namespace: "test-ns",
 		},
 		[]helm.Chart{})
-<<<<<<< HEAD
-	file, err := generateProfileFiles(
-=======
-	c := createClient(t, makeTestHelmRepository("base"))
 	files, err := generateProfileFiles(
->>>>>>> c57efbe4
 		context.TODO(),
 		makeTestTemplate(templatesv1.RenderTypeEnvsubst),
 		nsn("cluster-foo", "ns-foo"),
@@ -1946,12 +1941,7 @@
 			Namespace: "test-ns",
 		},
 		[]helm.Chart{})
-<<<<<<< HEAD
-	file, err := generateProfileFiles(
-=======
-	c := createClient(t, makeTestHelmRepository("base"))
 	files, err := generateProfileFiles(
->>>>>>> c57efbe4
 		context.TODO(),
 		makeTestTemplateWithProfileAnnotation(
 			templatesv1.RenderTypeEnvsubst,
@@ -2026,12 +2016,7 @@
 			Namespace: "test-ns",
 		},
 		[]helm.Chart{})
-<<<<<<< HEAD
-	file, err := generateProfileFiles(
-=======
-	c := createClient(t, makeTestHelmRepository("base"))
 	files, err := generateProfileFiles(
->>>>>>> c57efbe4
 		context.TODO(),
 		makeTestTemplateWithProfileAnnotation(
 			templatesv1.RenderTypeEnvsubst,
@@ -2182,12 +2167,7 @@
 			Namespace: "test-ns",
 		},
 		[]helm.Chart{})
-<<<<<<< HEAD
-	file, err := generateProfileFiles(
-=======
-	c := createClient(t, makeTestHelmRepository("base"))
 	files, err := generateProfileFiles(
->>>>>>> c57efbe4
 		context.TODO(),
 		makeTestTemplate(templatesv1.RenderTypeEnvsubst),
 		nsn("cluster-foo", "ns-foo"),
@@ -2449,12 +2429,7 @@
 				Layer:   "layer-1",
 			},
 		})
-<<<<<<< HEAD
-	file, err := generateProfileFiles(
-=======
-	c := createClient(t, makeTestHelmRepository("base"))
 	files, err := generateProfileFiles(
->>>>>>> c57efbe4
 		context.TODO(),
 		makeTestTemplate(templatesv1.RenderTypeEnvsubst),
 		nsn("cluster-foo", "ns-foo"),
@@ -2756,6 +2731,14 @@
 	return strings.Join(yamls, "---\n")
 }
 
+// generateProfiles takes in a HelmRepo that we are going to write to git,
+// it shouldn't have Status etc set
+func makeTestHelmRepositoryTemplate(base string) *sourcev1.HelmRepository {
+	return makeTestHelmRepository(base, func(hr *sourcev1.HelmRepository) {
+		hr.Status = sourcev1.HelmRepositoryStatus{}
+	})
+}
+
 func makeCommitFile(path, content string) gitprovider.CommitFile {
 	p := path
 	c := content
@@ -2796,19 +2779,7 @@
 	}
 }
 
-<<<<<<< HEAD
-// generateProfiles takes in a HelmRepo that we are going to write to git,
-// it shouldn't have Status etc set
-func makeTestHelmRepositoryTemplate(base string) *sourcev1.HelmRepository {
-	return makeTestHelmRepository(base, func(hr *sourcev1.HelmRepository) {
-		hr.Status = sourcev1.HelmRepositoryStatus{}
-	})
-}
-
-func makeTestTemplate(renderType string) templatesv1.Template {
-=======
 func makeTestTemplate(renderType string) *gapiv1.GitOpsTemplate {
->>>>>>> c57efbe4
 	return &gapiv1.GitOpsTemplate{
 		Spec: templatesv1.TemplateSpec{
 			RenderType: renderType,

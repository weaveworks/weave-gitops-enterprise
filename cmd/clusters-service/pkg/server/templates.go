package server

import (
	"bytes"
	"context"
	"encoding/json"
	"errors"
	"fmt"
	"sort"
	"strings"

	"github.com/fluxcd/go-git-providers/gitprovider"
	"github.com/go-logr/logr"
	"github.com/spf13/viper"
	capiv1 "github.com/weaveworks/templates-controller/apis/capi/v1alpha2"
	templatesv1 "github.com/weaveworks/templates-controller/apis/core"
	gapiv1 "github.com/weaveworks/templates-controller/apis/gitops/v1alpha2"
	"github.com/weaveworks/weave-gitops-enterprise/cmd/clusters-service/pkg/credentials"
	capiv1_proto "github.com/weaveworks/weave-gitops-enterprise/cmd/clusters-service/pkg/protos"
	"github.com/weaveworks/weave-gitops-enterprise/cmd/clusters-service/pkg/templates"
	"github.com/weaveworks/weave-gitops-enterprise/pkg/estimation"
	"github.com/weaveworks/weave-gitops-enterprise/pkg/helm"
	"k8s.io/apimachinery/pkg/types"
	"sigs.k8s.io/controller-runtime/pkg/client"
	"sigs.k8s.io/yaml"
)

type GetFilesRequest struct {
	ClusterNamespace       string
	TemplateName           string
	TemplateKind           string
	ParameterValues        map[string]string
	Credentials            *capiv1_proto.Credential
	Profiles               []*capiv1_proto.ProfileValues
	Kustomizations         []*capiv1_proto.Kustomization
	ExternalSecrets        []*capiv1_proto.ExternalSecret
	ClusterExternalSecrets []*capiv1_proto.ClusterExternalSecret
}

type GetFilesReturn struct {
<<<<<<< HEAD
	RenderedTemplate            gitprovider.CommitFile
	ProfileFiles                []gitprovider.CommitFile
	KustomizationFiles          []gitprovider.CommitFile
	Cluster                     types.NamespacedName
	CostEstimate                *capiv1_proto.CostEstimate
	ExternalSecretsFiles        []gitprovider.CommitFile
	ClusterExternalSecretsFiles []gitprovider.CommitFile
=======
	RenderedTemplate   []gitprovider.CommitFile
	ProfileFiles       []gitprovider.CommitFile
	KustomizationFiles []gitprovider.CommitFile
	CostEstimate       *capiv1_proto.CostEstimate
>>>>>>> 9a3103ff
}

func (s *server) getTemplate(ctx context.Context, name, namespace, templateKind string) (templatesv1.Template, error) {
	if namespace == "" {
		return nil, errors.New("need to specify template namespace")
	}
	cl, err := s.clientGetter.Client(ctx)
	if err != nil {
		return nil, err
	}
	switch templateKind {
	case capiv1.Kind:
		var t capiv1.CAPITemplate
		err = cl.Get(ctx, client.ObjectKey{
			Namespace: namespace,
			Name:      name,
		}, &t)
		if err != nil {
			return nil, fmt.Errorf("error getting capitemplate %s/%s: %w", namespace, name, err)
		}
		// https://github.com/kubernetes-sigs/controller-runtime/issues/1517#issuecomment-844703142
		t.SetGroupVersionKind(capiv1.GroupVersion.WithKind(capiv1.Kind))
		return &t, nil

	case gapiv1.Kind:
		var t gapiv1.GitOpsTemplate
		err = cl.Get(ctx, client.ObjectKey{
			Namespace: namespace,
			Name:      name,
		}, &t)
		if err != nil {
			return nil, fmt.Errorf("error getting gitops template %s/%s: %w", namespace, name, err)
		}
		// https://github.com/kubernetes-sigs/controller-runtime/issues/1517#issuecomment-844703142
		t.SetGroupVersionKind(gapiv1.GroupVersion.WithKind(gapiv1.Kind))
		return &t, nil
	}

	return nil, nil
}

func (s *server) ListTemplates(ctx context.Context, msg *capiv1_proto.ListTemplatesRequest) (*capiv1_proto.ListTemplatesResponse, error) {
	templates := []*capiv1_proto.Template{}
	errors := []*capiv1_proto.ListError{}
	includeGitopsTemplates := msg.TemplateKind == "" || msg.TemplateKind == gapiv1.Kind
	includeCAPITemplates := msg.TemplateKind == "" || msg.TemplateKind == capiv1.Kind

	if includeGitopsTemplates {
		namespacedLists, err := s.managementFetcher.Fetch(ctx, gapiv1.Kind, func() client.ObjectList {
			return &gapiv1.GitOpsTemplateList{}
		})
		if err != nil {
			return nil, fmt.Errorf("failed to query gitops templates: %w", err)
		}

		for _, namespacedList := range namespacedLists {
			if namespacedList.Error != nil {
				errors = append(errors, &capiv1_proto.ListError{
					Namespace: namespacedList.Namespace,
					Message:   namespacedList.Error.Error(),
				})
			}
			templatesList := namespacedList.List.(*gapiv1.GitOpsTemplateList)
			for _, t := range templatesList.Items {
				templates = append(templates, ToTemplateResponse(&t))
			}
		}
	}

	if includeCAPITemplates {
		namespacedLists, err := s.managementFetcher.Fetch(ctx, capiv1.Kind, func() client.ObjectList {
			return &capiv1.CAPITemplateList{}
		})
		if err != nil {
			return nil, fmt.Errorf("failed to query capi templates: %w", err)
		}

		for _, namespacedList := range namespacedLists {
			if namespacedList.Error != nil {
				errors = append(errors, &capiv1_proto.ListError{
					Namespace: namespacedList.Namespace,
					Message:   namespacedList.Error.Error(),
				})
			}
			templatesList := namespacedList.List.(*capiv1.CAPITemplateList)
			for _, t := range templatesList.Items {
				templates = append(templates, ToTemplateResponse(&t))
			}
		}
	}

	total := int32(len(templates))
	if msg.Provider != "" {
		if !isProviderRecognised(msg.Provider) {
			return nil, fmt.Errorf("provider %q is not recognised", msg.Provider)
		}

		templates = filterTemplatesByProvider(templates, msg.Provider)
	}

	sort.Slice(templates, func(i, j int) bool { return templates[i].Name < templates[j].Name })
	return &capiv1_proto.ListTemplatesResponse{
		Templates: templates,
		Total:     total,
		Errors:    errors,
	}, nil
}

func (s *server) GetTemplate(ctx context.Context, msg *capiv1_proto.GetTemplateRequest) (*capiv1_proto.GetTemplateResponse, error) {
	// Default to CAPI kind to ease transition
	if msg.TemplateKind == "" {
		msg.TemplateKind = capiv1.Kind
	}
	tm, err := s.getTemplate(ctx, msg.TemplateName, msg.TemplateNamespace, msg.TemplateKind)
	if err != nil {
		return nil, fmt.Errorf("error looking up template %v: %v", msg.TemplateName, err)
	}
	t := ToTemplateResponse(tm)
	if t.Error != "" {
		return nil, fmt.Errorf("error reading template %v, %v", msg.TemplateName, t.Error)
	}
	return &capiv1_proto.GetTemplateResponse{Template: t}, err
}

func (s *server) ListTemplateParams(ctx context.Context, msg *capiv1_proto.ListTemplateParamsRequest) (*capiv1_proto.ListTemplateParamsResponse, error) {
	// Default to CAPI kind to ease transition
	if msg.TemplateKind == "" {
		msg.TemplateKind = capiv1.Kind
	}
	tm, err := s.getTemplate(ctx, msg.TemplateName, msg.TemplateNamespace, msg.TemplateKind)
	if err != nil {
		return nil, fmt.Errorf("error looking up template %v: %v", msg.TemplateName, err)
	}
	t := ToTemplateResponse(tm)
	if t.Error != "" {
		return nil, fmt.Errorf("error looking up template params for %v, %v", msg.TemplateName, t.Error)
	}

	return &capiv1_proto.ListTemplateParamsResponse{Parameters: t.Parameters, Objects: t.Objects}, err
}

func (s *server) ListTemplateProfiles(ctx context.Context, msg *capiv1_proto.ListTemplateProfilesRequest) (*capiv1_proto.ListTemplateProfilesResponse, error) {
	// Default to CAPI kind to ease transition
	if msg.TemplateKind == "" {
		msg.TemplateKind = capiv1.Kind
	}
	tm, err := s.getTemplate(ctx, msg.TemplateName, msg.TemplateNamespace, msg.TemplateKind)
	if err != nil {
		return nil, fmt.Errorf("error looking up template %v: %v", msg.TemplateName, err)
	}
	t := ToTemplateResponse(tm)
	if t.Error != "" {
		return nil, fmt.Errorf("error looking up template annotations for %v, %v", msg.TemplateName, t.Error)
	}

	profiles, err := getProfilesFromTemplate(tm)
	if err != nil {
		return nil, fmt.Errorf("error getting profiles from template %v, %v", msg.TemplateName, err)
	}

	return &capiv1_proto.ListTemplateProfilesResponse{Profiles: profiles, Objects: t.Objects}, err
}

func toCommitFileProtos(file []gitprovider.CommitFile) []*capiv1_proto.CommitFile {
	var files []*capiv1_proto.CommitFile
	for _, f := range file {
		files = append(files, &capiv1_proto.CommitFile{
			Path:    *f.Path,
			Content: *f.Content,
		})
	}
	return files
}

// Similar the others list and get will right now only work with CAPI templates.
// tm, err := s.templatesLibrary.Get(ctx, msg.TemplateName) -> this get is the key.
func (s *server) RenderTemplate(ctx context.Context, msg *capiv1_proto.RenderTemplateRequest) (*capiv1_proto.RenderTemplateResponse, error) {
	if msg.TemplateKind == "" {
		msg.TemplateKind = capiv1.Kind
	}

	s.log.WithValues("request_values", msg.Values, "request_credentials", msg.Credentials).Info("Received message")
	tm, err := s.getTemplate(ctx, msg.TemplateName, msg.TemplateNamespace, msg.TemplateKind)
	if err != nil {
		return nil, fmt.Errorf("error looking up template %v: %v", msg.TemplateName, err)
	}

	client, err := s.clientGetter.Client(ctx)
	if err != nil {
		return nil, fmt.Errorf("error getting client: %v", err)
	}

	files, err := GetFiles(
		ctx,
		client,
		s.log,
		s.estimator,
		s.chartsCache,
		types.NamespacedName{Name: s.cluster},
		s.profileHelmRepository,
		tm,
		GetFilesRequest{msg.ClusterNamespace, msg.TemplateName, msg.TemplateKind, msg.Values, msg.Credentials, msg.Profiles, msg.Kustomizations, msg.ExternalSecrets, msg.ClusterExternalSecrets},
		nil,
	)
	if err != nil {
		return nil, err
	}

<<<<<<< HEAD
	var profileFiles []*capiv1_proto.CommitFile
	var kustomizationFiles []*capiv1_proto.CommitFile
	var externalSecretFiles []*capiv1_proto.CommitFile
	var clusterExternalSecretFiles []*capiv1_proto.CommitFile

	if len(files.ProfileFiles) > 0 {
		for _, f := range files.ProfileFiles {
			profileFiles = append(profileFiles, toCommitFile(f))
		}
	}

	if len(files.KustomizationFiles) > 0 {
		for _, f := range files.KustomizationFiles {
			kustomizationFiles = append(kustomizationFiles, toCommitFile(f))
		}
	}

	if len(files.ExternalSecretsFiles) > 0 {
		for _, f := range files.ExternalSecretsFiles {
			externalSecretFiles = append(externalSecretFiles, toCommitFile(f))
		}
	}
	if len(files.ClusterExternalSecretsFiles) > 0 {
		for _, f := range files.ClusterExternalSecretsFiles {
			externalSecretFiles = append(clusterExternalSecretFiles, toCommitFile(f))
		}
	}

	return &capiv1_proto.RenderTemplateResponse{RenderedTemplate: *files.RenderedTemplate.Content, ProfileFiles: profileFiles, KustomizationFiles: kustomizationFiles, CostEstimate: files.CostEstimate, ExternalSecretsFiles: externalSecretFiles, ClusterExternalSecretsFiles: clusterExternalSecretFiles}, err
=======
	profileFiles := toCommitFileProtos(files.ProfileFiles)
	kustomizationFiles := toCommitFileProtos(files.KustomizationFiles)
	renderedTemplateFiles := toCommitFileProtos(files.RenderedTemplate)

	return &capiv1_proto.RenderTemplateResponse{RenderedTemplate: renderedTemplateFiles, ProfileFiles: profileFiles, KustomizationFiles: kustomizationFiles, CostEstimate: files.CostEstimate}, err
>>>>>>> 9a3103ff
}

func GetFiles(
	ctx context.Context,
	client client.Client,
	log logr.Logger,
	estimator estimation.Estimator,
	chartsCache helm.ChartsCacheReader,
	profileHelmRepositoryCluster types.NamespacedName,
	profileHelmRepository types.NamespacedName,
	tmpl templatesv1.Template,
	msg GetFilesRequest,
	createRequestMessage *capiv1_proto.CreatePullRequestRequest) (*GetFilesReturn, error) {

	resourcesNamespace := getClusterNamespace(msg.ParameterValues["NAMESPACE"])

	renderedTemplates, err := renderTemplateWithValues(tmpl, msg.TemplateName, resourcesNamespace, msg.ParameterValues)
	if err != nil {
		return nil, fmt.Errorf("failed to render template with parameter values: %w", err)
	}

	var files []gitprovider.CommitFile
	for _, renderedTemplate := range renderedTemplates {
		tmplWithValues := renderedTemplate.Data
		if createRequestMessage != nil {
			tmplWithValues, err = templates.InjectJSONAnnotation(tmplWithValues, "templates.weave.works/create-request", createRequestMessage)
			if err != nil {
				return nil, fmt.Errorf("failed to annotate template with parameter values: %w", err)
			}
		}

		err = templates.ValidateRenderedTemplates(tmplWithValues)
		if err != nil {
			return nil, fmt.Errorf("validation error rendering template %v, %v", msg.TemplateName, err)
		}

		if client != nil {
			tmplWithValues, err = credentials.CheckAndInjectCredentials(log, client, tmplWithValues, msg.Credentials, msg.TemplateName)
			if err != nil {
				return nil, fmt.Errorf("failed to inject credentials: %w", err)
			}
		} else {
			log.Info("client is nil, skipping credentials injection")
		}

		path := renderedTemplate.Path
		if path == "" {
			path, err = getDefaultPath(resourcesNamespace, msg)
			if err != nil {
				return nil, fmt.Errorf("failed to get default path: %w", err)
			}
		}

		content := string(bytes.Join(tmplWithValues, []byte("\n---\n")))
		files = append(files, gitprovider.CommitFile{
			Path:    &path,
			Content: &content,
		})
	}

	// if this feature is not enabled the Nil estimator will be invoked returning a nil estimate
	costEstimate := getCostEstimate(ctx, estimator, renderedTemplates)

	var profileFiles []gitprovider.CommitFile
	var kustomizationFiles []gitprovider.CommitFile
	var externalSecretFiles []gitprovider.CommitFile
	var clusterExternalSecretFiles []gitprovider.CommitFile

	if shouldAddCommonBases(tmpl) {
		cluster, err := getCluster(resourcesNamespace, msg)
		if err != nil {
			return nil, fmt.Errorf("failed to get cluster for %s: %s", msg.ParameterValues, err)
		}
		commonKustomization, err := getCommonKustomization(cluster)
		if err != nil {
			return nil, fmt.Errorf("failed to get common kustomization for %s: %s", msg.ParameterValues, err)
		}
		kustomizationFiles = append(kustomizationFiles, *commonKustomization)
	}

	requiredProfiles, err := getProfilesFromTemplate(tmpl)
	if err != nil {
		return nil, fmt.Errorf("cannot retrieve default profiles: %w", err)
	}

	if len(msg.Profiles) > 0 || len(requiredProfiles) > 0 {
		cluster, err := getCluster(resourcesNamespace, msg)
		if err != nil {
			return nil, fmt.Errorf("failed to get cluster for %s: %s", msg.ParameterValues, err)
		}
		profilesFile, err := generateProfileFiles(
			ctx,
			tmpl,
			cluster,
			client,
			generateProfileFilesParams{
				helmRepositoryCluster: profileHelmRepositoryCluster,
				helmRepository:        profileHelmRepository,
				chartsCache:           chartsCache,
				profileValues:         msg.Profiles,
				parameterValues:       msg.ParameterValues,
			},
		)
		if err != nil {
			return nil, err
		}
		profileFiles = append(profileFiles, *profilesFile)
	}

	if len(msg.Kustomizations) > 0 {
		cluster, err := getCluster(resourcesNamespace, msg)
		if err != nil {
			return nil, fmt.Errorf("failed to get cluster for %s: %s", msg.ParameterValues, err)
		}
		for _, k := range msg.Kustomizations {
			// FIXME: dedup this with the automations
			if k.Spec.CreateNamespace {
				namespace, err := generateNamespaceFile(ctx, false, cluster, k.Spec.TargetNamespace, "")
				if err != nil {
					return nil, err
				}
				kustomizationFiles = append(kustomizationFiles, gitprovider.CommitFile{
					Path:    namespace.Path,
					Content: namespace.Content,
				})
			}

			kustomization, err := generateKustomizationFile(ctx, false, cluster, client, k, "")
			if err != nil {
				return nil, err
			}

			kustomizationFiles = append(kustomizationFiles, kustomization)
		}
	}

	return &GetFilesReturn{RenderedTemplate: files, ProfileFiles: profileFiles, KustomizationFiles: kustomizationFiles, CostEstimate: costEstimate}, err
}

func getCluster(namespace string, msg GetFilesRequest) (types.NamespacedName, error) {
	clusterName := msg.ParameterValues["CLUSTER_NAME"]
	resourceName := msg.ParameterValues["RESOURCE_NAME"]
	if clusterName == "" && resourceName == "" {
		return types.NamespacedName{}, errors.New("unable to find 'CLUSTER_NAME' or 'RESOURCE_NAME' parameter in supplied values")
	}
	if resourceName == "" {
		resourceName = clusterName
	}
	return createNamespacedName(resourceName, namespace), nil
}

<<<<<<< HEAD
	return &GetFilesReturn{RenderedTemplate: contentFile, ProfileFiles: profileFiles, KustomizationFiles: kustomizationFiles, Cluster: cluster, CostEstimate: costEstimate, ExternalSecretsFiles: externalSecretFiles, ClusterExternalSecretsFiles: clusterExternalSecretFiles}, err
=======
func getDefaultPath(namespace string, msg GetFilesRequest) (string, error) {
	cluster, err := getCluster(namespace, msg)
	if err != nil {
		return "", fmt.Errorf("failed to get cluster: %w", err)
	}
	defaultPath := getClusterManifestPath(cluster)
	return defaultPath, nil
>>>>>>> 9a3103ff
}

func shouldAddCommonBases(t templatesv1.Template) bool {
	anno := t.GetAnnotations()[templates.AddCommonBasesAnnotation]
	if anno != "" {
		return anno == "true"
	}

	// FIXME: want to phase configuration option out. You can enable per template by adding the annotation
	return viper.GetString("add-bases-kustomization") != "disabled" && isCAPITemplate(t)
}

func getCostEstimate(ctx context.Context, estimator estimation.Estimator, renderedTemplates []templates.RenderedTemplate) *capiv1_proto.CostEstimate {
	var tmplWithValues [][]byte
	for _, tmpl := range renderedTemplates {
		tmplWithValues = append(tmplWithValues, tmpl.Data...)
	}

	unstructureds, err := templates.ConvertToUnstructured(tmplWithValues)
	if err != nil {
		return &capiv1_proto.CostEstimate{Message: fmt.Sprintf("failed to parse rendered templates: %s", err)}
	}

	estimate, err := estimator.Estimate(ctx, unstructureds)
	if err != nil {
		return &capiv1_proto.CostEstimate{Message: fmt.Sprintf("failed to calculate estimate for cluster costs: %s", err)}
	}
	if estimate == nil {
		return &capiv1_proto.CostEstimate{Message: "no estimate returned"}
	}

	return &capiv1_proto.CostEstimate{
		Currency: estimate.Currency,
		Range: &capiv1_proto.CostEstimate_Range{
			Low:  estimate.Low,
			High: estimate.High,
		},
	}
}

func isProviderRecognised(provider string) bool {
	for _, p := range providers {
		if strings.EqualFold(provider, p) {
			return true
		}
	}
	return false
}

func filterTemplatesByProvider(tl []*capiv1_proto.Template, provider string) []*capiv1_proto.Template {
	templates := []*capiv1_proto.Template{}

	for _, t := range tl {
		if strings.EqualFold(t.Provider, provider) {
			templates = append(templates, t)
		}
	}

	return templates
}

func getProfilesFromTemplate(tl templatesv1.Template) ([]*capiv1_proto.TemplateProfile, error) {
	profilesIndex := map[string]*capiv1_proto.TemplateProfile{}
	for k, v := range tl.GetAnnotations() {
		if strings.Contains(k, "capi.weave.works/profile-") {
			profile := capiv1_proto.TemplateProfile{}
			err := json.Unmarshal([]byte(v), &profile)
			if err != nil {
				return nil, fmt.Errorf("failed to unmarshal profiles: %w", err)
			}
			if profile.Name == "" {
				return nil, fmt.Errorf("profile name is required")
			}

			profilesIndex[profile.Name] = &profile
		}
	}

	// Override anything that was still in the index with the profiles from the spec
	for _, v := range tl.GetSpec().Charts.Items {
		profile := capiv1_proto.TemplateProfile{
			Name:      v.Chart,
			Version:   v.Version,
			Namespace: v.TargetNamespace,
			Layer:     v.Layer,
			Required:  v.Required,
			Editable:  v.Editable,
		}

		if v.Values != nil {
			valuesBytes, err := yaml.Marshal(v.Values)
			if err != nil {
				return nil, fmt.Errorf("failed to marshal profile.values for %s: %w", v.Chart, err)
			}
			profile.Values = string(valuesBytes)
		}

		if v.HelmReleaseTemplate.Content != nil {
			profileTemplateBytes, err := yaml.Marshal(v.HelmReleaseTemplate.Content)
			if err != nil {
				return nil, fmt.Errorf("failed to marshal spec for %s: %w", v.Chart, err)
			}
			profile.ProfileTemplate = string(profileTemplateBytes)
		}

		profilesIndex[profile.Name] = &profile
	}

	profiles := []*capiv1_proto.TemplateProfile{}
	for _, v := range profilesIndex {
		profiles = append(profiles, v)
	}
	sort.Slice(profiles, func(i, j int) bool { return profiles[i].Name < profiles[j].Name })

	return profiles, nil
}<|MERGE_RESOLUTION|>--- conflicted
+++ resolved
@@ -38,20 +38,12 @@
 }
 
 type GetFilesReturn struct {
-<<<<<<< HEAD
-	RenderedTemplate            gitprovider.CommitFile
+	RenderedTemplate            []gitprovider.CommitFile
 	ProfileFiles                []gitprovider.CommitFile
 	KustomizationFiles          []gitprovider.CommitFile
-	Cluster                     types.NamespacedName
 	CostEstimate                *capiv1_proto.CostEstimate
 	ExternalSecretsFiles        []gitprovider.CommitFile
 	ClusterExternalSecretsFiles []gitprovider.CommitFile
-=======
-	RenderedTemplate   []gitprovider.CommitFile
-	ProfileFiles       []gitprovider.CommitFile
-	KustomizationFiles []gitprovider.CommitFile
-	CostEstimate       *capiv1_proto.CostEstimate
->>>>>>> 9a3103ff
 }
 
 func (s *server) getTemplate(ctx context.Context, name, namespace, templateKind string) (templatesv1.Template, error) {
@@ -260,43 +252,12 @@
 		return nil, err
 	}
 
-<<<<<<< HEAD
-	var profileFiles []*capiv1_proto.CommitFile
-	var kustomizationFiles []*capiv1_proto.CommitFile
-	var externalSecretFiles []*capiv1_proto.CommitFile
-	var clusterExternalSecretFiles []*capiv1_proto.CommitFile
-
-	if len(files.ProfileFiles) > 0 {
-		for _, f := range files.ProfileFiles {
-			profileFiles = append(profileFiles, toCommitFile(f))
-		}
-	}
-
-	if len(files.KustomizationFiles) > 0 {
-		for _, f := range files.KustomizationFiles {
-			kustomizationFiles = append(kustomizationFiles, toCommitFile(f))
-		}
-	}
-
-	if len(files.ExternalSecretsFiles) > 0 {
-		for _, f := range files.ExternalSecretsFiles {
-			externalSecretFiles = append(externalSecretFiles, toCommitFile(f))
-		}
-	}
-	if len(files.ClusterExternalSecretsFiles) > 0 {
-		for _, f := range files.ClusterExternalSecretsFiles {
-			externalSecretFiles = append(clusterExternalSecretFiles, toCommitFile(f))
-		}
-	}
-
-	return &capiv1_proto.RenderTemplateResponse{RenderedTemplate: *files.RenderedTemplate.Content, ProfileFiles: profileFiles, KustomizationFiles: kustomizationFiles, CostEstimate: files.CostEstimate, ExternalSecretsFiles: externalSecretFiles, ClusterExternalSecretsFiles: clusterExternalSecretFiles}, err
-=======
 	profileFiles := toCommitFileProtos(files.ProfileFiles)
 	kustomizationFiles := toCommitFileProtos(files.KustomizationFiles)
 	renderedTemplateFiles := toCommitFileProtos(files.RenderedTemplate)
-
-	return &capiv1_proto.RenderTemplateResponse{RenderedTemplate: renderedTemplateFiles, ProfileFiles: profileFiles, KustomizationFiles: kustomizationFiles, CostEstimate: files.CostEstimate}, err
->>>>>>> 9a3103ff
+	externalSecretFiles := toCommitFileProtos(files.ExternalSecretsFiles)
+	clusterExternalSecretsFiles := toCommitFileProtos(files.ClusterExternalSecretsFiles)
+	return &capiv1_proto.RenderTemplateResponse{RenderedTemplate: renderedTemplateFiles, ProfileFiles: profileFiles, KustomizationFiles: kustomizationFiles, CostEstimate: files.CostEstimate, ExternalSecretsFiles: externalSecretFiles, ClusterExternalSecretsFiles: clusterExternalSecretsFiles}, err
 }
 
 func GetFiles(
@@ -433,7 +394,7 @@
 		}
 	}
 
-	return &GetFilesReturn{RenderedTemplate: files, ProfileFiles: profileFiles, KustomizationFiles: kustomizationFiles, CostEstimate: costEstimate}, err
+	return &GetFilesReturn{RenderedTemplate: files, ProfileFiles: profileFiles, KustomizationFiles: kustomizationFiles, CostEstimate: costEstimate, ExternalSecretsFiles: externalSecretFiles, ClusterExternalSecretsFiles: clusterExternalSecretFiles}, err
 }
 
 func getCluster(namespace string, msg GetFilesRequest) (types.NamespacedName, error) {
@@ -448,9 +409,6 @@
 	return createNamespacedName(resourceName, namespace), nil
 }
 
-<<<<<<< HEAD
-	return &GetFilesReturn{RenderedTemplate: contentFile, ProfileFiles: profileFiles, KustomizationFiles: kustomizationFiles, Cluster: cluster, CostEstimate: costEstimate, ExternalSecretsFiles: externalSecretFiles, ClusterExternalSecretsFiles: clusterExternalSecretFiles}, err
-=======
 func getDefaultPath(namespace string, msg GetFilesRequest) (string, error) {
 	cluster, err := getCluster(namespace, msg)
 	if err != nil {
@@ -458,7 +416,6 @@
 	}
 	defaultPath := getClusterManifestPath(cluster)
 	return defaultPath, nil
->>>>>>> 9a3103ff
 }
 
 func shouldAddCommonBases(t templatesv1.Template) bool {

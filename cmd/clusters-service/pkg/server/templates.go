package server

import (
	"context"
	"encoding/json"
	"errors"
	"fmt"
	"sort"
	"strings"

	"github.com/fluxcd/go-git-providers/gitprovider"
	"github.com/go-logr/logr"
	"github.com/spf13/viper"
	capiv1 "github.com/weaveworks/weave-gitops-enterprise/cmd/clusters-service/api/capi/v1alpha1"
	gapiv1 "github.com/weaveworks/weave-gitops-enterprise/cmd/clusters-service/api/gitopstemplate/v1alpha1"
	apiTemplates "github.com/weaveworks/weave-gitops-enterprise/cmd/clusters-service/api/templates"
	"github.com/weaveworks/weave-gitops-enterprise/cmd/clusters-service/pkg/credentials"
	capiv1_proto "github.com/weaveworks/weave-gitops-enterprise/cmd/clusters-service/pkg/protos"
	"github.com/weaveworks/weave-gitops-enterprise/cmd/clusters-service/pkg/templates"
	"github.com/weaveworks/weave-gitops-enterprise/pkg/estimation"
	"k8s.io/apimachinery/pkg/types"
	"sigs.k8s.io/controller-runtime/pkg/client"
)

type GetFilesRequest struct {
	ClusterNamespace string
	TemplateName     string
	TemplateKind     string
	ParameterValues  map[string]string
	Credentials      *capiv1_proto.Credential
	Profiles         []*capiv1_proto.ProfileValues
	Kustomizations   []*capiv1_proto.Kustomization
}

type GetFilesReturn struct {
	RenderedTemplate   string
	ProfileFiles       []gitprovider.CommitFile
	KustomizationFiles []gitprovider.CommitFile
	Cluster            types.NamespacedName
	CostEstimate       *capiv1_proto.CostEstimate
}

func (s *server) getTemplate(ctx context.Context, name, namespace, templateKind string) (apiTemplates.Template, error) {
	if namespace == "" {
		return nil, errors.New("need to specify template namespace")
	}
	cl, err := s.clientGetter.Client(ctx)
	if err != nil {
		return nil, err
	}
	switch templateKind {
	case capiv1.Kind:
		var t capiv1.CAPITemplate
		err = cl.Get(ctx, client.ObjectKey{
			Namespace: namespace,
			Name:      name,
		}, &t)
		if err != nil {
			return nil, fmt.Errorf("error getting capitemplate %s/%s: %w", namespace, name, err)
		}
		// https://github.com/kubernetes-sigs/controller-runtime/issues/1517#issuecomment-844703142
		t.SetGroupVersionKind(capiv1.GroupVersion.WithKind(capiv1.Kind))
		return &t, nil

	case gapiv1.Kind:
		var t gapiv1.GitOpsTemplate
		err = cl.Get(ctx, client.ObjectKey{
			Namespace: namespace,
			Name:      name,
		}, &t)
		if err != nil {
			return nil, fmt.Errorf("error getting gitops template %s/%s: %w", namespace, name, err)
		}
		// https://github.com/kubernetes-sigs/controller-runtime/issues/1517#issuecomment-844703142
		t.SetGroupVersionKind(gapiv1.GroupVersion.WithKind(gapiv1.Kind))
		return &t, nil
	}

	return nil, nil
}

func (s *server) ListTemplates(ctx context.Context, msg *capiv1_proto.ListTemplatesRequest) (*capiv1_proto.ListTemplatesResponse, error) {
	templates := []*capiv1_proto.Template{}
	errors := []*capiv1_proto.ListError{}
	includeGitopsTemplates := msg.TemplateKind == "" || msg.TemplateKind == gapiv1.Kind
	includeCAPITemplates := msg.TemplateKind == "" || msg.TemplateKind == capiv1.Kind

	if includeGitopsTemplates {
		namespacedLists, err := s.managementFetcher.Fetch(ctx, gapiv1.Kind, func() client.ObjectList {
			return &gapiv1.GitOpsTemplateList{}
		})
		if err != nil {
			return nil, fmt.Errorf("failed to query gitops templates: %w", err)
		}

		for _, namespacedList := range namespacedLists {
			if namespacedList.Error != nil {
				errors = append(errors, &capiv1_proto.ListError{
					Namespace: namespacedList.Namespace,
					Message:   namespacedList.Error.Error(),
				})
			}
			templatesList := namespacedList.List.(*gapiv1.GitOpsTemplateList)
			for _, t := range templatesList.Items {
				templates = append(templates, ToTemplateResponse(&t))
			}
		}
	}

	if includeCAPITemplates {
		namespacedLists, err := s.managementFetcher.Fetch(ctx, capiv1.Kind, func() client.ObjectList {
			return &capiv1.CAPITemplateList{}
		})
		if err != nil {
			return nil, fmt.Errorf("failed to query capi templates: %w", err)
		}

		for _, namespacedList := range namespacedLists {
			if namespacedList.Error != nil {
				errors = append(errors, &capiv1_proto.ListError{
					Namespace: namespacedList.Namespace,
					Message:   namespacedList.Error.Error(),
				})
			}
			templatesList := namespacedList.List.(*capiv1.CAPITemplateList)
			for _, t := range templatesList.Items {
				templates = append(templates, ToTemplateResponse(&t))
			}
		}
	}

	total := int32(len(templates))
	if msg.Provider != "" {
		if !isProviderRecognised(msg.Provider) {
			return nil, fmt.Errorf("provider %q is not recognised", msg.Provider)
		}

		templates = filterTemplatesByProvider(templates, msg.Provider)
	}

	sort.Slice(templates, func(i, j int) bool { return templates[i].Name < templates[j].Name })
	return &capiv1_proto.ListTemplatesResponse{
		Templates: templates,
		Total:     total,
		Errors:    errors,
	}, nil
}

func (s *server) GetTemplate(ctx context.Context, msg *capiv1_proto.GetTemplateRequest) (*capiv1_proto.GetTemplateResponse, error) {
	// Default to CAPI kind to ease transition
	if msg.TemplateKind == "" {
		msg.TemplateKind = capiv1.Kind
	}
	tm, err := s.getTemplate(ctx, msg.TemplateName, msg.TemplateNamespace, msg.TemplateKind)
	if err != nil {
		return nil, fmt.Errorf("error looking up template %v: %v", msg.TemplateName, err)
	}
	t := ToTemplateResponse(tm)
	if t.Error != "" {
		return nil, fmt.Errorf("error reading template %v, %v", msg.TemplateName, t.Error)
	}
	return &capiv1_proto.GetTemplateResponse{Template: t}, err
}

func (s *server) ListTemplateParams(ctx context.Context, msg *capiv1_proto.ListTemplateParamsRequest) (*capiv1_proto.ListTemplateParamsResponse, error) {
	// Default to CAPI kind to ease transition
	if msg.TemplateKind == "" {
		msg.TemplateKind = capiv1.Kind
	}
	tm, err := s.getTemplate(ctx, msg.TemplateName, msg.TemplateNamespace, msg.TemplateKind)
	if err != nil {
		return nil, fmt.Errorf("error looking up template %v: %v", msg.TemplateName, err)
	}
	t := ToTemplateResponse(tm)
	if t.Error != "" {
		return nil, fmt.Errorf("error looking up template params for %v, %v", msg.TemplateName, t.Error)
	}

	return &capiv1_proto.ListTemplateParamsResponse{Parameters: t.Parameters, Objects: t.Objects}, err
}

func (s *server) ListTemplateProfiles(ctx context.Context, msg *capiv1_proto.ListTemplateProfilesRequest) (*capiv1_proto.ListTemplateProfilesResponse, error) {
	// Default to CAPI kind to ease transition
	if msg.TemplateKind == "" {
		msg.TemplateKind = capiv1.Kind
	}
	tm, err := s.getTemplate(ctx, msg.TemplateName, msg.TemplateNamespace, msg.TemplateKind)
	if err != nil {
		return nil, fmt.Errorf("error looking up template %v: %v", msg.TemplateName, err)
	}
	t := ToTemplateResponse(tm)
	if t.Error != "" {
		return nil, fmt.Errorf("error looking up template annotations for %v, %v", msg.TemplateName, t.Error)
	}

	profiles, err := getProfilesFromTemplate(t.Annotations)
	if err != nil {
		return nil, fmt.Errorf("error getting profiles from template %v, %v", msg.TemplateName, err)
	}

	return &capiv1_proto.ListTemplateProfilesResponse{Profiles: profiles, Objects: t.Objects}, err
}

func toCommitFile(file gitprovider.CommitFile) *capiv1_proto.CommitFile {
	return &capiv1_proto.CommitFile{
		Path:    *file.Path,
		Content: *file.Content,
	}
}

// Similar the others list and get will right now only work with CAPI templates.
// tm, err := s.templatesLibrary.Get(ctx, msg.TemplateName) -> this get is the key.
func (s *server) RenderTemplate(ctx context.Context, msg *capiv1_proto.RenderTemplateRequest) (*capiv1_proto.RenderTemplateResponse, error) {
	if msg.TemplateKind == "" {
		msg.TemplateKind = capiv1.Kind
	}

	s.log.WithValues("request_values", msg.Values, "request_credentials", msg.Credentials).Info("Received message")
	tm, err := s.getTemplate(ctx, msg.TemplateName, msg.TemplateNamespace, msg.TemplateKind)
	if err != nil {
		return nil, fmt.Errorf("error looking up template %v: %v", msg.TemplateName, err)
	}

	client, err := s.clientGetter.Client(ctx)
	if err != nil {
		return nil, fmt.Errorf("error getting client: %v", err)
	}

	files, err := getFiles(
		ctx,
		client,
		s.log,
		s.estimator,
		s.helmRepositoryCacheDir,
		s.profileHelmRepositoryName,
		tm,
		GetFilesRequest{msg.ClusterNamespace, msg.TemplateName, msg.TemplateKind, msg.Values, msg.Credentials, msg.Profiles, msg.Kustomizations},
		nil,
	)
	if err != nil {
		return nil, err
	}

	var profileFiles []*capiv1_proto.CommitFile
	var kustomizationFiles []*capiv1_proto.CommitFile

	if len(files.ProfileFiles) > 0 {
		for _, f := range files.ProfileFiles {
			profileFiles = append(profileFiles, toCommitFile(f))
		}
	}

	if len(files.KustomizationFiles) > 0 {
		for _, f := range files.KustomizationFiles {
			kustomizationFiles = append(kustomizationFiles, toCommitFile(f))
		}
	}

	return &capiv1_proto.RenderTemplateResponse{RenderedTemplate: files.RenderedTemplate, ProfileFiles: profileFiles, KustomizationFiles: kustomizationFiles, CostEstimate: files.CostEstimate}, err
}

func getFiles(
	ctx context.Context,
	client client.Client,
	log logr.Logger,
	estimator estimation.Estimator,
	helmRepositoryCacheDir,
	profileHelmRepositoryName string,
	tmpl apiTemplates.Template,
	msg GetFilesRequest,
	createRequestMessage *capiv1_proto.CreatePullRequestRequest) (*GetFilesReturn, error) {
	clusterNamespace := getClusterNamespace(msg.ParameterValues["NAMESPACE"])

	tmplWithValues, err := renderTemplateWithValues(tmpl, msg.TemplateName, getClusterNamespace(msg.ClusterNamespace), msg.ParameterValues)
	if err != nil {
		return nil, err
	}

	if createRequestMessage != nil {
		tmplWithValues, err = templates.InjectJSONAnnotation(tmplWithValues, "templates.weave.works/create-request", createRequestMessage)
		if err != nil {
			return nil, fmt.Errorf("failed to annotate template with parameter values: %w", err)
		}
	}

	if err = templates.ValidateRenderedTemplates(tmplWithValues); err != nil {
		return nil, fmt.Errorf("validation error rendering template %v, %v", msg.TemplateName, err)
	}

	// if this feature is not enabled the Nil estimator will be invoked returning a nil estimate
	costEstimate := getCostEstimate(ctx, estimator, tmplWithValues)

	tmplWithValuesAndCredentials, err := credentials.CheckAndInjectCredentials(log, client, tmplWithValues, msg.Credentials, msg.TemplateName)
	if err != nil {
		return nil, err
	}

	// FIXME: parse and read from Cluster in yaml template
	clusterName := msg.ParameterValues["CLUSTER_NAME"]
	resourceName := msg.ParameterValues["RESOURCE_NAME"]

	if clusterName == "" && resourceName == "" {
		return nil, errors.New("unable to find 'CLUSTER_NAME' or 'RESOURCE_NAME' parameter in supplied values")
	}

	if clusterName != "" {
		resourceName = clusterName
	}

	cluster := createNamespacedName(resourceName, clusterNamespace)

	var profileFiles []gitprovider.CommitFile
	var kustomizationFiles []gitprovider.CommitFile

<<<<<<< HEAD
	requiredProfiles, err := getProfilesFromTemplate(tmpl.GetAnnotations())
	if err != nil {
		return nil, fmt.Errorf("cannot retrieve default profiles: %w", err)
	}

	if len(msg.Profiles) > 0 || len(requiredProfiles) > 0 {
=======
	if shouldAddCommonBases(tmpl) {
		commonKustomization, err := getCommonKustomization(cluster)
		if err != nil {
			return nil, fmt.Errorf("failed to get common kustomization for %s: %s", msg.ParameterValues, err)
		}
		kustomizationFiles = append(kustomizationFiles, *commonKustomization)
	}

	if len(msg.Profiles) > 0 {
>>>>>>> 9642e6d0
		profilesFile, err := generateProfileFiles(
			ctx,
			tmpl,
			cluster,
			client,
			generateProfileFilesParams{
				helmRepository:         createNamespacedName(profileHelmRepositoryName, viper.GetString("runtime-namespace")),
				helmRepositoryCacheDir: helmRepositoryCacheDir,
				profileValues:          msg.Profiles,
				parameterValues:        msg.ParameterValues,
			},
		)
		if err != nil {
			return nil, err
		}
		profileFiles = append(profileFiles, *profilesFile)
	}

	if len(msg.Kustomizations) > 0 {
		for _, k := range msg.Kustomizations {
			// FIXME: dedup this with the automations
			if k.Spec.CreateNamespace {
				namespace, err := generateNamespaceFile(ctx, false, cluster, k.Spec.TargetNamespace, "")
				if err != nil {
					return nil, err
				}
				kustomizationFiles = append(kustomizationFiles, gitprovider.CommitFile{
					Path:    namespace.Path,
					Content: namespace.Content,
				})
			}

			kustomization, err := generateKustomizationFile(ctx, false, cluster, client, k, "")
			if err != nil {
				return nil, err
			}

			kustomizationFiles = append(kustomizationFiles, kustomization)
		}
	}

	content := string(tmplWithValuesAndCredentials)

	return &GetFilesReturn{RenderedTemplate: content, ProfileFiles: profileFiles, KustomizationFiles: kustomizationFiles, Cluster: cluster, CostEstimate: costEstimate}, err
}

func shouldAddCommonBases(t apiTemplates.Template) bool {
	anno := t.GetAnnotations()[templates.AddCommonBasesAnnotation]
	if anno != "" {
		return anno == "true"
	}

	// FIXME: want to phase configuration option out. You can enable per template by adding the annotation
	return viper.GetString("add-bases-kustomization") != "disabled" && isCAPITemplate(t)
}

func getCostEstimate(ctx context.Context, estimator estimation.Estimator, tmplWithValues [][]byte) *capiv1_proto.CostEstimate {
	unstructureds, err := templates.ConvertToUnstructured(tmplWithValues)
	if err != nil {
		return &capiv1_proto.CostEstimate{Message: fmt.Sprintf("failed to parse rendered templates: %s", err)}
	}

	estimate, err := estimator.Estimate(ctx, unstructureds)
	if err != nil {
		return &capiv1_proto.CostEstimate{Message: fmt.Sprintf("failed to calculate estimate for cluster costs: %s", err)}
	}
	if estimate == nil {
		return &capiv1_proto.CostEstimate{Message: "no estimate returned"}
	}

	return &capiv1_proto.CostEstimate{
		Currency: estimate.Currency,
		Range: &capiv1_proto.CostEstimate_Range{
			Low:  estimate.Low,
			High: estimate.High,
		},
	}
}

func isProviderRecognised(provider string) bool {
	for _, p := range providers {
		if strings.EqualFold(provider, p) {
			return true
		}
	}
	return false
}

func filterTemplatesByProvider(tl []*capiv1_proto.Template, provider string) []*capiv1_proto.Template {
	templates := []*capiv1_proto.Template{}

	for _, t := range tl {
		if strings.EqualFold(t.Provider, provider) {
			templates = append(templates, t)
		}
	}

	return templates
}

func getProfilesFromTemplate(annotations map[string]string) ([]*capiv1_proto.TemplateProfile, error) {
	profiles := []*capiv1_proto.TemplateProfile{}
	for k, v := range annotations {
		if strings.Contains(k, "capi.weave.works/profile-") {
			profile := capiv1_proto.TemplateProfile{}
			err := json.Unmarshal([]byte(v), &profile)
			if err != nil {
				return profiles, fmt.Errorf("failed to unmarshal profiles: %w", err)
			}
			profiles = append(profiles, &profile)
		}
	}

	sort.Slice(profiles, func(i, j int) bool { return profiles[i].Name < profiles[j].Name })

	return profiles, nil
}<|MERGE_RESOLUTION|>--- conflicted
+++ resolved
@@ -311,15 +311,6 @@
 
 	var profileFiles []gitprovider.CommitFile
 	var kustomizationFiles []gitprovider.CommitFile
-
-<<<<<<< HEAD
-	requiredProfiles, err := getProfilesFromTemplate(tmpl.GetAnnotations())
-	if err != nil {
-		return nil, fmt.Errorf("cannot retrieve default profiles: %w", err)
-	}
-
-	if len(msg.Profiles) > 0 || len(requiredProfiles) > 0 {
-=======
 	if shouldAddCommonBases(tmpl) {
 		commonKustomization, err := getCommonKustomization(cluster)
 		if err != nil {
@@ -328,8 +319,12 @@
 		kustomizationFiles = append(kustomizationFiles, *commonKustomization)
 	}
 
-	if len(msg.Profiles) > 0 {
->>>>>>> 9642e6d0
+	requiredProfiles, err := getProfilesFromTemplate(tmpl.GetAnnotations())
+	if err != nil {
+		return nil, fmt.Errorf("cannot retrieve default profiles: %w", err)
+	}
+
+	if len(msg.Profiles) > 0 || len(requiredProfiles) > 0 {
 		profilesFile, err := generateProfileFiles(
 			ctx,
 			tmpl,

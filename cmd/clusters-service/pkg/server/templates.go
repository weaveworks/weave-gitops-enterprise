package server

import (
	"context"
	"encoding/json"
	"errors"
	"fmt"
	"sort"
	"strings"

	"github.com/fluxcd/go-git-providers/gitprovider"
	"github.com/go-logr/logr"
	"github.com/spf13/viper"
<<<<<<< HEAD
	capiv1 "github.com/weaveworks/weave-gitops-enterprise/cmd/clusters-service/api/capi/v1alpha2"
	gapiv1 "github.com/weaveworks/weave-gitops-enterprise/cmd/clusters-service/api/gitopstemplate/v1alpha2"
=======
	capiv1 "github.com/weaveworks/weave-gitops-enterprise/cmd/clusters-service/api/capi/v1alpha1"
	gapiv1 "github.com/weaveworks/weave-gitops-enterprise/cmd/clusters-service/api/gitopstemplate/v1alpha1"
	templatesv1 "github.com/weaveworks/weave-gitops-enterprise/cmd/clusters-service/api/templates"
>>>>>>> ee26a05b
	"github.com/weaveworks/weave-gitops-enterprise/cmd/clusters-service/pkg/credentials"
	capiv1_proto "github.com/weaveworks/weave-gitops-enterprise/cmd/clusters-service/pkg/protos"
	"github.com/weaveworks/weave-gitops-enterprise/cmd/clusters-service/pkg/templates"
	"github.com/weaveworks/weave-gitops-enterprise/pkg/estimation"
	"github.com/weaveworks/weave-gitops-enterprise/pkg/helm"
	"k8s.io/apimachinery/pkg/types"
	"sigs.k8s.io/controller-runtime/pkg/client"
	"sigs.k8s.io/yaml"
)

type GetFilesRequest struct {
	ClusterNamespace string
	TemplateName     string
	TemplateKind     string
	ParameterValues  map[string]string
	Credentials      *capiv1_proto.Credential
	Profiles         []*capiv1_proto.ProfileValues
	Kustomizations   []*capiv1_proto.Kustomization
}

type GetFilesReturn struct {
	RenderedTemplate   string
	ProfileFiles       []gitprovider.CommitFile
	KustomizationFiles []gitprovider.CommitFile
	Cluster            types.NamespacedName
	CostEstimate       *capiv1_proto.CostEstimate
}

func (s *server) getTemplate(ctx context.Context, name, namespace, templateKind string) (templatesv1.Template, error) {
	if namespace == "" {
		return nil, errors.New("need to specify template namespace")
	}
	cl, err := s.clientGetter.Client(ctx)
	if err != nil {
		return nil, err
	}
	switch templateKind {
	case capiv1.Kind:
		var t capiv1.CAPITemplate
		err = cl.Get(ctx, client.ObjectKey{
			Namespace: namespace,
			Name:      name,
		}, &t)
		if err != nil {
			return nil, fmt.Errorf("error getting capitemplate %s/%s: %w", namespace, name, err)
		}
		// https://github.com/kubernetes-sigs/controller-runtime/issues/1517#issuecomment-844703142
		t.SetGroupVersionKind(capiv1.GroupVersion.WithKind(capiv1.Kind))
		return &t, nil

	case gapiv1.Kind:
		var t gapiv1.GitOpsTemplate
		err = cl.Get(ctx, client.ObjectKey{
			Namespace: namespace,
			Name:      name,
		}, &t)
		if err != nil {
			return nil, fmt.Errorf("error getting gitops template %s/%s: %w", namespace, name, err)
		}
		// https://github.com/kubernetes-sigs/controller-runtime/issues/1517#issuecomment-844703142
		t.SetGroupVersionKind(gapiv1.GroupVersion.WithKind(gapiv1.Kind))
		return &t, nil
	}

	return nil, nil
}

func (s *server) ListTemplates(ctx context.Context, msg *capiv1_proto.ListTemplatesRequest) (*capiv1_proto.ListTemplatesResponse, error) {
	templates := []*capiv1_proto.Template{}
	errors := []*capiv1_proto.ListError{}
	includeGitopsTemplates := msg.TemplateKind == "" || msg.TemplateKind == gapiv1.Kind
	includeCAPITemplates := msg.TemplateKind == "" || msg.TemplateKind == capiv1.Kind

	if includeGitopsTemplates {
		namespacedLists, err := s.managementFetcher.Fetch(ctx, gapiv1.Kind, func() client.ObjectList {
			return &gapiv1.GitOpsTemplateList{}
		})
		if err != nil {
			return nil, fmt.Errorf("failed to query gitops templates: %w", err)
		}

		for _, namespacedList := range namespacedLists {
			if namespacedList.Error != nil {
				errors = append(errors, &capiv1_proto.ListError{
					Namespace: namespacedList.Namespace,
					Message:   namespacedList.Error.Error(),
				})
			}
			templatesList := namespacedList.List.(*gapiv1.GitOpsTemplateList)
			for _, t := range templatesList.Items {
				templates = append(templates, ToTemplateResponse(&t))
			}
		}
	}

	if includeCAPITemplates {
		namespacedLists, err := s.managementFetcher.Fetch(ctx, capiv1.Kind, func() client.ObjectList {
			return &capiv1.CAPITemplateList{}
		})
		if err != nil {
			return nil, fmt.Errorf("failed to query capi templates: %w", err)
		}

		for _, namespacedList := range namespacedLists {
			if namespacedList.Error != nil {
				errors = append(errors, &capiv1_proto.ListError{
					Namespace: namespacedList.Namespace,
					Message:   namespacedList.Error.Error(),
				})
			}
			templatesList := namespacedList.List.(*capiv1.CAPITemplateList)
			for _, t := range templatesList.Items {
				templates = append(templates, ToTemplateResponse(&t))
			}
		}
	}

	total := int32(len(templates))
	if msg.Provider != "" {
		if !isProviderRecognised(msg.Provider) {
			return nil, fmt.Errorf("provider %q is not recognised", msg.Provider)
		}

		templates = filterTemplatesByProvider(templates, msg.Provider)
	}

	sort.Slice(templates, func(i, j int) bool { return templates[i].Name < templates[j].Name })
	return &capiv1_proto.ListTemplatesResponse{
		Templates: templates,
		Total:     total,
		Errors:    errors,
	}, nil
}

func (s *server) GetTemplate(ctx context.Context, msg *capiv1_proto.GetTemplateRequest) (*capiv1_proto.GetTemplateResponse, error) {
	// Default to CAPI kind to ease transition
	if msg.TemplateKind == "" {
		msg.TemplateKind = capiv1.Kind
	}
	tm, err := s.getTemplate(ctx, msg.TemplateName, msg.TemplateNamespace, msg.TemplateKind)
	if err != nil {
		return nil, fmt.Errorf("error looking up template %v: %v", msg.TemplateName, err)
	}
	t := ToTemplateResponse(tm)
	if t.Error != "" {
		return nil, fmt.Errorf("error reading template %v, %v", msg.TemplateName, t.Error)
	}
	return &capiv1_proto.GetTemplateResponse{Template: t}, err
}

func (s *server) ListTemplateParams(ctx context.Context, msg *capiv1_proto.ListTemplateParamsRequest) (*capiv1_proto.ListTemplateParamsResponse, error) {
	// Default to CAPI kind to ease transition
	if msg.TemplateKind == "" {
		msg.TemplateKind = capiv1.Kind
	}
	tm, err := s.getTemplate(ctx, msg.TemplateName, msg.TemplateNamespace, msg.TemplateKind)
	if err != nil {
		return nil, fmt.Errorf("error looking up template %v: %v", msg.TemplateName, err)
	}
	t := ToTemplateResponse(tm)
	if t.Error != "" {
		return nil, fmt.Errorf("error looking up template params for %v, %v", msg.TemplateName, t.Error)
	}

	return &capiv1_proto.ListTemplateParamsResponse{Parameters: t.Parameters, Objects: t.Objects}, err
}

func (s *server) ListTemplateProfiles(ctx context.Context, msg *capiv1_proto.ListTemplateProfilesRequest) (*capiv1_proto.ListTemplateProfilesResponse, error) {
	// Default to CAPI kind to ease transition
	if msg.TemplateKind == "" {
		msg.TemplateKind = capiv1.Kind
	}
	tm, err := s.getTemplate(ctx, msg.TemplateName, msg.TemplateNamespace, msg.TemplateKind)
	if err != nil {
		return nil, fmt.Errorf("error looking up template %v: %v", msg.TemplateName, err)
	}
	t := ToTemplateResponse(tm)
	if t.Error != "" {
		return nil, fmt.Errorf("error looking up template annotations for %v, %v", msg.TemplateName, t.Error)
	}

	profiles, err := getProfilesFromTemplate(tm)
	if err != nil {
		return nil, fmt.Errorf("error getting profiles from template %v, %v", msg.TemplateName, err)
	}

	return &capiv1_proto.ListTemplateProfilesResponse{Profiles: profiles, Objects: t.Objects}, err
}

func toCommitFile(file gitprovider.CommitFile) *capiv1_proto.CommitFile {
	return &capiv1_proto.CommitFile{
		Path:    *file.Path,
		Content: *file.Content,
	}
}

// Similar the others list and get will right now only work with CAPI templates.
// tm, err := s.templatesLibrary.Get(ctx, msg.TemplateName) -> this get is the key.
func (s *server) RenderTemplate(ctx context.Context, msg *capiv1_proto.RenderTemplateRequest) (*capiv1_proto.RenderTemplateResponse, error) {
	if msg.TemplateKind == "" {
		msg.TemplateKind = capiv1.Kind
	}

	s.log.WithValues("request_values", msg.Values, "request_credentials", msg.Credentials).Info("Received message")
	tm, err := s.getTemplate(ctx, msg.TemplateName, msg.TemplateNamespace, msg.TemplateKind)
	if err != nil {
		return nil, fmt.Errorf("error looking up template %v: %v", msg.TemplateName, err)
	}

	client, err := s.clientGetter.Client(ctx)
<<<<<<< HEAD
=======
	if err != nil {
		return nil, fmt.Errorf("error getting client: %v", err)
	}

	files, err := getFiles(
		ctx,
		client,
		s.log,
		s.estimator,
		s.chartsCache,
		types.NamespacedName{Name: s.cluster},
		s.profileHelmRepository,
		tm,
		GetFilesRequest{msg.ClusterNamespace, msg.TemplateName, msg.TemplateKind, msg.Values, msg.Credentials, msg.Profiles, msg.Kustomizations},
		nil,
	)
>>>>>>> ee26a05b
	if err != nil {
		return nil, err
	}

<<<<<<< HEAD
	renderedTemplates, err := renderTemplateWithValues(tm, msg.TemplateName, getClusterNamespace(msg.ClusterNamespace), msg.Values)
=======
	var profileFiles []*capiv1_proto.CommitFile
	var kustomizationFiles []*capiv1_proto.CommitFile

	if len(files.ProfileFiles) > 0 {
		for _, f := range files.ProfileFiles {
			profileFiles = append(profileFiles, toCommitFile(f))
		}
	}

	if len(files.KustomizationFiles) > 0 {
		for _, f := range files.KustomizationFiles {
			kustomizationFiles = append(kustomizationFiles, toCommitFile(f))
		}
	}

	return &capiv1_proto.RenderTemplateResponse{RenderedTemplate: files.RenderedTemplate, ProfileFiles: profileFiles, KustomizationFiles: kustomizationFiles, CostEstimate: files.CostEstimate}, err
}

func getFiles(
	ctx context.Context,
	client client.Client,
	log logr.Logger,
	estimator estimation.Estimator,
	chartsCache helm.ChartsCacheReader,
	profileHelmRepositoryCluster types.NamespacedName,
	profileHelmRepository types.NamespacedName,
	tmpl templatesv1.Template,
	msg GetFilesRequest,
	createRequestMessage *capiv1_proto.CreatePullRequestRequest) (*GetFilesReturn, error) {
	clusterNamespace := getClusterNamespace(msg.ParameterValues["NAMESPACE"])

	tmplWithValues, err := renderTemplateWithValues(tmpl, msg.TemplateName, getClusterNamespace(msg.ClusterNamespace), msg.ParameterValues)
>>>>>>> ee26a05b
	if err != nil {
		return nil, err
	}

<<<<<<< HEAD
	var templateBits [][]byte
	for _, renderedTemplate := range renderedTemplates {
		templateBits = append(templateBits, renderedTemplate.Data...)
	}

	if err = templates.ValidateRenderedTemplates(templateBits); err != nil {
		return nil, fmt.Errorf("validation error rendering template %v, %v", msg.TemplateName, err)
	}

	tmplWithValuesAndCredentials, err := credentials.CheckAndInjectCredentials(s.log, client, templateBits, msg.Credentials, msg.TemplateName)
=======
	if createRequestMessage != nil {
		tmplWithValues, err = templates.InjectJSONAnnotation(tmplWithValues, "templates.weave.works/create-request", createRequestMessage)
		if err != nil {
			return nil, fmt.Errorf("failed to annotate template with parameter values: %w", err)
		}
	}

	if err = templates.ValidateRenderedTemplates(tmplWithValues); err != nil {
		return nil, fmt.Errorf("validation error rendering template %v, %v", msg.TemplateName, err)
	}

	// if this feature is not enabled the Nil estimator will be invoked returning a nil estimate
	costEstimate := getCostEstimate(ctx, estimator, tmplWithValues)

	tmplWithValuesAndCredentials, err := credentials.CheckAndInjectCredentials(log, client, tmplWithValues, msg.Credentials, msg.TemplateName)
>>>>>>> ee26a05b
	if err != nil {
		return nil, err
	}

	// FIXME: parse and read from Cluster in yaml template
	clusterName := msg.ParameterValues["CLUSTER_NAME"]
	resourceName := msg.ParameterValues["RESOURCE_NAME"]

	if clusterName == "" && resourceName == "" {
		return nil, errors.New("unable to find 'CLUSTER_NAME' or 'RESOURCE_NAME' parameter in supplied values")
	}

	if clusterName != "" {
		resourceName = clusterName
	}

	cluster := createNamespacedName(resourceName, clusterNamespace)

	var profileFiles []gitprovider.CommitFile
	var kustomizationFiles []gitprovider.CommitFile
	if shouldAddCommonBases(tmpl) {
		commonKustomization, err := getCommonKustomization(cluster)
		if err != nil {
			return nil, fmt.Errorf("failed to get common kustomization for %s: %s", msg.ParameterValues, err)
		}
		kustomizationFiles = append(kustomizationFiles, *commonKustomization)
	}

	requiredProfiles, err := getProfilesFromTemplate(tmpl)
	if err != nil {
		return nil, fmt.Errorf("cannot retrieve default profiles: %w", err)
	}

	if len(msg.Profiles) > 0 || len(requiredProfiles) > 0 {
		profilesFile, err := generateProfileFiles(
			ctx,
			tmpl,
			cluster,
			client,
			generateProfileFilesParams{
				helmRepositoryCluster: profileHelmRepositoryCluster,
				helmRepository:        profileHelmRepository,
				chartsCache:           chartsCache,
				profileValues:         msg.Profiles,
				parameterValues:       msg.ParameterValues,
			},
		)
		if err != nil {
			return nil, err
		}
		profileFiles = append(profileFiles, *profilesFile)
	}

	if len(msg.Kustomizations) > 0 {
		for _, k := range msg.Kustomizations {
			// FIXME: dedup this with the automations
			if k.Spec.CreateNamespace {
				namespace, err := generateNamespaceFile(ctx, false, cluster, k.Spec.TargetNamespace, "")
				if err != nil {
					return nil, err
				}
				kustomizationFiles = append(kustomizationFiles, gitprovider.CommitFile{
					Path:    namespace.Path,
					Content: namespace.Content,
				})
			}

			kustomization, err := generateKustomizationFile(ctx, false, cluster, client, k, "")
			if err != nil {
				return nil, err
			}

			kustomizationFiles = append(kustomizationFiles, kustomization)
		}
	}

	content := string(tmplWithValuesAndCredentials)

	return &GetFilesReturn{RenderedTemplate: content, ProfileFiles: profileFiles, KustomizationFiles: kustomizationFiles, Cluster: cluster, CostEstimate: costEstimate}, err
}

func shouldAddCommonBases(t templatesv1.Template) bool {
	anno := t.GetAnnotations()[templates.AddCommonBasesAnnotation]
	if anno != "" {
		return anno == "true"
	}

	// FIXME: want to phase configuration option out. You can enable per template by adding the annotation
	return viper.GetString("add-bases-kustomization") != "disabled" && isCAPITemplate(t)
}

func getCostEstimate(ctx context.Context, estimator estimation.Estimator, tmplWithValues [][]byte) *capiv1_proto.CostEstimate {
	unstructureds, err := templates.ConvertToUnstructured(tmplWithValues)
	if err != nil {
		return &capiv1_proto.CostEstimate{Message: fmt.Sprintf("failed to parse rendered templates: %s", err)}
	}

	estimate, err := estimator.Estimate(ctx, unstructureds)
	if err != nil {
		return &capiv1_proto.CostEstimate{Message: fmt.Sprintf("failed to calculate estimate for cluster costs: %s", err)}
	}
	if estimate == nil {
		return &capiv1_proto.CostEstimate{Message: "no estimate returned"}
	}

	return &capiv1_proto.CostEstimate{
		Currency: estimate.Currency,
		Range: &capiv1_proto.CostEstimate_Range{
			Low:  estimate.Low,
			High: estimate.High,
		},
	}
}

func isProviderRecognised(provider string) bool {
	for _, p := range providers {
		if strings.EqualFold(provider, p) {
			return true
		}
	}
	return false
}

func filterTemplatesByProvider(tl []*capiv1_proto.Template, provider string) []*capiv1_proto.Template {
	templates := []*capiv1_proto.Template{}

	for _, t := range tl {
		if strings.EqualFold(t.Provider, provider) {
			templates = append(templates, t)
		}
	}

	return templates
}

func getProfilesFromTemplate(tl templatesv1.Template) ([]*capiv1_proto.TemplateProfile, error) {
	profilesIndex := map[string]*capiv1_proto.TemplateProfile{}
	for k, v := range tl.GetAnnotations() {
		if strings.Contains(k, "capi.weave.works/profile-") {
			profile := capiv1_proto.TemplateProfile{}
			err := json.Unmarshal([]byte(v), &profile)
			if err != nil {
				return nil, fmt.Errorf("failed to unmarshal profiles: %w", err)
			}
			if profile.Name == "" {
				return nil, fmt.Errorf("profile name is required")
			}

			profilesIndex[profile.Name] = &profile
		}
	}

	// Override anything that was still in the index with the profiles from the spec
	for _, v := range tl.GetSpec().Charts.Items {
		profile := capiv1_proto.TemplateProfile{
			Name:      v.Chart,
			Version:   v.Version,
			Namespace: v.TargetNamespace,
			Layer:     v.Layer,
			Required:  v.Required,
			Editable:  v.Editable,
		}

		if v.Values != nil {
			valuesBytes, err := yaml.Marshal(v.Values)
			if err != nil {
				return nil, fmt.Errorf("failed to marshal profile.values for %s: %w", v.Chart, err)
			}
			profile.Values = string(valuesBytes)
		}

		if v.HelmReleaseTemplate.Content != nil {
			profileTemplateBytes, err := yaml.Marshal(v.HelmReleaseTemplate.Content)
			if err != nil {
				return nil, fmt.Errorf("failed to marshal spec for %s: %w", v.Chart, err)
			}
			profile.ProfileTemplate = string(profileTemplateBytes)
		}

		profilesIndex[profile.Name] = &profile
	}

	profiles := []*capiv1_proto.TemplateProfile{}
	for _, v := range profilesIndex {
		profiles = append(profiles, v)
	}
	sort.Slice(profiles, func(i, j int) bool { return profiles[i].Name < profiles[j].Name })

	return profiles, nil
}<|MERGE_RESOLUTION|>--- conflicted
+++ resolved
@@ -11,14 +11,9 @@
 	"github.com/fluxcd/go-git-providers/gitprovider"
 	"github.com/go-logr/logr"
 	"github.com/spf13/viper"
-<<<<<<< HEAD
 	capiv1 "github.com/weaveworks/weave-gitops-enterprise/cmd/clusters-service/api/capi/v1alpha2"
 	gapiv1 "github.com/weaveworks/weave-gitops-enterprise/cmd/clusters-service/api/gitopstemplate/v1alpha2"
-=======
-	capiv1 "github.com/weaveworks/weave-gitops-enterprise/cmd/clusters-service/api/capi/v1alpha1"
-	gapiv1 "github.com/weaveworks/weave-gitops-enterprise/cmd/clusters-service/api/gitopstemplate/v1alpha1"
 	templatesv1 "github.com/weaveworks/weave-gitops-enterprise/cmd/clusters-service/api/templates"
->>>>>>> ee26a05b
 	"github.com/weaveworks/weave-gitops-enterprise/cmd/clusters-service/pkg/credentials"
 	capiv1_proto "github.com/weaveworks/weave-gitops-enterprise/cmd/clusters-service/pkg/protos"
 	"github.com/weaveworks/weave-gitops-enterprise/cmd/clusters-service/pkg/templates"
@@ -40,7 +35,7 @@
 }
 
 type GetFilesReturn struct {
-	RenderedTemplate   string
+	RenderedTemplate   []gitprovider.CommitFile
 	ProfileFiles       []gitprovider.CommitFile
 	KustomizationFiles []gitprovider.CommitFile
 	Cluster            types.NamespacedName
@@ -208,11 +203,15 @@
 	return &capiv1_proto.ListTemplateProfilesResponse{Profiles: profiles, Objects: t.Objects}, err
 }
 
-func toCommitFile(file gitprovider.CommitFile) *capiv1_proto.CommitFile {
-	return &capiv1_proto.CommitFile{
-		Path:    *file.Path,
-		Content: *file.Content,
-	}
+func toCommitFileProtos(file []gitprovider.CommitFile) []*capiv1_proto.CommitFile {
+	var files []*capiv1_proto.CommitFile
+	for _, f := range file {
+		files = append(files, &capiv1_proto.CommitFile{
+			Path:    *f.Path,
+			Content: *f.Content,
+		})
+	}
+	return files
 }
 
 // Similar the others list and get will right now only work with CAPI templates.
@@ -229,8 +228,6 @@
 	}
 
 	client, err := s.clientGetter.Client(ctx)
-<<<<<<< HEAD
-=======
 	if err != nil {
 		return nil, fmt.Errorf("error getting client: %v", err)
 	}
@@ -247,30 +244,15 @@
 		GetFilesRequest{msg.ClusterNamespace, msg.TemplateName, msg.TemplateKind, msg.Values, msg.Credentials, msg.Profiles, msg.Kustomizations},
 		nil,
 	)
->>>>>>> ee26a05b
 	if err != nil {
 		return nil, err
 	}
 
-<<<<<<< HEAD
-	renderedTemplates, err := renderTemplateWithValues(tm, msg.TemplateName, getClusterNamespace(msg.ClusterNamespace), msg.Values)
-=======
-	var profileFiles []*capiv1_proto.CommitFile
-	var kustomizationFiles []*capiv1_proto.CommitFile
-
-	if len(files.ProfileFiles) > 0 {
-		for _, f := range files.ProfileFiles {
-			profileFiles = append(profileFiles, toCommitFile(f))
-		}
-	}
-
-	if len(files.KustomizationFiles) > 0 {
-		for _, f := range files.KustomizationFiles {
-			kustomizationFiles = append(kustomizationFiles, toCommitFile(f))
-		}
-	}
-
-	return &capiv1_proto.RenderTemplateResponse{RenderedTemplate: files.RenderedTemplate, ProfileFiles: profileFiles, KustomizationFiles: kustomizationFiles, CostEstimate: files.CostEstimate}, err
+	profileFiles := toCommitFileProtos(files.ProfileFiles)
+	kustomizationFiles := toCommitFileProtos(files.KustomizationFiles)
+	renderedTemplateFiles := toCommitFileProtos(files.RenderedTemplate)
+
+	return &capiv1_proto.RenderTemplateResponse{RenderedTemplate: renderedTemplateFiles, ProfileFiles: profileFiles, KustomizationFiles: kustomizationFiles, CostEstimate: files.CostEstimate}, err
 }
 
 func getFiles(
@@ -284,46 +266,8 @@
 	tmpl templatesv1.Template,
 	msg GetFilesRequest,
 	createRequestMessage *capiv1_proto.CreatePullRequestRequest) (*GetFilesReturn, error) {
+
 	clusterNamespace := getClusterNamespace(msg.ParameterValues["NAMESPACE"])
-
-	tmplWithValues, err := renderTemplateWithValues(tmpl, msg.TemplateName, getClusterNamespace(msg.ClusterNamespace), msg.ParameterValues)
->>>>>>> ee26a05b
-	if err != nil {
-		return nil, err
-	}
-
-<<<<<<< HEAD
-	var templateBits [][]byte
-	for _, renderedTemplate := range renderedTemplates {
-		templateBits = append(templateBits, renderedTemplate.Data...)
-	}
-
-	if err = templates.ValidateRenderedTemplates(templateBits); err != nil {
-		return nil, fmt.Errorf("validation error rendering template %v, %v", msg.TemplateName, err)
-	}
-
-	tmplWithValuesAndCredentials, err := credentials.CheckAndInjectCredentials(s.log, client, templateBits, msg.Credentials, msg.TemplateName)
-=======
-	if createRequestMessage != nil {
-		tmplWithValues, err = templates.InjectJSONAnnotation(tmplWithValues, "templates.weave.works/create-request", createRequestMessage)
-		if err != nil {
-			return nil, fmt.Errorf("failed to annotate template with parameter values: %w", err)
-		}
-	}
-
-	if err = templates.ValidateRenderedTemplates(tmplWithValues); err != nil {
-		return nil, fmt.Errorf("validation error rendering template %v, %v", msg.TemplateName, err)
-	}
-
-	// if this feature is not enabled the Nil estimator will be invoked returning a nil estimate
-	costEstimate := getCostEstimate(ctx, estimator, tmplWithValues)
-
-	tmplWithValuesAndCredentials, err := credentials.CheckAndInjectCredentials(log, client, tmplWithValues, msg.Credentials, msg.TemplateName)
->>>>>>> ee26a05b
-	if err != nil {
-		return nil, err
-	}
-
 	// FIXME: parse and read from Cluster in yaml template
 	clusterName := msg.ParameterValues["CLUSTER_NAME"]
 	resourceName := msg.ParameterValues["RESOURCE_NAME"]
@@ -337,6 +281,51 @@
 	}
 
 	cluster := createNamespacedName(resourceName, clusterNamespace)
+
+	// begin
+
+	defaultPath := getClusterManifestPath(cluster)
+	renderedTemplates, err := renderTemplateWithValues(tmpl, msg.TemplateName, clusterNamespace, msg.ParameterValues)
+	if err != nil {
+		return nil, fmt.Errorf("failed to render template with parameter values: %w", err)
+	}
+
+	var files []gitprovider.CommitFile
+	for _, renderedTemplate := range renderedTemplates {
+		tmplWithValues := renderedTemplate.Data
+		if createRequestMessage != nil {
+			tmplWithValues, err = templates.InjectJSONAnnotation(tmplWithValues, "templates.weave.works/create-request", createRequestMessage)
+			if err != nil {
+				return nil, fmt.Errorf("failed to annotate template with parameter values: %w", err)
+			}
+		}
+
+		err = templates.ValidateRenderedTemplates(tmplWithValues)
+		if err != nil {
+			return nil, fmt.Errorf("validation error rendering template %v, %v", msg.TemplateName, err)
+		}
+
+		tmplWithValuesAndCredentials, err := credentials.CheckAndInjectCredentials(log, client, tmplWithValues, msg.Credentials, msg.TemplateName)
+		if err != nil {
+			return nil, err
+		}
+
+		path := renderedTemplate.Path
+		if path == "" {
+			path = defaultPath
+		}
+
+		content := string(tmplWithValuesAndCredentials)
+		files = append(files, gitprovider.CommitFile{
+			Path:    &path,
+			Content: &content,
+		})
+	}
+
+	/// end
+
+	// if this feature is not enabled the Nil estimator will be invoked returning a nil estimate
+	costEstimate := getCostEstimate(ctx, estimator, renderedTemplates)
 
 	var profileFiles []gitprovider.CommitFile
 	var kustomizationFiles []gitprovider.CommitFile
@@ -396,9 +385,7 @@
 		}
 	}
 
-	content := string(tmplWithValuesAndCredentials)
-
-	return &GetFilesReturn{RenderedTemplate: content, ProfileFiles: profileFiles, KustomizationFiles: kustomizationFiles, Cluster: cluster, CostEstimate: costEstimate}, err
+	return &GetFilesReturn{RenderedTemplate: files, ProfileFiles: profileFiles, KustomizationFiles: kustomizationFiles, Cluster: cluster, CostEstimate: costEstimate}, err
 }
 
 func shouldAddCommonBases(t templatesv1.Template) bool {
@@ -411,7 +398,12 @@
 	return viper.GetString("add-bases-kustomization") != "disabled" && isCAPITemplate(t)
 }
 
-func getCostEstimate(ctx context.Context, estimator estimation.Estimator, tmplWithValues [][]byte) *capiv1_proto.CostEstimate {
+func getCostEstimate(ctx context.Context, estimator estimation.Estimator, renderedTemplates []templates.RenderedTemplate) *capiv1_proto.CostEstimate {
+	var tmplWithValues [][]byte
+	for _, tmpl := range renderedTemplates {
+		tmplWithValues = append(tmplWithValues, tmpl.Data...)
+	}
+
 	unstructureds, err := templates.ConvertToUnstructured(tmplWithValues)
 	if err != nil {
 		return &capiv1_proto.CostEstimate{Message: fmt.Sprintf("failed to parse rendered templates: %s", err)}

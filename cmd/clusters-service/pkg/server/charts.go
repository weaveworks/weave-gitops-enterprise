package server

import (
	"context"
	"errors"
	"fmt"
	"net/http"
	"sort"

	sourcev1 "github.com/fluxcd/source-controller/api/v1beta2"
	grpcruntime "github.com/grpc-ecosystem/grpc-gateway/v2/runtime"
	protos "github.com/weaveworks/weave-gitops-enterprise/cmd/clusters-service/pkg/protos"
	"github.com/weaveworks/weave-gitops-enterprise/pkg/cluster/fetcher"
	"github.com/weaveworks/weave-gitops-enterprise/pkg/helm"
	"github.com/weaveworks/weave-gitops/core/clustersmngr"
	"github.com/weaveworks/weave-gitops/pkg/server/auth"
	"k8s.io/apimachinery/pkg/types"
	"k8s.io/client-go/rest"
)

// ListChartsForRepository returns a list of charts for a given repository.
func (s *server) ListChartsForRepository(ctx context.Context, req *protos.ListChartsForRepositoryRequest) (*protos.ListChartsForRepositoryResponse, error) {
	if req.Repository == nil || req.Repository.Cluster == nil {
		return nil, fmt.Errorf("repository or cluster is nil")
	}

	clusterRef := types.NamespacedName{
		Name:      req.Repository.Cluster.Name,
		Namespace: req.Repository.Cluster.Namespace,
	}

	repoRef := helm.ObjectReference{
		Kind:      req.Repository.Kind,
		Name:      req.Repository.Name,
		Namespace: req.Repository.Namespace,
	}

	err := s.checkUserCanAccessHelmRepo(ctx, clusterRef, repoRef)
	if err != nil {
		return nil, fmt.Errorf("error checking user can access helm repo: %w", err)
	}

	charts, err := s.chartsCache.ListChartsByRepositoryAndCluster(ctx, clusterRef, repoRef, req.Kind)
	if err != nil {
		// FIXME: does this work?
		if err.Error() == "no charts found" {
			return &protos.ListChartsForRepositoryResponse{}, nil
		}
		return nil, fmt.Errorf("error listing charts: %w", err)
	}

	chartsWithVersions := map[string][]string{}
	chartsLayers := map[string]string{}
	for _, chart := range charts {
		chartsWithVersions[chart.Name] = append(chartsWithVersions[chart.Name], chart.Version)
		chartsLayers[chart.Name] = chart.Layer
	}

	responseCharts := []*protos.RepositoryChart{}
	for name, versions := range chartsWithVersions {
		sortedVersions, err := helm.ReverseSemVerSort(versions)
		if err != nil {
			return nil, fmt.Errorf("parsing chart %s: %w", name, err)
		}

		responseCharts = append(responseCharts, &protos.RepositoryChart{
			Name:     name,
			Layer:    chartsLayers[name],
			Versions: sortedVersions,
		})
	}

	sort.Slice(responseCharts, func(i, j int) bool {
		return responseCharts[i].Name < responseCharts[j].Name
	})

	return &protos.ListChartsForRepositoryResponse{Charts: responseCharts}, nil
}

// GetValuesForChart returns the values for a given chart.
func (s *server) GetValuesForChart(ctx context.Context, req *protos.GetValuesForChartRequest) (*protos.GetValuesForChartResponse, error) {
	if req.Repository == nil || req.Repository.Cluster == nil {
		return nil, fmt.Errorf("repository or cluster is nil")
	}

	clusterRef := types.NamespacedName{
		Name:      req.Repository.Cluster.Name,
		Namespace: req.Repository.Cluster.Namespace,
	}

	repoRef := helm.ObjectReference{
		Kind:      req.Repository.Kind,
		Name:      req.Repository.Name,
		Namespace: req.Repository.Namespace,
	}

	chart := helm.Chart{
		Name:    req.Name,
		Version: req.Version,
	}

	err := s.checkUserCanAccessHelmRepo(ctx, clusterRef, repoRef)
	if err != nil {
		return nil, fmt.Errorf("error checking user can access helm repo: %w", err)
	}

	found, err := s.chartsCache.IsKnownChart(ctx, clusterRef, repoRef, chart)
	if err != nil {
		return nil, fmt.Errorf("error checking if chart is known: %w", err)
	}
	if !found {
		return nil, &grpcruntime.HTTPStatusError{
			Err:        errors.New("chart version not found"),
			HTTPStatus: http.StatusNotFound,
		}
	}

	jobId := s.chartJobs.New()

	go func() {
		res, err := s.GetOrFetchValues(context.Background(), repoRef, clusterRef, chart)
		s.chartJobs.Set(jobId, helm.JobResult{Result: res, Error: err})
	}()

	return &protos.GetValuesForChartResponse{JobId: jobId}, nil
}

func (s *server) GetChartsJob(ctx context.Context, req *protos.GetChartsJobRequest) (*protos.GetChartsJobResponse, error) {
	result, found := s.chartJobs.Get(req.JobId)
	if !found {
		return nil, &grpcruntime.HTTPStatusError{
			Err:        errors.New("job not found"),
			HTTPStatus: http.StatusOK,
		}
	}

	// FIXME: avoid users from getting job results they don't have access to.
	// Save the original HelmRepo reference here and try and grab it?

	errString := ""
	if result.Error != nil {
		errString = result.Error.Error()
	}

	return &protos.GetChartsJobResponse{Values: result.Result, Error: errString}, nil
}

func (s *server) checkUserCanAccessHelmRepo(ctx context.Context, clusterRef types.NamespacedName, repoRef helm.ObjectReference) error {
	client, err := s.clustersManager.GetImpersonatedClientForCluster(ctx, auth.Principal(ctx), fetcher.ToClusterName(clusterRef))
	if err != nil {
		return fmt.Errorf("error getting impersonated client for cluster: %w", err)
	}

	// Get the helmRepo from the cluster
	hr := sourcev1.HelmRepository{}
	err = client.Get(ctx, fetcher.ToClusterName(clusterRef), types.NamespacedName{Name: repoRef.Name, Namespace: repoRef.Namespace}, &hr)
	if err != nil {
		return fmt.Errorf("error getting helm repository: %w", err)
	}

	return nil
}

func (s *server) GetOrFetchValues(ctx context.Context, repoRef helm.ObjectReference, clusterRef types.NamespacedName, chart helm.Chart) (string, error) {
	values, err := s.chartsCache.GetChartValues(ctx, clusterRef, repoRef, chart)
	if err != nil {
		return "", fmt.Errorf("error getting chart values: %w", err)
	}

	if values != nil {
		return string(values), nil
	}

	config, err := s.GetClientConfigForCluster(ctx, clusterRef)
	if err != nil {
		return "", fmt.Errorf("error getting client config for cluster: %w", err)
	}

	data, err := s.valuesFetcher.GetValuesFile(ctx, config, types.NamespacedName{Namespace: repoRef.Namespace, Name: repoRef.Name}, chart, clusterRef.Name != s.cluster)
	if err != nil {
		return "", fmt.Errorf("error fetching values file: %w", err)
	}

	err = s.chartsCache.UpdateValuesYaml(ctx, clusterRef, repoRef, chart, data)
	if err != nil {
		return "", fmt.Errorf("error updating values yaml: %w", err)
	}

	return string(data), nil
}

// GetClientConfigForCluster returns the client config for a given cluster.
func (s *server) GetClientConfigForCluster(ctx context.Context, cluster types.NamespacedName) (*rest.Config, error) {
<<<<<<< HEAD
	clusters := s.clustersManager.GetClusters()
=======
	// FIXME: temporary until we can get the client config from the clusterManager
	// Then we can uncomment this and remove this `managementCluster`
	//
	// clusters := s.clustersManager.GetClusters()
	managementCluster := clustersmngr.Cluster{
		Name:        s.cluster,
		Server:      s.restConfig.Host,
		BearerToken: s.restConfig.BearerToken,
		TLSConfig:   s.restConfig.TLSClientConfig,
	}
	clusters := []clustersmngr.Cluster{managementCluster}

>>>>>>> e492bf5d
	clusterName := cluster.Name
	if clusterName != s.cluster {
		clusterName = fmt.Sprintf("%s/%s", cluster.Namespace, cluster.Name)
	}

	for _, c := range clusters {
		if c.Name == clusterName {
			return clustersmngr.ClientConfigAsServer()(c)
		}
	}

	return nil, fmt.Errorf("cluster %s not found", clusterName)
}<|MERGE_RESOLUTION|>--- conflicted
+++ resolved
@@ -191,23 +191,10 @@
 
 // GetClientConfigForCluster returns the client config for a given cluster.
 func (s *server) GetClientConfigForCluster(ctx context.Context, cluster types.NamespacedName) (*rest.Config, error) {
-<<<<<<< HEAD
 	clusters := s.clustersManager.GetClusters()
-=======
-	// FIXME: temporary until we can get the client config from the clusterManager
-	// Then we can uncomment this and remove this `managementCluster`
-	//
-	// clusters := s.clustersManager.GetClusters()
-	managementCluster := clustersmngr.Cluster{
-		Name:        s.cluster,
-		Server:      s.restConfig.Host,
-		BearerToken: s.restConfig.BearerToken,
-		TLSConfig:   s.restConfig.TLSClientConfig,
-	}
-	clusters := []clustersmngr.Cluster{managementCluster}
-
->>>>>>> e492bf5d
 	clusterName := cluster.Name
+
+	// FIXME: SIMON
 	if clusterName != s.cluster {
 		clusterName = fmt.Sprintf("%s/%s", cluster.Namespace, cluster.Name)
 	}

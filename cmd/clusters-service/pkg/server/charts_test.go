package server

import (
	"context"
	"encoding/base64"
	"errors"
	"fmt"
	"testing"
	"time"

	sourcev1 "github.com/fluxcd/source-controller/api/v1beta2"
	"github.com/google/go-cmp/cmp"
	protos "github.com/weaveworks/weave-gitops-enterprise/cmd/clusters-service/pkg/protos"
	"github.com/weaveworks/weave-gitops-enterprise/pkg/helm"
	"github.com/weaveworks/weave-gitops/core/clustersmngr"
	"google.golang.org/protobuf/testing/protocmp"
	"helm.sh/helm/v3/pkg/repo"
	metav1 "k8s.io/apimachinery/pkg/apis/meta/v1"
	"k8s.io/apimachinery/pkg/runtime"
	"k8s.io/apimachinery/pkg/types"
	"k8s.io/apimachinery/pkg/util/wait"
	"k8s.io/client-go/rest"
)

var defaultClusterState = []runtime.Object{
	&sourcev1.HelmRepository{
		ObjectMeta: metav1.ObjectMeta{
			Name:      "bitnami-charts",
			Namespace: "demo",
		},
	},
}

func TestListChartsForRepository(t *testing.T) {
	testCases := []struct {
		name         string
		fc           *fakeChartCache
		clusterState []runtime.Object
		request      *protos.ListChartsForRepositoryRequest
		want         *protos.ListChartsForRepositoryResponse
	}{
		{
			name: "matching cluster and repo",
			request: &protos.ListChartsForRepositoryRequest{
				Repository: &protos.RepositoryRef{
					Cluster: &protos.ClusterNamespacedName{
						Name: "management",
					},
					Name:      "bitnami-charts",
					Namespace: "demo",
					Kind:      "HelmRepository",
				},
				Kind: "chart",
			},
			clusterState: defaultClusterState,
			fc: newFakeChartCache(
				cachedCharts(
					clusterRefToString(
						helm.ObjectReference{Kind: "HelmRepository", Name: "bitnami-charts", Namespace: "demo"},
						types.NamespacedName{Name: "management"},
					), []helm.Chart{{Name: "redis", Version: "1.0.1", Kind: "chart"}, {Name: "postgres", Version: "1.0.2", Kind: "chart"}})),
			want: &protos.ListChartsForRepositoryResponse{
				Charts: []*protos.RepositoryChart{
					{Name: "postgres", Versions: []string{"1.0.2"}},
					{Name: "redis", Versions: []string{"1.0.1"}},
				},
			},
		},
		{
			name: "multiple versions of the same chart",
			request: &protos.ListChartsForRepositoryRequest{
				Repository: &protos.RepositoryRef{
					Cluster: &protos.ClusterNamespacedName{
						Name: "management",
					},
					Name:      "bitnami-charts",
					Namespace: "demo",
					Kind:      "HelmRepository",
				},
				Kind: "chart",
			},
			clusterState: defaultClusterState,
			fc: newFakeChartCache(
				cachedCharts(
					clusterRefToString(
						helm.ObjectReference{Kind: "HelmRepository", Name: "bitnami-charts", Namespace: "demo"},
						types.NamespacedName{Name: "management"},
					), []helm.Chart{{Name: "redis", Version: "1.0.1", Kind: "chart"}, {Name: "redis", Version: "1.0.2", Kind: "chart"}})),
			want: &protos.ListChartsForRepositoryResponse{
				Charts: []*protos.RepositoryChart{
					{Name: "redis", Versions: []string{"1.0.2", "1.0.1"}},
				},
			},
		},
		{
			name: "no charts for cluster / repository",
			request: &protos.ListChartsForRepositoryRequest{
				Repository: &protos.RepositoryRef{
					Cluster: &protos.ClusterNamespacedName{
						Name: "management",
					},
					Name:      "bitnami-charts",
					Namespace: "demo",
					Kind:      "HelmRepository",
				},
				Kind: "chart",
			},
			clusterState: defaultClusterState,
			fc: newFakeChartCache(
				cachedCharts(
					clusterRefToString(
						helm.ObjectReference{Kind: "HelmRepository", Name: "not-bitnami-charts", Namespace: "demo"},
						types.NamespacedName{Name: "management"},
					), []helm.Chart{{Name: "redis", Version: "1.0.1"}, {Name: "postgres", Version: "1.0.2"}})),
			want: &protos.ListChartsForRepositoryResponse{
				Charts: []*protos.RepositoryChart{},
			},
		},
		{
			name: "filtering by kind",
			request: &protos.ListChartsForRepositoryRequest{
				Repository: &protos.RepositoryRef{
					Cluster: &protos.ClusterNamespacedName{
						Name: "management",
					},
					Name:      "bitnami-charts",
					Namespace: "demo",
					Kind:      "HelmRepository",
				},
				Kind: "profile",
			},
			clusterState: defaultClusterState,
			fc: newFakeChartCache(
				cachedCharts(
					clusterRefToString(
						helm.ObjectReference{Kind: "HelmRepository", Name: "bitnami-charts", Namespace: "demo"},
						types.NamespacedName{Name: "management"},
					),
					[]helm.Chart{
						{Name: "weaveworks-profile", Version: "1.0.1", Kind: "profile"},
						{Name: "postgres", Version: "1.0.2", Kind: "chart"},
					},
				),
			),
			want: &protos.ListChartsForRepositoryResponse{
				Charts: []*protos.RepositoryChart{
					{Name: "weaveworks-profile", Versions: []string{"1.0.1"}},
				},
			},
		},
	}

	for _, tt := range testCases {
		t.Run(tt.name, func(t *testing.T) {
			// setup
			s := createServer(t, serverOptions{
				chartsCache:     tt.fc,
				clusterState:    tt.clusterState,
				clustersManager: makeTestClustersManager(t, tt.clusterState...),
			})

			response, err := s.ListChartsForRepository(context.TODO(), tt.request)
			if err != nil {
				t.Fatal(err)
			}
			if diff := cmp.Diff(tt.want, response, protocmp.Transform()); diff != "" {
				t.Fatalf("failed to get response:\n%s", diff)
			}
		})
	}
}
func TestGetValuesForChartFromValuesFetcher(t *testing.T) {
	testCases := []struct {
		name         string
		fc           *fakeChartCache
		clusterState []runtime.Object
		request      *protos.GetValuesForChartRequest
		want         *protos.GetChartsJobResponse
	}{
		{
			name: "when value exists in cache",
			request: &protos.GetValuesForChartRequest{
				Repository: &protos.RepositoryRef{
					Cluster: &protos.ClusterNamespacedName{
						Name: "management",
					},
					Name:      "bitnami-charts",
					Namespace: "demo",
					Kind:      "HelmRepository",
				},
				Name:    "redis",
				Version: "1.0.1",
			},
			clusterState: defaultClusterState,
			fc: newFakeChartCache(
				cachedCharts(
					clusterRefToString(
						helm.ObjectReference{Kind: "HelmRepository", Name: "bitnami-charts", Namespace: "demo"},
						types.NamespacedName{Name: "management"},
					),
					[]helm.Chart{{Name: "redis", Version: "1.0.1"}},
				),
			),
			want: &protos.GetChartsJobResponse{
				Values: "this:\n  is:\n    a: value",
			},
		},
	}

	for _, tt := range testCases {
		t.Run(tt.name, func(t *testing.T) {
			// setup
			fakeClustersManager := makeTestClustersManager(t, tt.clusterState...)
			fakeClustersManager.GetClustersReturns([]clustersmngr.Cluster{
				{Name: "management"},
			})
			s := createServer(t, serverOptions{
				chartsCache:     tt.fc,
				chartJobs:       helm.NewJobs(),
				valuesFetcher:   &fakeValuesFetcher{},
<<<<<<< HEAD
				clustersManager: fakeClustersManager,
=======
				clustersManager: makeTestClustersManager(t, tt.clusterState...),
				cluster:         "management",
>>>>>>> e492bf5d
			})

			response, err := s.GetValuesForChart(context.TODO(), tt.request)
			if err != nil {
				t.Fatal(err)
			}

			// Poll GetChartsJob until it's done
			var jobResponse *protos.GetChartsJobResponse
			err = wait.PollImmediate(time.Second, time.Second*5, func() (bool, error) {
				var err error
				jobResponse, err = s.GetChartsJob(context.TODO(), &protos.GetChartsJobRequest{JobId: response.JobId})
				if err != nil {
					return false, err
				}
				return jobResponse.Values != "", nil
			})

			if err != nil {
				t.Fatalf("error on JobPoll: %s: %v", err, jobResponse)
			}

			if diff := cmp.Diff(tt.want, jobResponse, protocmp.Transform()); diff != "" {
				t.Fatalf("failed to get response:\n%s", diff)
			}

			cachedValue, err := tt.fc.GetChartValues(context.TODO(),
				types.NamespacedName{Name: "management"},
				helm.ObjectReference{Kind: "HelmRepository", Name: "bitnami-charts", Namespace: "demo"},
				helm.Chart{Name: "redis", Version: "1.0.1"})
			if err != nil {
				t.Fatal(err)
			}

			if diff := cmp.Diff(tt.want.Values, string(cachedValue), protocmp.Transform()); diff != "" {
				t.Fatalf("failed to get response:\n%s", diff)
			}
		})
	}
}

func TestGetValuesForChartCached(t *testing.T) {
	testCases := []struct {
		name         string
		fc           *fakeChartCache
		clusterState []runtime.Object
		request      *protos.GetValuesForChartRequest
		want         *protos.GetChartsJobResponse
	}{
		{
			name: "when value exists in cache",
			request: &protos.GetValuesForChartRequest{
				Repository: &protos.RepositoryRef{
					Cluster: &protos.ClusterNamespacedName{
						Name: "management",
					},
					Name:      "bitnami-charts",
					Namespace: "demo",
					Kind:      "HelmRepository",
				},
				Name:    "redis",
				Version: "1.0.1",
			},
			clusterState: defaultClusterState,
			fc: newFakeChartCache(
				cachedCharts(
					clusterRefToString(
						helm.ObjectReference{Kind: "HelmRepository", Name: "bitnami-charts", Namespace: "demo"},
						types.NamespacedName{Name: "management"},
					),
					[]helm.Chart{{Name: "redis", Version: "1.0.1"}}),
				cachedValues(
					chartRefToString(
						helm.ObjectReference{Kind: "HelmRepository", Name: "bitnami-charts", Namespace: "demo"},
						types.NamespacedName{Name: "management"},
						helm.Chart{Name: "redis", Version: "1.0.1"}),
					[]byte("this:\n  is:\n    a: value\n"),
				)),
			want: &protos.GetChartsJobResponse{
				// This is the base64 encoded version of "this:\n  is:\n    a: value\n"
				Values: "dGhpczoKICBpczoKICAgIGE6IHZhbHVlCg==",
			},
		},
	}

	for _, tt := range testCases {
		t.Run(tt.name, func(t *testing.T) {
			// setup
			s := createServer(t, serverOptions{
				chartsCache:     tt.fc,
				chartJobs:       helm.NewJobs(),
				clustersManager: makeTestClustersManager(t, tt.clusterState...),
			})

			response, err := s.GetValuesForChart(context.TODO(), tt.request)
			if err != nil {
				t.Fatal(err)
			}

			// Poll GetChartsJob until it's done
			var jobResponse *protos.GetChartsJobResponse
			err = wait.PollImmediate(time.Second, time.Second*5, func() (bool, error) {
				var err error
				jobResponse, err = s.GetChartsJob(context.TODO(), &protos.GetChartsJobRequest{JobId: response.JobId})
				if err != nil {
					return false, err
				}
				return jobResponse.Values != "", nil
			})

			if err != nil {
				t.Fatal(err)
			}

			if diff := cmp.Diff(tt.want, jobResponse, protocmp.Transform()); diff != "" {
				t.Fatalf("failed to get response:\n%s", diff)
			}
		})
	}
}

func cachedCharts(key string, charts []helm.Chart) func(*fakeChartCache) {
	return func(fc *fakeChartCache) {
		fc.charts[key] = charts
	}
}

func cachedValues(key string, chart []byte) func(*fakeChartCache) {
	return func(fc *fakeChartCache) {
		fc.chartValues[key] = []byte(base64.StdEncoding.EncodeToString(chart))
	}
}

func newFakeChartCache(opts ...func(*fakeChartCache)) *fakeChartCache {
	fc := &fakeChartCache{
		charts:      make(map[string][]helm.Chart),
		chartValues: make(map[string][]byte),
	}
	for _, o := range opts {
		o(fc)
	}

	return fc
}

type fakeChartCache struct {
	charts      map[string][]helm.Chart
	chartValues map[string][]byte
}

func (fc fakeChartCache) ListChartsByRepositoryAndCluster(ctx context.Context, clusterRef types.NamespacedName, repoRef helm.ObjectReference, kind string) ([]helm.Chart, error) {
	charts, ok := fc.charts[clusterRefToString(repoRef, clusterRef)]
	if !ok {
		return nil, errors.New("no charts found")
	}
	// filter by kind
	var filtered []helm.Chart
	for _, c := range charts {
		if c.Kind == kind {
			filtered = append(filtered, c)
		}
	}
	return filtered, nil
}
func (fc fakeChartCache) IsKnownChart(ctx context.Context, clusterRef types.NamespacedName, repoRef helm.ObjectReference, chart helm.Chart) (bool, error) {
	charts, ok := fc.charts[clusterRefToString(repoRef, clusterRef)]
	if !ok {
		return false, nil
	}
	for _, c := range charts {
		if c.Name == chart.Name && c.Version == chart.Version {
			return true, nil
		}
	}
	return false, nil
}
func (fc fakeChartCache) GetChartValues(ctx context.Context, clusterRef types.NamespacedName, repoRef helm.ObjectReference, chart helm.Chart) ([]byte, error) {
	if values, ok := fc.chartValues[chartRefToString(repoRef, clusterRef, chart)]; ok {
		return values, nil
	}
	return nil, nil
}
func (fc fakeChartCache) UpdateValuesYaml(ctx context.Context, clusterRef types.NamespacedName, repoRef helm.ObjectReference, chart helm.Chart, valuesYaml []byte) error {
	fc.chartValues[chartRefToString(repoRef, clusterRef, chart)] = valuesYaml
	return nil
}

func clusterRefToString(or helm.ObjectReference, cr types.NamespacedName) string {
	return fmt.Sprintf("%s_%s_%s_%s_%s", or.Kind, or.Name, or.Namespace, cr.Name, cr.Namespace)
}

func chartRefToString(or helm.ObjectReference, cr types.NamespacedName, c helm.Chart) string {
	return fmt.Sprintf("%s_%s_%s_%s_%s_%s_%s", or.Kind, or.Name, or.Namespace, cr.Name, cr.Namespace, c.Name, c.Version)
}

type fakeValuesFetcher struct {
}

func (f *fakeValuesFetcher) GetIndexFile(ctx context.Context, config *rest.Config, helmRepo types.NamespacedName, useProxy bool) (*repo.IndexFile, error) {
	return nil, nil
}

func (f *fakeValuesFetcher) GetValuesFile(ctx context.Context, config *rest.Config, helmRepo types.NamespacedName, c helm.Chart, useProxy bool) ([]byte, error) {
	return []byte("this:\n  is:\n    a: value"), nil
}<|MERGE_RESOLUTION|>--- conflicted
+++ resolved
@@ -218,12 +218,8 @@
 				chartsCache:     tt.fc,
 				chartJobs:       helm.NewJobs(),
 				valuesFetcher:   &fakeValuesFetcher{},
-<<<<<<< HEAD
+				cluster:         "management",
 				clustersManager: fakeClustersManager,
-=======
-				clustersManager: makeTestClustersManager(t, tt.clusterState...),
-				cluster:         "management",
->>>>>>> e492bf5d
 			})
 
 			response, err := s.GetValuesForChart(context.TODO(), tt.request)

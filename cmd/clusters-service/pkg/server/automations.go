package server

import (
	"context"
	"encoding/json"
	"errors"
	"fmt"
	"strings"
	"time"

	"github.com/fluxcd/go-git-providers/gitprovider"
	helmv2 "github.com/fluxcd/helm-controller/api/v2beta1"
	sourcev1 "github.com/fluxcd/source-controller/api/v1beta2"
	"github.com/mkmik/multierror"
	"github.com/spf13/viper"
	"google.golang.org/grpc/codes"
	grpcStatus "google.golang.org/grpc/status"
	corev1 "k8s.io/api/core/v1"
	metav1 "k8s.io/apimachinery/pkg/apis/meta/v1"
	"k8s.io/apimachinery/pkg/types"
	"sigs.k8s.io/controller-runtime/pkg/client"
	"sigs.k8s.io/yaml"

	"github.com/weaveworks/weave-gitops-enterprise/cmd/clusters-service/pkg/git"
	capiv1_proto "github.com/weaveworks/weave-gitops-enterprise/cmd/clusters-service/pkg/protos"
	apiextensionsv1 "k8s.io/apiextensions-apiserver/pkg/apis/apiextensions/v1"
)

func toGitCommitFile(file *capiv1_proto.CommitFile) gitprovider.CommitFile {
	return gitprovider.CommitFile{
		Path:    &file.Path,
		Content: &file.Content,
	}
}

// CreateAutomationsPullRequest receives a list of {kustomization, helmrelease, cluster}
// generates a kustomization file and/or a helm release file for each provided cluster in the list
// and creates a pull request for the generated files
func (s *server) CreateAutomationsPullRequest(ctx context.Context, msg *capiv1_proto.CreateAutomationsPullRequestRequest) (*capiv1_proto.CreateAutomationsPullRequestResponse, error) {
	gp, err := getGitProvider(ctx)
	if err != nil {
		return nil, grpcStatus.Errorf(codes.Unauthenticated, "error creating pull request: %s", err.Error())
	}

	applyCreateAutomationDefaults(msg.ClusterAutomations)

	if err := validateCreateAutomationsPR(msg); err != nil {
		s.log.Error(err, "Failed to create pull request, message payload was invalid")
		return nil, err
	}

	client, err := s.clientGetter.Client(ctx)

	if err != nil {
		return nil, err
	}

	repositoryURL := viper.GetString("capi-templates-repository-url")
	if msg.RepositoryUrl != "" {
		repositoryURL = msg.RepositoryUrl
	}
	baseBranch := viper.GetString("capi-templates-repository-base-branch")
	if msg.BaseBranch != "" {
		baseBranch = msg.BaseBranch
	}

	automations, _ := getAutomations(ctx, client, msg.ClusterAutomations)

	var files []gitprovider.CommitFile

	fmt.Sprintf("automations: %s,", automations)

<<<<<<< HEAD
	if len(automations.KustomizationFiles) > 0 {
		for _, f := range automations.KustomizationFiles {
			files = append(files, toGitCommitFile(f))
=======
		if c.Kustomization != nil {
			if c.Kustomization.Spec.CreateNamespace {
				namespace, err := generateNamespaceFile(ctx, c.IsControlPlane, cluster, c.Kustomization.Spec.TargetNamespace, c.FilePath)
				if err != nil {
					return nil, err
				}

				files = append(files, namespace)
			}

			kustomization, err := generateKustomizationFile(ctx, c.IsControlPlane, cluster, client, c.Kustomization, c.FilePath)
			if err != nil {
				return nil, err
			}

			files = append(files, kustomization)
>>>>>>> 1414ee1d
		}
	}

	if len(automations.HelmReleaseFiles) > 0 {
		for _, f := range automations.HelmReleaseFiles {
			files = append(files, toGitCommitFile(f))
		}
	}

	if msg.HeadBranch == "" {
		clusters := strings.Join(automations.Clusters, "")
		msg.HeadBranch = getHash(msg.RepositoryUrl, clusters, msg.BaseBranch)
	}
	if msg.Title == "" {
		msg.Title = "Gitops add cluster workloads"
	}
	if msg.Description == "" {
		msg.Description = "Pull request to create cluster workloads"
	}
	if msg.CommitMessage == "" {
		msg.CommitMessage = "Add Kustomization Manifests"
	}
	_, err = s.provider.GetRepository(ctx, *gp, repositoryURL)
	if err != nil {
		return nil, grpcStatus.Errorf(codes.Unauthenticated, "failed to access repo %s: %s", repositoryURL, err)
	}

	res, err := s.provider.WriteFilesToBranchAndCreatePullRequest(ctx, git.WriteFilesToBranchAndCreatePullRequestRequest{
		GitProvider:       *gp,
		RepositoryURL:     repositoryURL,
		ReposistoryAPIURL: msg.RepositoryApiUrl,
		HeadBranch:        msg.HeadBranch,
		BaseBranch:        baseBranch,
		Title:             msg.Title,
		Description:       msg.Description,
		CommitMessage:     msg.CommitMessage,
		Files:             files,
	})

	if err != nil {
		return nil, fmt.Errorf("unable to create pull request: %w", err)
	}

	return &capiv1_proto.CreateAutomationsPullRequestResponse{
		WebUrl: res.WebURL,
	}, nil
}

// RenderAutomation receives a list of {kustomization, helmrelease, cluster}
// generates a kustomization file and/or a helm release file for each provided cluster in the list
// and returns the generated files
func (s *server) RenderAutomation(ctx context.Context, msg *capiv1_proto.RenderAutomationRequest) (*capiv1_proto.RenderAutomationResponse, error) {
<<<<<<< HEAD
	applyCreateAutomationDefaults(msg.ClusterAutomations)

=======
>>>>>>> 1414ee1d
	client, err := s.clientGetter.Client(ctx)
	if err != nil {
		return nil, err
	}

<<<<<<< HEAD
	automations, err := getAutomations(ctx, client, msg.ClusterAutomations)

	return &capiv1_proto.RenderAutomationResponse{KustomizationFiles: automations.KustomizationFiles, HelmReleaseFiles: automations.HelmReleaseFiles}, err
}

func getAutomations(ctx context.Context, client client.Client, ca []*capiv1_proto.ClusterAutomation) (*capiv1_proto.GetAutomations, error) {
	applyCreateAutomationDefaults(ca)

	var clusters []string
	var kustomizationFiles []*capiv1_proto.CommitFile
	var helmReleaseFiles []*capiv1_proto.CommitFile

	if len(ca) > 0 {
		for _, c := range ca {
=======
	applyCreateAutomationDefaults(msg.ClusterAutomations)

	var kustomizationFiles []*capiv1_proto.CommitFile
	var helmReleaseFiles []*capiv1_proto.CommitFile

	if len(msg.ClusterAutomations) > 0 {
		for _, c := range msg.ClusterAutomations {
>>>>>>> 1414ee1d
			cluster := createNamespacedName(c.Cluster.Name, c.Cluster.Namespace)

			if c.Kustomization != nil {
				kustomization, err := generateKustomizationFile(ctx, c.IsControlPlane, cluster, client, c.Kustomization, c.FilePath)

				if err != nil {
					return nil, err
				}

				kustomizationFiles = append(kustomizationFiles, &capiv1_proto.CommitFile{
					Path:    *kustomization.Path,
					Content: *kustomization.Content,
				})
			}

			if c.HelmRelease != nil {
				helmRelease, err := generateHelmReleaseFile(ctx, c.IsControlPlane, cluster, client, c.HelmRelease, c.FilePath)

				if err != nil {
					return nil, err
				}

				helmReleaseFiles = append(helmReleaseFiles, &capiv1_proto.CommitFile{
					Path:    *helmRelease.Path,
					Content: *helmRelease.Content,
				})
			}
<<<<<<< HEAD

			clusters = append(clusters, c.Cluster.Name)
		}
	}

	return &capiv1_proto.GetAutomations{KustomizationFiles: kustomizationFiles, HelmReleaseFiles: helmReleaseFiles, Clusters: clusters}, nil
=======
		}
	}

	return &capiv1_proto.RenderAutomationResponse{KustomizationFiles: kustomizationFiles, HelmReleaseFiles: helmReleaseFiles}, err
>>>>>>> 1414ee1d
}

func generateHelmReleaseFile(
	ctx context.Context,
	isControlPlane bool,
	cluster types.NamespacedName,
	kubeClient client.Client,
	helmRelease *capiv1_proto.HelmRelease,
	filePath string) (gitprovider.CommitFile, error) {
	kustomizationYAML, err := createHelmReleaseObject(helmRelease)
	if err != nil {
		return gitprovider.CommitFile{}, fmt.Errorf("failed to create Helm Release object: %s/%s: %w", helmRelease.Metadata.Namespace, helmRelease.Metadata.Name, err)
	}

	b, err := yaml.Marshal(kustomizationYAML)
	if err != nil {
		return gitprovider.CommitFile{}, fmt.Errorf("error marshalling %s helmrelease, %w", helmRelease.Metadata.Name, err)
	}

	hr := createNamespacedName(helmRelease.Metadata.Name, helmRelease.Metadata.Namespace)

	helmReleasePath := getClusterResourcePath(isControlPlane, "helmrelease", cluster, hr)
	if filePath != "" {
		helmReleasePath = filePath
	}

	helmReleaseContent := string(b)

	file := &gitprovider.CommitFile{
		Path:    &helmReleasePath,
		Content: &helmReleaseContent,
	}

	return *file, nil
}

func createHelmReleaseObject(hr *capiv1_proto.HelmRelease) (*helmv2.HelmRelease, error) {
	var jsonValues []byte

	if hr.Spec.Values != "" {
		valuesData, err := ParseValues([]byte(hr.Spec.Values))
		if err != nil {
			return nil, fmt.Errorf("failed to yaml-unmarshal values: %w", err)
		}

		jsonValues, err = json.Marshal(valuesData)
		if err != nil {
			return nil, fmt.Errorf("failed to json-marshal values %w", err)
		}
	}

	generatedHelmRelease := helmv2.HelmRelease{
		TypeMeta: metav1.TypeMeta{
			APIVersion: helmv2.GroupVersion.Identifier(),
			Kind:       helmv2.HelmReleaseKind,
		},
		ObjectMeta: metav1.ObjectMeta{
			Name:      hr.Metadata.Name,
			Namespace: HelmReleaseNamespace,
		},
		Spec: helmv2.HelmReleaseSpec{
			TargetNamespace: hr.Metadata.Namespace,
			Chart: helmv2.HelmChartTemplate{
				Spec: helmv2.HelmChartTemplateSpec{
					Chart: hr.Spec.Chart.Spec.Chart,
					SourceRef: helmv2.CrossNamespaceObjectReference{
						APIVersion: sourcev1.GroupVersion.Identifier(),
						Kind:       sourcev1.HelmRepositoryKind,
						Name:       hr.Spec.Chart.Spec.SourceRef.Name,
						Namespace:  hr.Spec.Chart.Spec.SourceRef.Namespace,
					},
					Version: hr.Spec.Chart.Spec.Version,
				},
			},
			Interval: metav1.Duration{Duration: time.Minute * 10},
			Values:   &apiextensionsv1.JSON{Raw: []byte(jsonValues)},
		},
	}

	return &generatedHelmRelease, nil
}

func applyCreateAutomationDefaults(msg []*capiv1_proto.ClusterAutomation) {
	for _, c := range msg {
		if c.HelmRelease != nil && c.HelmRelease.Metadata != nil && c.HelmRelease.Metadata.Namespace == "" {
			c.HelmRelease.Metadata.Namespace = defaultAutomationNamespace
		}
		if c.Kustomization != nil && c.Kustomization.Metadata != nil && c.Kustomization.Metadata.Namespace == "" {
			c.Kustomization.Metadata.Namespace = defaultAutomationNamespace
		}
	}
}

func validateCreateAutomationsPR(msg *capiv1_proto.CreateAutomationsPullRequestRequest) error {
	var err error

	if len(msg.ClusterAutomations) == 0 {
		err = multierror.Append(err, fmt.Errorf(createClusterAutomationsRequiredErr))
	}

	for _, c := range msg.ClusterAutomations {
		if c.Cluster == nil {
			err = multierror.Append(err, fmt.Errorf("cluster object must be specified"))
		} else {
			if c.Cluster.Name == "" {
				err = multierror.Append(err, fmt.Errorf("cluster name must be specified"))
			}

			invalidNamespaceErr := validateNamespace(c.Cluster.Namespace)
			if invalidNamespaceErr != nil {
				err = multierror.Append(err, invalidNamespaceErr)
			}
		}

		if c.Kustomization != nil {
			err = multierror.Append(err, validateKustomization(c.Kustomization))
		} else if c.HelmRelease != nil {
			err = multierror.Append(err, validateHelmRelease(c.HelmRelease))
		} else {
			err = multierror.Append(err, fmt.Errorf("cluster automation must contain either kustomization or helm release"))
		}
	}

	return err
}

func validateHelmRelease(helmRelease *capiv1_proto.HelmRelease) error {
	var err error

	if helmRelease.Metadata == nil {
		err = multierror.Append(err, errors.New("helmrelease metadata must be specified"))
	} else {
		if helmRelease.Metadata.Name == "" {
			err = multierror.Append(err, fmt.Errorf("helmrelease name must be specified"))
		}

		invalidNamespaceErr := validateNamespace(helmRelease.Metadata.Namespace)
		if invalidNamespaceErr != nil {
			err = multierror.Append(err, invalidNamespaceErr)
		}
	}

	if helmRelease.Spec.Chart == nil {
		err = multierror.Append(
			err,
			fmt.Errorf("chart must be specified in HelmRelease %s",
				helmRelease.Metadata.Name))
	} else {
		if helmRelease.Spec.Chart.Spec.Chart == "" {
			err = multierror.Append(
				err,
				fmt.Errorf("chart name must be specified in HelmRelease %s",
					helmRelease.Metadata.Name))
		}

		if helmRelease.Spec.Chart.Spec.SourceRef != nil {
			if helmRelease.Spec.Chart.Spec.SourceRef.Name == "" {
				err = multierror.Append(
					err,
					fmt.Errorf("sourceRef name must be specified in chart %s in HelmRelease %s",
						helmRelease.Spec.Chart.Spec.Chart, helmRelease.Metadata.Name))
			}

			invalidNamespaceErr := validateNamespace(helmRelease.Spec.Chart.Spec.SourceRef.Namespace)
			if invalidNamespaceErr != nil {
				err = multierror.Append(err, invalidNamespaceErr)
			}
		}
	}

	return err
}

func generateNamespaceFile(
	ctx context.Context,
	isControlPlane bool,
	cluster types.NamespacedName,
	name,
	filePath string) (gitprovider.CommitFile, error) {
	namespace := &corev1.Namespace{
		TypeMeta: metav1.TypeMeta{
			Kind:       "Namespace",
			APIVersion: corev1.SchemeGroupVersion.String(),
		},
		ObjectMeta: metav1.ObjectMeta{
			Name: name,
		},
	}

	b, err := yaml.Marshal(namespace)
	if err != nil {
		return gitprovider.CommitFile{}, fmt.Errorf("error marshalling %s namespace, %w", name, err)
	}

	k := createNamespacedName(name, "")

	namespacePath := getClusterResourcePath(isControlPlane, "namespace", cluster, k)

	if filePath != "" {
		namespacePath = filePath
	}

	namespaceContent := string(b)

	file := &gitprovider.CommitFile{
		Path:    &namespacePath,
		Content: &namespaceContent,
	}

	return *file, nil
}<|MERGE_RESOLUTION|>--- conflicted
+++ resolved
@@ -70,11 +70,9 @@
 
 	fmt.Sprintf("automations: %s,", automations)
 
-<<<<<<< HEAD
-	if len(automations.KustomizationFiles) > 0 {
-		for _, f := range automations.KustomizationFiles {
-			files = append(files, toGitCommitFile(f))
-=======
+	for _, c := range msg.ClusterAutomations {
+		cluster := createNamespacedName(c.Cluster.Name, c.Cluster.Namespace)
+
 		if c.Kustomization != nil {
 			if c.Kustomization.Spec.CreateNamespace {
 				namespace, err := generateNamespaceFile(ctx, c.IsControlPlane, cluster, c.Kustomization.Spec.TargetNamespace, c.FilePath)
@@ -90,8 +88,9 @@
 				return nil, err
 			}
 
-			files = append(files, kustomization)
->>>>>>> 1414ee1d
+	if len(automations.KustomizationFiles) > 0 {
+		for _, f := range automations.KustomizationFiles {
+			files = append(files, toGitCommitFile(f))
 		}
 	}
 
@@ -144,17 +143,13 @@
 // generates a kustomization file and/or a helm release file for each provided cluster in the list
 // and returns the generated files
 func (s *server) RenderAutomation(ctx context.Context, msg *capiv1_proto.RenderAutomationRequest) (*capiv1_proto.RenderAutomationResponse, error) {
-<<<<<<< HEAD
 	applyCreateAutomationDefaults(msg.ClusterAutomations)
 
-=======
->>>>>>> 1414ee1d
 	client, err := s.clientGetter.Client(ctx)
 	if err != nil {
 		return nil, err
 	}
 
-<<<<<<< HEAD
 	automations, err := getAutomations(ctx, client, msg.ClusterAutomations)
 
 	return &capiv1_proto.RenderAutomationResponse{KustomizationFiles: automations.KustomizationFiles, HelmReleaseFiles: automations.HelmReleaseFiles}, err
@@ -169,15 +164,6 @@
 
 	if len(ca) > 0 {
 		for _, c := range ca {
-=======
-	applyCreateAutomationDefaults(msg.ClusterAutomations)
-
-	var kustomizationFiles []*capiv1_proto.CommitFile
-	var helmReleaseFiles []*capiv1_proto.CommitFile
-
-	if len(msg.ClusterAutomations) > 0 {
-		for _, c := range msg.ClusterAutomations {
->>>>>>> 1414ee1d
 			cluster := createNamespacedName(c.Cluster.Name, c.Cluster.Namespace)
 
 			if c.Kustomization != nil {
@@ -205,19 +191,12 @@
 					Content: *helmRelease.Content,
 				})
 			}
-<<<<<<< HEAD
 
 			clusters = append(clusters, c.Cluster.Name)
 		}
 	}
 
 	return &capiv1_proto.GetAutomations{KustomizationFiles: kustomizationFiles, HelmReleaseFiles: helmReleaseFiles, Clusters: clusters}, nil
-=======
-		}
-	}
-
-	return &capiv1_proto.RenderAutomationResponse{KustomizationFiles: kustomizationFiles, HelmReleaseFiles: helmReleaseFiles}, err
->>>>>>> 1414ee1d
 }
 
 func generateHelmReleaseFile(

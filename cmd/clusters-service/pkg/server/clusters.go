package server

import (
	"bytes"
	"context"
	"crypto/md5"
	"encoding/base64"
	"encoding/json"
	"errors"
	"fmt"
	"path/filepath"
	"sort"
	"strings"
	"time"

	"github.com/fluxcd/go-git-providers/gitprovider"
	helmv2 "github.com/fluxcd/helm-controller/api/v2beta1"
	kustomizev1 "github.com/fluxcd/kustomize-controller/api/v1beta2"
	sourcev1 "github.com/fluxcd/source-controller/api/v1beta2"
	"github.com/mkmik/multierror"
	"github.com/spf13/viper"
	"github.com/weaveworks/weave-gitops/pkg/server/middleware"
	"github.com/weaveworks/weave-gitops/pkg/services/profiles"
	"google.golang.org/genproto/googleapis/api/httpbody"
	"google.golang.org/grpc/codes"
	"google.golang.org/grpc/metadata"
	grpcStatus "google.golang.org/grpc/status"
	corev1 "k8s.io/api/core/v1"
	metav1 "k8s.io/apimachinery/pkg/apis/meta/v1"
	"k8s.io/apimachinery/pkg/types"
	"k8s.io/helm/pkg/chartutil"
	"sigs.k8s.io/controller-runtime/pkg/client"
	"sigs.k8s.io/yaml"

	templatesv1 "github.com/weaveworks/weave-gitops-enterprise/cmd/clusters-service/api/templates"
	"github.com/weaveworks/weave-gitops-enterprise/cmd/clusters-service/pkg/charts"
	"github.com/weaveworks/weave-gitops-enterprise/cmd/clusters-service/pkg/credentials"
	"github.com/weaveworks/weave-gitops-enterprise/cmd/clusters-service/pkg/git"
	capiv1_proto "github.com/weaveworks/weave-gitops-enterprise/cmd/clusters-service/pkg/protos"
	"github.com/weaveworks/weave-gitops-enterprise/cmd/clusters-service/pkg/templates"
	"k8s.io/apimachinery/pkg/api/validation"
)

const (
<<<<<<< HEAD
	capiClusterRef                         string = "CAPICluster"
	secretRef                              string = "Secret"
	HelmReleaseNamespace                          = "flux-system"
	deleteClustersRequiredErr                     = "at least one cluster must be specified"
	createClusterKustomizationsRequiredErr        = "at least one cluster kustomization must be specified"
	kustomizationKind                             = "GitRepository"
=======
	capiClusterRef            string = "CAPICluster"
	secretRef                 string = "Secret"
	HelmReleaseNamespace             = "flux-system"
	deleteClustersRequiredErr        = "at least one cluster must be specified"
	kustomizationKind                = "GitRepository"
>>>>>>> 6cd73b5b
)

var (
	labels = []string{}
)

type generateProfileFilesParams struct {
	helmRepository         types.NamespacedName
	helmRepositoryCacheDir string
	profileValues          []*capiv1_proto.ProfileValues
	parameterValues        map[string]string
}

func (s *server) ListGitopsClusters(ctx context.Context, msg *capiv1_proto.ListGitopsClustersRequest) (*capiv1_proto.ListGitopsClustersResponse, error) {
	listOptions := client.ListOptions{
		Limit:    msg.GetPageSize(),
		Continue: msg.GetPageToken(),
	}
	cl, nextPageToken, err := s.clustersLibrary.List(ctx, listOptions)
	if err != nil {
		return nil, err
	}
	clusters := []*capiv1_proto.GitopsCluster{}

	for _, c := range cl {
		clusters = append(clusters, ToClusterResponse(c))
	}

	client, err := s.clientGetter.Client(ctx)
	if err != nil {
		return nil, err
	}

	clusters, err = AddCAPIClusters(ctx, client, clusters)
	if err != nil {
		return nil, err
	}

	if msg.Label != "" {
		if !isLabelRecognised(msg.Label) {
			return nil, fmt.Errorf("label %q is not recognised", msg.Label)
		}

		clusters = filterClustersByLabel(clusters, msg.Label)
	}

	if msg.RefType != "" {
		clusters, err = filterClustersByType(clusters, msg.RefType)
		if err != nil {
			return nil, err
		}
	}

	// Append the management cluster to the end of clusters list
	mgmtCluster, err := getManagementCluster()
	if err != nil {
		return nil, err
	}

	clusters = append(clusters, mgmtCluster)

	sort.Slice(clusters, func(i, j int) bool { return clusters[i].Name < clusters[j].Name })
	return &capiv1_proto.ListGitopsClustersResponse{
		GitopsClusters: clusters,
		NextPageToken:  nextPageToken,
		Total:          int32(len(clusters))}, err
}

func (s *server) CreatePullRequest(ctx context.Context, msg *capiv1_proto.CreatePullRequestRequest) (*capiv1_proto.CreatePullRequestResponse, error) {
	gp, err := getGitProvider(ctx)
	if err != nil {
		return nil, grpcStatus.Errorf(codes.Unauthenticated, "error creating pull request: %s", err.Error())
	}

	if err := validateCreateClusterPR(msg); err != nil {
		s.log.Error(err, "Failed to create pull request, message payload was invalid")
		return nil, err
	}

	tmpl, err := s.templatesLibrary.Get(ctx, msg.TemplateName, "CAPITemplate")
	if err != nil {
		return nil, fmt.Errorf("unable to get template %q: %w", msg.TemplateName, err)
	}

	clusterNamespace := getClusterNamespace(msg.ParameterValues["NAMESPACE"])
	tmplWithValues, err := renderTemplateWithValues(tmpl, msg.TemplateName, clusterNamespace, msg.ParameterValues)
	if err != nil {
		return nil, fmt.Errorf("failed to render template with parameter values: %w", err)
	}

	err = templates.ValidateRenderedTemplates(tmplWithValues)
	if err != nil {
		return nil, fmt.Errorf("validation error rendering template %v, %v", msg.TemplateName, err)
	}

	client, err := s.clientGetter.Client(ctx)
	if err != nil {
		return nil, err
	}

	tmplWithValuesAndCredentials, err := credentials.CheckAndInjectCredentials(s.log, client, tmplWithValues, msg.Credentials, msg.TemplateName)
	if err != nil {
		return nil, err
	}

	// FIXME: parse and read from Cluster in yaml template
	clusterName, ok := msg.ParameterValues["CLUSTER_NAME"]
	if !ok {
		return nil, errors.New("unable to find 'CLUSTER_NAME' parameter in supplied values")
	}
	cluster := types.NamespacedName{
		Name:      clusterName,
		Namespace: clusterNamespace,
	}

	content := string(tmplWithValuesAndCredentials[:])
	path := getClusterManifestPath(cluster)
	files := []gitprovider.CommitFile{
		{
			Path:    &path,
			Content: &content,
		},
	}

	if viper.GetString("add-bases-kustomization") == "enabled" {
		commonKustomization, err := getCommonKustomization(cluster)
		if err != nil {
			return nil, fmt.Errorf("failed to get common kustomization for %s: %s", clusterName, err)
		}
		files = append(files, *commonKustomization)
	}

	repositoryURL := viper.GetString("capi-templates-repository-url")
	if msg.RepositoryUrl != "" {
		repositoryURL = msg.RepositoryUrl
	}
	baseBranch := viper.GetString("capi-templates-repository-base-branch")
	if msg.BaseBranch != "" {
		baseBranch = msg.BaseBranch
	}
	if msg.HeadBranch == "" {
		msg.HeadBranch = getHash(msg.RepositoryUrl, msg.ParameterValues["CLUSTER_NAME"], msg.BaseBranch)
	}
	if msg.Title == "" {
		msg.Title = fmt.Sprintf("Gitops add cluster %s", msg.ParameterValues["CLUSTER_NAME"])
	}
	if msg.Description == "" {
		msg.Description = fmt.Sprintf("Pull request to create cluster %s", msg.ParameterValues["CLUSTER_NAME"])
	}
	if msg.CommitMessage == "" {
		msg.CommitMessage = "Add Cluster Manifests"
	}
	_, err = s.provider.GetRepository(ctx, *gp, repositoryURL)
	if err != nil {
		return nil, grpcStatus.Errorf(codes.Unauthenticated, "failed to access repo %s: %s", repositoryURL, err)
	}

	if len(msg.Values) > 0 {
		profilesFile, err := generateProfileFiles(
			ctx,
			tmpl,
			cluster,
			client,
			generateProfileFilesParams{
				helmRepository: types.NamespacedName{
					Name:      s.profileHelmRepositoryName,
					Namespace: viper.GetString("runtime-namespace"),
				},
				helmRepositoryCacheDir: s.helmRepositoryCacheDir,
				profileValues:          msg.Values,
				parameterValues:        msg.ParameterValues,
			},
		)
		if err != nil {
			return nil, err
		}
		files = append(files, *profilesFile)
	}

	if len(msg.Kustomizations) > 0 {
<<<<<<< HEAD
		kustomizations, err := generateKustomizationFiles(ctx, false, cluster, client, msg.Kustomizations)
=======
		kustomizations, err := generateKustomizationFiles(ctx, cluster, client, msg.Kustomizations)
>>>>>>> 6cd73b5b

		if err != nil {
			return nil, err
		}
		files = append(files, kustomizations...)
	}

	res, err := s.provider.WriteFilesToBranchAndCreatePullRequest(ctx, git.WriteFilesToBranchAndCreatePullRequestRequest{
		GitProvider:       *gp,
		RepositoryURL:     repositoryURL,
		ReposistoryAPIURL: msg.RepositoryApiUrl,
		HeadBranch:        msg.HeadBranch,
		BaseBranch:        baseBranch,
		Title:             msg.Title,
		Description:       msg.Description,
		CommitMessage:     msg.CommitMessage,
		Files:             files,
	})

	if err != nil {
		return nil, fmt.Errorf("unable to create pull request for %q: %w", msg.TemplateName, err)
	}

	return &capiv1_proto.CreatePullRequestResponse{
		WebUrl: res.WebURL,
	}, nil
}

func (s *server) DeleteClustersPullRequest(ctx context.Context, msg *capiv1_proto.DeleteClustersPullRequestRequest) (*capiv1_proto.DeleteClustersPullRequestResponse, error) {
	gp, err := getGitProvider(ctx)
	if err != nil {
		return nil, grpcStatus.Errorf(codes.Unauthenticated, "error creating pull request: %s", err.Error())
	}

	if err := validateDeleteClustersPR(msg); err != nil {
		s.log.Error(err, "Failed to create pull request, message payload was invalid")
		return nil, err
	}

	repositoryURL := viper.GetString("capi-templates-repository-url")
	if msg.RepositoryUrl != "" {
		repositoryURL = msg.RepositoryUrl
	}
	baseBranch := viper.GetString("capi-templates-repository-base-branch")
	if msg.BaseBranch != "" {
		baseBranch = msg.BaseBranch
	}

	var filesList []gitprovider.CommitFile
	if len(msg.ClusterNamespacedNames) > 0 {
		for _, clusterNamespacedName := range msg.ClusterNamespacedNames {
			path := getClusterManifestPath(
				types.NamespacedName{
					Name:      clusterNamespacedName.Name,
					Namespace: getClusterNamespace(clusterNamespacedName.Namespace),
				},
			)
			filesList = append(filesList, gitprovider.CommitFile{
				Path:    &path,
				Content: nil,
			})
		}
	} else {
		for _, clusterName := range msg.ClusterNames {
			path := getClusterManifestPath(
				types.NamespacedName{
					Name:      clusterName,
					Namespace: getClusterNamespace(""),
				},
			)
			filesList = append(filesList, gitprovider.CommitFile{
				Path:    &path,
				Content: nil,
			})
		}
	}

	if msg.HeadBranch == "" {
		clusters := strings.Join(msg.ClusterNames, "")
		msg.HeadBranch = getHash(msg.RepositoryUrl, clusters, msg.BaseBranch)
	}
	if msg.Title == "" {
		msg.Title = fmt.Sprintf("Gitops delete clusters: %s", msg.ClusterNames)
	}
	if msg.Description == "" {
		msg.Description = fmt.Sprintf("Pull request to delete clusters: %s", strings.Join(msg.ClusterNames, ", "))
	}
	if msg.CommitMessage == "" {
		msg.CommitMessage = "Remove Clusters Manifests"
	}
	_, err = s.provider.GetRepository(ctx, *gp, repositoryURL)
	if err != nil {
		return nil, grpcStatus.Errorf(codes.Unauthenticated, "failed to get repo %s: %s", repositoryURL, err)
	}

	res, err := s.provider.WriteFilesToBranchAndCreatePullRequest(ctx, git.WriteFilesToBranchAndCreatePullRequestRequest{
		GitProvider:       *gp,
		RepositoryURL:     repositoryURL,
		ReposistoryAPIURL: msg.RepositoryApiUrl,
		HeadBranch:        msg.HeadBranch,
		BaseBranch:        baseBranch,
		Title:             msg.Title,
		Description:       msg.Description,
		CommitMessage:     msg.CommitMessage,
		Files:             filesList,
	})
	if err != nil {
		s.log.Error(err, "Failed to create pull request")
		return nil, err
	}

	return &capiv1_proto.DeleteClustersPullRequestResponse{
		WebUrl: res.WebURL,
	}, nil
}

// GetKubeconfig returns the Kubeconfig for the given workload cluster
func (s *server) GetKubeconfig(ctx context.Context, msg *capiv1_proto.GetKubeconfigRequest) (*httpbody.HttpBody, error) {
	var sec corev1.Secret
	name := fmt.Sprintf("%s-kubeconfig", msg.ClusterName)

	cl, err := s.clientGetter.Client(ctx)
	if err != nil {
		return nil, err
	}

	key := client.ObjectKey{
		Namespace: getClusterNamespace(msg.ClusterNamespace),
		Name:      name,
	}
	err = cl.Get(ctx, key, &sec)
	if err != nil {
		return nil, fmt.Errorf("unable to get secret %q for Kubeconfig: %w", name, err)
	}

	val, ok := kubeConfigFromSecret(sec)
	if !ok {
		return nil, fmt.Errorf("secret %q was found but is missing key %q", key, "value")
	}

	var acceptHeader string
	if md, ok := metadata.FromIncomingContext(ctx); ok {
		if accept, ok := md["accept"]; ok {
			acceptHeader = strings.Join(accept, ",")
		}
	}

	if strings.Contains(acceptHeader, "application/octet-stream") {
		return &httpbody.HttpBody{
			ContentType: "application/octet-stream",
			Data:        val,
		}, nil
	}

	res, err := json.Marshal(&capiv1_proto.GetKubeconfigResponse{
		Kubeconfig: base64.StdEncoding.EncodeToString(val),
	})
	if err != nil {
		return nil, fmt.Errorf("failed to marshal response to JSON: %w", err)
	}

	return &httpbody.HttpBody{
		ContentType: "application/json",
		Data:        res,
	}, nil
}

func (s *server) CreateKustomizationsPullRequest(ctx context.Context, msg *capiv1_proto.CreateKustomizationsPullRequestRequest) (*capiv1_proto.CreateKustomizationsPullRequestResponse, error) {
	gp, err := getGitProvider(ctx)
	if err != nil {
		return nil, grpcStatus.Errorf(codes.Unauthenticated, "error creating pull request: %s", err.Error())
	}

	if err := validateCreateKustomizationsPR(msg); err != nil {
		s.log.Error(err, "Failed to create pull request, message payload was invalid")
		return nil, err
	}

	client, err := s.clientGetter.Client(ctx)
	if err != nil {
		return nil, err
	}

	repositoryURL := viper.GetString("capi-templates-repository-url")
	if msg.RepositoryUrl != "" {
		repositoryURL = msg.RepositoryUrl
	}
	baseBranch := viper.GetString("capi-templates-repository-base-branch")
	if msg.BaseBranch != "" {
		baseBranch = msg.BaseBranch
	}

	var clusters []string
	var files []gitprovider.CommitFile
	for _, c := range msg.ClusterKustomizations {
		cluster := types.NamespacedName{
			Name:      c.Name,
			Namespace: c.Namespace,
		}
		kustomizations, err := generateKustomizationFiles(ctx, c.IsControlPlane, cluster, client, c.Kustomizations)

		if err != nil {
			return nil, err
		}
		files = append(files, kustomizations...)
		clusters = append(clusters, c.Name)
	}

	if msg.HeadBranch == "" {
		clusters := strings.Join(clusters, "")
		msg.HeadBranch = getHash(msg.RepositoryUrl, clusters, msg.BaseBranch)
	}
	if msg.Title == "" {
		msg.Title = "Gitops add cluster workloads"
	}
	if msg.Description == "" {
		msg.Description = "Pull request to create cluster workloads"
	}
	if msg.CommitMessage == "" {
		msg.CommitMessage = "Add Kustomization Manifests"
	}
	_, err = s.provider.GetRepository(ctx, *gp, repositoryURL)
	if err != nil {
		return nil, grpcStatus.Errorf(codes.Unauthenticated, "failed to access repo %s: %s", repositoryURL, err)
	}

	res, err := s.provider.WriteFilesToBranchAndCreatePullRequest(ctx, git.WriteFilesToBranchAndCreatePullRequestRequest{
		GitProvider:       *gp,
		RepositoryURL:     repositoryURL,
		ReposistoryAPIURL: msg.RepositoryApiUrl,
		HeadBranch:        msg.HeadBranch,
		BaseBranch:        baseBranch,
		Title:             msg.Title,
		Description:       msg.Description,
		CommitMessage:     msg.CommitMessage,
		Files:             files,
	})

	if err != nil {
		return nil, fmt.Errorf("unable to create pull request: %w", err)
	}

	return &capiv1_proto.CreateKustomizationsPullRequestResponse{
		WebUrl: res.WebURL,
	}, nil
}

func getHash(inputs ...string) string {
	final := []byte(strings.Join(inputs, ""))
	return fmt.Sprintf("wego-%x", md5.Sum(final))
}

func getToken(ctx context.Context) (string, string, error) {
	token := viper.GetString("git-provider-token")

	providerToken, err := middleware.ExtractProviderToken(ctx)
	if err != nil {
		// fallback to env token
		return token, "", nil
	}

	return providerToken.AccessToken, "oauth2", nil
}

func getCommonKustomization(cluster types.NamespacedName) (*gitprovider.CommitFile, error) {

	commonKustomizationPath := getCommonKustomizationPath(cluster)
	commonKustomization := createKustomizationObject(&capiv1_proto.Kustomization{
<<<<<<< HEAD
		Name:      "clusters-bases-kustomization",
		Namespace: "flux-system",
		Path: filepath.Join(
			viper.GetString("capi-repository-clusters-path"),
			"bases",
		),
		SourceRef: &capiv1_proto.SourceRef{
			Name: "flux-system",
		},
=======
		Metadata: &capiv1_proto.Metadata{
			Name:      "clusters-bases-kustomization",
			Namespace: "flux-system",
		},
		Spec: &capiv1_proto.Spec{
			Path: filepath.Join(
				viper.GetString("capi-repository-clusters-path"),
				"bases",
			),
			SourceRef: &capiv1_proto.SourceRef{
				Name: "flux-system",
			},
		},
>>>>>>> 6cd73b5b
	})

	b, err := yaml.Marshal(commonKustomization)
	if err != nil {
		return nil, fmt.Errorf("error marshalling common kustomization, %w", err)
	}
	commonKustomizationString := string(b)
	file := &gitprovider.CommitFile{
		Path:    &commonKustomizationPath,
		Content: &commonKustomizationString,
	}
	return file, nil
}

func getGitProvider(ctx context.Context) (*git.GitProvider, error) {
	token, tokenType, err := getToken(ctx)
	if err != nil {
		return nil, err
	}

	return &git.GitProvider{
		Type:      viper.GetString("git-provider-type"),
		TokenType: tokenType,
		Token:     token,
		Hostname:  viper.GetString("git-provider-hostname"),
	}, nil
}

func createProfileYAML(helmRepo *sourcev1.HelmRepository, helmReleases []*helmv2.HelmRelease) ([]byte, error) {
	out := [][]byte{}
	// Add HelmRepository object
	b, err := yaml.Marshal(helmRepo)
	if err != nil {
		return nil, fmt.Errorf("failed to marshal HelmRepository object to YAML: %w", err)
	}
	out = append(out, b)
	// Add HelmRelease objects
	for _, v := range helmReleases {
		b, err := yaml.Marshal(v)
		if err != nil {
			return nil, fmt.Errorf("failed to marshal HelmRelease object to YAML: %w", err)
		}
		out = append(out, b)
	}

	return bytes.Join(out, []byte("---\n")), nil
}

// generateProfileFiles to create a HelmRelease object with the profile and values.
// profileValues is what the client will provide to the API.
// It may have > 1 and its values parameter may be empty.
// Assumption: each profile should have a values.yaml that we can treat as the default.
func generateProfileFiles(ctx context.Context, tmpl *templatesv1.Template, cluster types.NamespacedName, kubeClient client.Client, args generateProfileFilesParams) (*gitprovider.CommitFile, error) {
	helmRepo := &sourcev1.HelmRepository{}
	err := kubeClient.Get(ctx, args.helmRepository, helmRepo)
	if err != nil {
		return nil, fmt.Errorf("cannot find Helm repository: %w", err)
	}
	helmRepoTemplate := &sourcev1.HelmRepository{
		TypeMeta: metav1.TypeMeta{
			Kind:       sourcev1.HelmRepositoryKind,
			APIVersion: sourcev1.GroupVersion.Identifier(),
		},
		ObjectMeta: metav1.ObjectMeta{
			Name:      args.helmRepository.Name,
			Namespace: args.helmRepository.Namespace,
		},
		Spec: helmRepo.Spec,
	}

	sourceRef := helmv2.CrossNamespaceObjectReference{
		APIVersion: helmRepo.TypeMeta.APIVersion,
		Kind:       helmRepo.TypeMeta.Kind,
		Name:       helmRepo.ObjectMeta.Name,
		Namespace:  helmRepo.ObjectMeta.Namespace,
	}

	tmplProcessor, err := templates.NewProcessorForTemplate(*tmpl)
	if err != nil {
		return nil, err
	}

	var installs []charts.ChartInstall
	for _, v := range args.profileValues {
		// Check the values and if empty use profile defaults. This should happen before parsing.
		if v.Values == "" {
			v.Values, err = getDefaultValues(ctx, kubeClient, v.Name, v.Version, args.helmRepositoryCacheDir, sourceRef, helmRepo)
			if err != nil {
				return nil, fmt.Errorf("cannot retrieve default values of profile: %w", err)
			}
		}

		// Check the version and if empty use thr latest version in profile defaults.
		if v.Version == "" {
			v.Version, err = getProfileLatestVersion(ctx, v.Name, helmRepo)
			if err != nil {
				return nil, fmt.Errorf("cannot retrieve latest version of profile: %w", err)
			}
		}

		decoded, err := base64.StdEncoding.DecodeString(v.Values)
		if err != nil {
			return nil, fmt.Errorf("failed to base64 decode values: %w", err)
		}

		data, err := tmplProcessor.Render(decoded, args.parameterValues)
		if err != nil {
			return nil, fmt.Errorf("failed to render values for profile %s/%s: %w", v.Name, v.Version, err)
		}

		parsed, err := parseValues(data)
		if err != nil {
			return nil, fmt.Errorf("failed to parse values for profile %s/%s: %w", v.Name, v.Version, err)
		}
		installs = append(installs, charts.ChartInstall{
			Ref: charts.ChartReference{
				Chart:   v.Name,
				Version: v.Version,
				SourceRef: helmv2.CrossNamespaceObjectReference{
					Name:      helmRepo.GetName(),
					Namespace: helmRepo.GetNamespace(),
					Kind:      "HelmRepository",
				},
			},
			Layer:     v.Layer,
			Values:    parsed,
			Namespace: v.Namespace,
		})

	}

	helmReleases, err := charts.MakeHelmReleasesInLayers(cluster.Name, HelmReleaseNamespace, installs)
	if err != nil {
		return nil, fmt.Errorf("making helm releases for cluster %s: %w", cluster.Name, err)
	}
	c, err := createProfileYAML(helmRepoTemplate, helmReleases)
	if err != nil {
		return nil, err
	}

	profilePath := getClusterProfilesPath(cluster)
	profileContent := string(c)
	file := &gitprovider.CommitFile{
		Path:    &profilePath,
		Content: &profileContent,
	}

	return file, nil
}

func validateNamespace(namespace string) error {
	if namespace == "" {
		return nil
	}
	errs := validation.ValidateNamespaceName(namespace, false)
	if len(errs) != 0 {
		return fmt.Errorf("invalid namespace: %s, %s", namespace, strings.Join(errs, ","))
	}

	return nil
}

func validateCreateClusterPR(msg *capiv1_proto.CreatePullRequestRequest) error {
	var err error

	if msg.TemplateName == "" {
		err = multierror.Append(err, errors.New("template name must be specified"))
	}

	if msg.ParameterValues == nil {
		err = multierror.Append(err, errors.New("parameter values must be specified"))
	}

	invalidNamespaceErr := validateNamespace(msg.ParameterValues["NAMESPACE"])
	if invalidNamespaceErr != nil {
		err = multierror.Append(err, invalidNamespaceErr)
	}

	for i := range msg.Values {
		invalidNamespaceErr := validateNamespace(msg.Values[i].Namespace)
		if invalidNamespaceErr != nil {
			err = multierror.Append(err, invalidNamespaceErr)
		}
	}

	for _, k := range msg.Kustomizations {
<<<<<<< HEAD
		if k.Name == "" {
			err = multierror.Append(err, fmt.Errorf("kustomization name must be specified"))
		}

		invalidNamespaceErr := validateNamespace(k.Namespace)
		if invalidNamespaceErr != nil {
			err = multierror.Append(err, invalidNamespaceErr)
		}

		if k.SourceRef != nil {
			if k.SourceRef.Name == "" {
				err = multierror.Append(err, fmt.Errorf("sourceRef name must be specified"))
			}

			invalidNamespaceErr := validateNamespace(k.SourceRef.Namespace)
=======
		if k.Metadata == nil {
			err = multierror.Append(err, errors.New("kustomization metadata must be specified"))
		} else {
			if k.Metadata.Name == "" {
				err = multierror.Append(err, errors.New("kustomization name must be specified"))
			}

			invalidNamespaceErr := validateNamespace(k.Metadata.Namespace)
			if invalidNamespaceErr != nil {
				err = multierror.Append(err, invalidNamespaceErr)
			}
		}
		if k.Spec.SourceRef != nil {
			if k.Spec.SourceRef.Name == "" {
				err = multierror.Append(err, fmt.Errorf("sourceRef name must be specified in Kustomization %s", k.Metadata.Name))
			}

			invalidNamespaceErr := validateNamespace(k.Spec.SourceRef.Namespace)
>>>>>>> 6cd73b5b
			if invalidNamespaceErr != nil {
				err = multierror.Append(err, invalidNamespaceErr)
			}
		}
	}

	return err
}

func validateDeleteClustersPR(msg *capiv1_proto.DeleteClustersPullRequestRequest) error {
	var err error

	if len(msg.ClusterNamespacedNames) == 0 && len(msg.ClusterNames) == 0 {
		err = multierror.Append(err, fmt.Errorf(deleteClustersRequiredErr))
	}

	return err
}

func validateCreateKustomizationsPR(msg *capiv1_proto.CreateKustomizationsPullRequestRequest) error {
	var err error

	if len(msg.ClusterKustomizations) == 0 {
		err = multierror.Append(err, fmt.Errorf(createClusterKustomizationsRequiredErr))
	}

	for _, c := range msg.ClusterKustomizations {

		if c.Name == "" {
			err = multierror.Append(err, fmt.Errorf("cluster name must be specified"))
		}

		invalidNamespaceErr := validateNamespace(c.Namespace)
		if invalidNamespaceErr != nil {
			err = multierror.Append(err, invalidNamespaceErr)
		}

		for _, k := range c.Kustomizations {

			if k.Name == "" {
				err = multierror.Append(err, fmt.Errorf("kustomization name must be specified"))
			}

			invalidNamespaceErr = validateNamespace(k.Namespace)
			if invalidNamespaceErr != nil {
				err = multierror.Append(err, invalidNamespaceErr)
			}

			if k.SourceRef != nil {
				if k.SourceRef.Name == "" {
					err = multierror.Append(err, fmt.Errorf("sourceRef name must be specified"))
				}

				invalidNamespaceErr := validateNamespace(k.SourceRef.Namespace)
				if invalidNamespaceErr != nil {
					err = multierror.Append(err, invalidNamespaceErr)
				}
			}
		}
	}

	return err
}

func getClusterManifestPath(cluster types.NamespacedName) string {
	return filepath.Join(
		viper.GetString("capi-repository-path"),
		cluster.Namespace,
		fmt.Sprintf("%s.yaml", cluster.Name),
	)
}

func getCommonKustomizationPath(cluster types.NamespacedName) string {
	return filepath.Join(
		viper.GetString("capi-repository-clusters-path"),
		cluster.Namespace,
		cluster.Name,
		"clusters-bases-kustomization.yaml",
	)
}

func getClusterProfilesPath(cluster types.NamespacedName) string {
	return filepath.Join(
		viper.GetString("capi-repository-clusters-path"),
		cluster.Namespace,
		cluster.Name,
		profiles.ManifestFileName,
	)
}

// getProfileLatestVersion returns the default profile values if not given
func getDefaultValues(ctx context.Context, kubeClient client.Client, name, version, helmRepositoryCacheDir string, sourceRef helmv2.CrossNamespaceObjectReference, helmRepo *sourcev1.HelmRepository) (string, error) {
	ref := &charts.ChartReference{Chart: name, Version: version, SourceRef: sourceRef}
	cc := charts.NewHelmChartClient(kubeClient, viper.GetString("runtime-namespace"), helmRepo, charts.WithCacheDir(helmRepositoryCacheDir))
	if err := cc.UpdateCache(ctx); err != nil {
		return "", fmt.Errorf("failed to update Helm cache: %w", err)
	}
	bs, err := cc.FileFromChart(ctx, ref, chartutil.ValuesfileName)
	if err != nil {
		return "", fmt.Errorf("cannot retrieve values file from Helm chart %q: %w", ref, err)
	}
	// Base64 encode the content of values.yaml and assign it
	values := base64.StdEncoding.EncodeToString(bs)

	return values, nil
}

// getProfileLatestVersion returns the latest profile version if not given
func getProfileLatestVersion(ctx context.Context, name string, helmRepo *sourcev1.HelmRepository) (string, error) {
	ps, err := charts.ScanCharts(ctx, helmRepo, charts.Profiles)
	version := ""
	if err != nil {
		return "", fmt.Errorf("cannot scan for profiles: %w", err)
	}

	for _, p := range ps {
		if p.Name == name {
			version = p.AvailableVersions[len(p.AvailableVersions)-1]
		}
	}

	return version, nil
}

func parseValues(v []byte) (map[string]interface{}, error) {
	vals := map[string]interface{}{}
	if err := yaml.Unmarshal(v, &vals); err != nil {
		return nil, fmt.Errorf("failed to parse values from JSON: %w", err)
	}
	return vals, nil
}

func isLabelRecognised(label string) bool {
	for _, l := range labels {
		if strings.EqualFold(label, l) {
			return true
		}
	}
	return false
}

func filterClustersByLabel(cl []*capiv1_proto.GitopsCluster, label string) []*capiv1_proto.GitopsCluster {
	clusters := []*capiv1_proto.GitopsCluster{}

	for _, c := range cl {
		for _, l := range c.Labels {
			if strings.EqualFold(l, label) {
				clusters = append(clusters, c)
			}
		}
	}

	return clusters
}

func filterClustersByType(cl []*capiv1_proto.GitopsCluster, refType string) ([]*capiv1_proto.GitopsCluster, error) {
	clusters := []*capiv1_proto.GitopsCluster{}

	for _, c := range cl {
		switch refType {
		case capiClusterRef:
			if c.CapiClusterRef != nil {
				clusters = append(clusters, c)
			}
		case secretRef:
			if c.SecretRef != nil {
				clusters = append(clusters, c)
			}
		default:
			return nil, fmt.Errorf("reference type %q is not recognised", refType)
		}
	}

	return clusters, nil
}

// getManagementCluster returns the management cluster as a gitops cluster
func getManagementCluster() (*capiv1_proto.GitopsCluster, error) {
	name := "management"

	cluster := &capiv1_proto.GitopsCluster{
		Name: name,
		Conditions: []*capiv1_proto.Condition{
			{
				Type:   "Ready",
				Status: "True",
			},
		},
		ControlPlane: true,
	}

	return cluster, nil
}

<<<<<<< HEAD
func generateKustomizationFiles(ctx context.Context, isControlPlane bool, cluster types.NamespacedName, kubeClient client.Client, kustomizations []*capiv1_proto.Kustomization) ([]gitprovider.CommitFile, error) {
=======
func generateKustomizationFiles(ctx context.Context, cluster types.NamespacedName, kubeClient client.Client, kustomizations []*capiv1_proto.Kustomization) ([]gitprovider.CommitFile, error) {
>>>>>>> 6cd73b5b
	files := []gitprovider.CommitFile{}

	for _, kustomization := range kustomizations {

		kustomizationYAML := createKustomizationObject(kustomization)

		b, err := yaml.Marshal(kustomizationYAML)
		if err != nil {
<<<<<<< HEAD
			return nil, fmt.Errorf("error marshalling %s kustomization, %w", kustomization.Name, err)
		}

		kustomizationPath := getClusterKustomizationsPath(isControlPlane, cluster, kustomization.Namespace, kustomization.Name)
=======
			return nil, fmt.Errorf("error marshalling %s kustomization, %w", kustomization.Metadata.Name, err)
		}

		k := types.NamespacedName{
			Name:      kustomization.Metadata.Name,
			Namespace: kustomization.Metadata.Namespace,
		}

		kustomizationPath := getClusterKustomizationsPath(cluster, k)
>>>>>>> 6cd73b5b
		kustomizationContent := string(b)

		file := &gitprovider.CommitFile{
			Path:    &kustomizationPath,
			Content: &kustomizationContent,
		}

		files = append(files, *file)
	}

	return files, nil
}

<<<<<<< HEAD
func getClusterKustomizationsPath(isControlPlane bool, cluster types.NamespacedName, ns, name string) string {
	var clusterNamespace string
	if !isControlPlane {
		clusterNamespace = cluster.Namespace
	}
	return filepath.Join(
		viper.GetString("capi-repository-clusters-path"),
		clusterNamespace,
		cluster.Name,
		ns,
		fmt.Sprintf("%s-kustomization.yaml", name),
=======
func getClusterKustomizationsPath(cluster types.NamespacedName, kustomization types.NamespacedName) string {
	return filepath.Join(
		viper.GetString("capi-repository-clusters-path"),
		cluster.Namespace,
		cluster.Name,
		kustomization.Namespace,
		fmt.Sprintf("%s-kustomization.yaml", kustomization.Name),
>>>>>>> 6cd73b5b
	)
}

func createKustomizationObject(kustomization *capiv1_proto.Kustomization) *kustomizev1.Kustomization {
	generatedKustomization := &kustomizev1.Kustomization{
		TypeMeta: metav1.TypeMeta{
			Kind:       kustomizev1.KustomizationKind,
			APIVersion: kustomizev1.GroupVersion.Identifier(),
		},
		ObjectMeta: metav1.ObjectMeta{
<<<<<<< HEAD
			Name:      kustomization.Name,
			Namespace: kustomization.Namespace,
=======
			Name:      kustomization.Metadata.Name,
			Namespace: kustomization.Metadata.Namespace,
>>>>>>> 6cd73b5b
		},
		Spec: kustomizev1.KustomizationSpec{
			SourceRef: kustomizev1.CrossNamespaceSourceReference{
				Kind:      kustomizationKind,
<<<<<<< HEAD
				Name:      kustomization.SourceRef.Name,
				Namespace: kustomization.SourceRef.Namespace,
			},
			Interval: metav1.Duration{Duration: time.Minute * 10},
			Prune:    true,
			Path:     kustomization.Path,
=======
				Name:      kustomization.Spec.SourceRef.Name,
				Namespace: kustomization.Spec.SourceRef.Namespace,
			},
			Interval: metav1.Duration{Duration: time.Minute * 10},
			Prune:    true,
			Path:     kustomization.Spec.Path,
>>>>>>> 6cd73b5b
		},
	}

	return generatedKustomization
<<<<<<< HEAD
=======
}

func kubeConfigFromSecret(s corev1.Secret) ([]byte, bool) {
	val, ok := s.Data["value.yaml"]
	if ok {
		return val, true
	}
	val, ok = s.Data["value"]
	if ok {
		return val, true
	}
	return nil, false
>>>>>>> 6cd73b5b
}<|MERGE_RESOLUTION|>--- conflicted
+++ resolved
@@ -42,20 +42,12 @@
 )
 
 const (
-<<<<<<< HEAD
 	capiClusterRef                         string = "CAPICluster"
 	secretRef                              string = "Secret"
 	HelmReleaseNamespace                          = "flux-system"
 	deleteClustersRequiredErr                     = "at least one cluster must be specified"
 	createClusterKustomizationsRequiredErr        = "at least one cluster kustomization must be specified"
 	kustomizationKind                             = "GitRepository"
-=======
-	capiClusterRef            string = "CAPICluster"
-	secretRef                 string = "Secret"
-	HelmReleaseNamespace             = "flux-system"
-	deleteClustersRequiredErr        = "at least one cluster must be specified"
-	kustomizationKind                = "GitRepository"
->>>>>>> 6cd73b5b
 )
 
 var (
@@ -236,11 +228,7 @@
 	}
 
 	if len(msg.Kustomizations) > 0 {
-<<<<<<< HEAD
 		kustomizations, err := generateKustomizationFiles(ctx, false, cluster, client, msg.Kustomizations)
-=======
-		kustomizations, err := generateKustomizationFiles(ctx, cluster, client, msg.Kustomizations)
->>>>>>> 6cd73b5b
 
 		if err != nil {
 			return nil, err
@@ -509,17 +497,6 @@
 
 	commonKustomizationPath := getCommonKustomizationPath(cluster)
 	commonKustomization := createKustomizationObject(&capiv1_proto.Kustomization{
-<<<<<<< HEAD
-		Name:      "clusters-bases-kustomization",
-		Namespace: "flux-system",
-		Path: filepath.Join(
-			viper.GetString("capi-repository-clusters-path"),
-			"bases",
-		),
-		SourceRef: &capiv1_proto.SourceRef{
-			Name: "flux-system",
-		},
-=======
 		Metadata: &capiv1_proto.Metadata{
 			Name:      "clusters-bases-kustomization",
 			Namespace: "flux-system",
@@ -533,7 +510,6 @@
 				Name: "flux-system",
 			},
 		},
->>>>>>> 6cd73b5b
 	})
 
 	b, err := yaml.Marshal(commonKustomization)
@@ -720,23 +696,6 @@
 	}
 
 	for _, k := range msg.Kustomizations {
-<<<<<<< HEAD
-		if k.Name == "" {
-			err = multierror.Append(err, fmt.Errorf("kustomization name must be specified"))
-		}
-
-		invalidNamespaceErr := validateNamespace(k.Namespace)
-		if invalidNamespaceErr != nil {
-			err = multierror.Append(err, invalidNamespaceErr)
-		}
-
-		if k.SourceRef != nil {
-			if k.SourceRef.Name == "" {
-				err = multierror.Append(err, fmt.Errorf("sourceRef name must be specified"))
-			}
-
-			invalidNamespaceErr := validateNamespace(k.SourceRef.Namespace)
-=======
 		if k.Metadata == nil {
 			err = multierror.Append(err, errors.New("kustomization metadata must be specified"))
 		} else {
@@ -755,7 +714,6 @@
 			}
 
 			invalidNamespaceErr := validateNamespace(k.Spec.SourceRef.Namespace)
->>>>>>> 6cd73b5b
 			if invalidNamespaceErr != nil {
 				err = multierror.Append(err, invalidNamespaceErr)
 			}
@@ -783,7 +741,6 @@
 	}
 
 	for _, c := range msg.ClusterKustomizations {
-
 		if c.Name == "" {
 			err = multierror.Append(err, fmt.Errorf("cluster name must be specified"))
 		}
@@ -794,22 +751,26 @@
 		}
 
 		for _, k := range c.Kustomizations {
-
-			if k.Name == "" {
-				err = multierror.Append(err, fmt.Errorf("kustomization name must be specified"))
-			}
-
-			invalidNamespaceErr = validateNamespace(k.Namespace)
-			if invalidNamespaceErr != nil {
-				err = multierror.Append(err, invalidNamespaceErr)
-			}
-
-			if k.SourceRef != nil {
-				if k.SourceRef.Name == "" {
+			if k.Metadata == nil {
+				err = multierror.Append(err, errors.New("kustomization metadata must be specified"))
+			} else {
+
+				if k.Metadata.Name == "" {
+					err = multierror.Append(err, fmt.Errorf("kustomization name must be specified"))
+				}
+
+				invalidNamespaceErr = validateNamespace(k.Metadata.Namespace)
+				if invalidNamespaceErr != nil {
+					err = multierror.Append(err, invalidNamespaceErr)
+				}
+			}
+
+			if k.Spec.SourceRef != nil {
+				if k.Spec.SourceRef.Name == "" {
 					err = multierror.Append(err, fmt.Errorf("sourceRef name must be specified"))
 				}
 
-				invalidNamespaceErr := validateNamespace(k.SourceRef.Namespace)
+				invalidNamespaceErr := validateNamespace(k.Spec.SourceRef.Namespace)
 				if invalidNamespaceErr != nil {
 					err = multierror.Append(err, invalidNamespaceErr)
 				}
@@ -950,11 +911,7 @@
 	return cluster, nil
 }
 
-<<<<<<< HEAD
 func generateKustomizationFiles(ctx context.Context, isControlPlane bool, cluster types.NamespacedName, kubeClient client.Client, kustomizations []*capiv1_proto.Kustomization) ([]gitprovider.CommitFile, error) {
-=======
-func generateKustomizationFiles(ctx context.Context, cluster types.NamespacedName, kubeClient client.Client, kustomizations []*capiv1_proto.Kustomization) ([]gitprovider.CommitFile, error) {
->>>>>>> 6cd73b5b
 	files := []gitprovider.CommitFile{}
 
 	for _, kustomization := range kustomizations {
@@ -963,12 +920,6 @@
 
 		b, err := yaml.Marshal(kustomizationYAML)
 		if err != nil {
-<<<<<<< HEAD
-			return nil, fmt.Errorf("error marshalling %s kustomization, %w", kustomization.Name, err)
-		}
-
-		kustomizationPath := getClusterKustomizationsPath(isControlPlane, cluster, kustomization.Namespace, kustomization.Name)
-=======
 			return nil, fmt.Errorf("error marshalling %s kustomization, %w", kustomization.Metadata.Name, err)
 		}
 
@@ -978,7 +929,6 @@
 		}
 
 		kustomizationPath := getClusterKustomizationsPath(cluster, k)
->>>>>>> 6cd73b5b
 		kustomizationContent := string(b)
 
 		file := &gitprovider.CommitFile{
@@ -992,19 +942,6 @@
 	return files, nil
 }
 
-<<<<<<< HEAD
-func getClusterKustomizationsPath(isControlPlane bool, cluster types.NamespacedName, ns, name string) string {
-	var clusterNamespace string
-	if !isControlPlane {
-		clusterNamespace = cluster.Namespace
-	}
-	return filepath.Join(
-		viper.GetString("capi-repository-clusters-path"),
-		clusterNamespace,
-		cluster.Name,
-		ns,
-		fmt.Sprintf("%s-kustomization.yaml", name),
-=======
 func getClusterKustomizationsPath(cluster types.NamespacedName, kustomization types.NamespacedName) string {
 	return filepath.Join(
 		viper.GetString("capi-repository-clusters-path"),
@@ -1012,7 +949,6 @@
 		cluster.Name,
 		kustomization.Namespace,
 		fmt.Sprintf("%s-kustomization.yaml", kustomization.Name),
->>>>>>> 6cd73b5b
 	)
 }
 
@@ -1023,38 +959,22 @@
 			APIVersion: kustomizev1.GroupVersion.Identifier(),
 		},
 		ObjectMeta: metav1.ObjectMeta{
-<<<<<<< HEAD
-			Name:      kustomization.Name,
-			Namespace: kustomization.Namespace,
-=======
 			Name:      kustomization.Metadata.Name,
 			Namespace: kustomization.Metadata.Namespace,
->>>>>>> 6cd73b5b
 		},
 		Spec: kustomizev1.KustomizationSpec{
 			SourceRef: kustomizev1.CrossNamespaceSourceReference{
 				Kind:      kustomizationKind,
-<<<<<<< HEAD
-				Name:      kustomization.SourceRef.Name,
-				Namespace: kustomization.SourceRef.Namespace,
-			},
-			Interval: metav1.Duration{Duration: time.Minute * 10},
-			Prune:    true,
-			Path:     kustomization.Path,
-=======
 				Name:      kustomization.Spec.SourceRef.Name,
 				Namespace: kustomization.Spec.SourceRef.Namespace,
 			},
 			Interval: metav1.Duration{Duration: time.Minute * 10},
 			Prune:    true,
 			Path:     kustomization.Spec.Path,
->>>>>>> 6cd73b5b
 		},
 	}
 
 	return generatedKustomization
-<<<<<<< HEAD
-=======
 }
 
 func kubeConfigFromSecret(s corev1.Secret) ([]byte, bool) {
@@ -1067,5 +987,4 @@
 		return val, true
 	}
 	return nil, false
->>>>>>> 6cd73b5b
 }
package server

import (
	"bytes"
	"context"
	"crypto/md5"
	"encoding/base64"
	"encoding/json"
	"errors"
	"fmt"
	"path/filepath"
	"sort"
	"strings"
	"time"

	"github.com/fluxcd/go-git-providers/gitprovider"
	helmv2 "github.com/fluxcd/helm-controller/api/v2beta1"
	kustomizev1 "github.com/fluxcd/kustomize-controller/api/v1beta2"
	sourcev1 "github.com/fluxcd/source-controller/api/v1beta2"
	"github.com/mkmik/multierror"
	"github.com/spf13/viper"
	"github.com/weaveworks/weave-gitops/pkg/server/middleware"
	"github.com/weaveworks/weave-gitops/pkg/services/profiles"
	"google.golang.org/genproto/googleapis/api/httpbody"
	"google.golang.org/grpc/codes"
	"google.golang.org/grpc/metadata"
	grpcStatus "google.golang.org/grpc/status"
	corev1 "k8s.io/api/core/v1"
	metav1 "k8s.io/apimachinery/pkg/apis/meta/v1"
	"k8s.io/apimachinery/pkg/types"
	"k8s.io/helm/pkg/chartutil"
	"sigs.k8s.io/controller-runtime/pkg/client"
	"sigs.k8s.io/yaml"

	templatesv1 "github.com/weaveworks/weave-gitops-enterprise/cmd/clusters-service/api/templates"
	"github.com/weaveworks/weave-gitops-enterprise/cmd/clusters-service/pkg/charts"
	"github.com/weaveworks/weave-gitops-enterprise/cmd/clusters-service/pkg/credentials"
	"github.com/weaveworks/weave-gitops-enterprise/cmd/clusters-service/pkg/git"
	capiv1_proto "github.com/weaveworks/weave-gitops-enterprise/cmd/clusters-service/pkg/protos"
	"github.com/weaveworks/weave-gitops-enterprise/cmd/clusters-service/pkg/templates"
	"k8s.io/apimachinery/pkg/api/validation"
)

const (
	capiClusterRef            string = "CAPICluster"
	secretRef                 string = "Secret"
	HelmReleaseNamespace             = "flux-system"
	deleteClustersRequiredErr        = "at least one cluster must be specified"
	kustomizationKind                = "GitRepository"
)

var (
	labels = []string{}
)

type generateProfileFilesParams struct {
	helmRepository         types.NamespacedName
	helmRepositoryCacheDir string
	profileValues          []*capiv1_proto.ProfileValues
	parameterValues        map[string]string
}

func (s *server) ListGitopsClusters(ctx context.Context, msg *capiv1_proto.ListGitopsClustersRequest) (*capiv1_proto.ListGitopsClustersResponse, error) {
	listOptions := client.ListOptions{
		Limit:    msg.GetPageSize(),
		Continue: msg.GetPageToken(),
	}
	cl, nextPageToken, err := s.clustersLibrary.List(ctx, listOptions)
	if err != nil {
		return nil, err
	}
	clusters := []*capiv1_proto.GitopsCluster{}

	for _, c := range cl {
		clusters = append(clusters, ToClusterResponse(c))
	}

	client, err := s.clientGetter.Client(ctx)
	if err != nil {
		return nil, err
	}

	clusters, err = AddCAPIClusters(ctx, client, clusters)
	if err != nil {
		return nil, err
	}

	if msg.Label != "" {
		if !isLabelRecognised(msg.Label) {
			return nil, fmt.Errorf("label %q is not recognised", msg.Label)
		}

		clusters = filterClustersByLabel(clusters, msg.Label)
	}

	if msg.RefType != "" {
		clusters, err = filterClustersByType(clusters, msg.RefType)
		if err != nil {
			return nil, err
		}
	}

	// Append the management cluster to the end of clusters list
	mgmtCluster, err := getManagementCluster()
	if err != nil {
		return nil, err
	}

	clusters = append(clusters, mgmtCluster)

	sort.Slice(clusters, func(i, j int) bool { return clusters[i].Name < clusters[j].Name })
	return &capiv1_proto.ListGitopsClustersResponse{
		GitopsClusters: clusters,
		NextPageToken:  nextPageToken,
		Total:          int32(len(clusters))}, err
}

func (s *server) CreatePullRequest(ctx context.Context, msg *capiv1_proto.CreatePullRequestRequest) (*capiv1_proto.CreatePullRequestResponse, error) {
	gp, err := getGitProvider(ctx)
	if err != nil {
		return nil, grpcStatus.Errorf(codes.Unauthenticated, "error creating pull request: %s", err.Error())
	}

	if err := validateCreateClusterPR(msg); err != nil {
		s.log.Error(err, "Failed to create pull request, message payload was invalid")
		return nil, err
	}

	tmpl, err := s.templatesLibrary.Get(ctx, msg.TemplateName, "CAPITemplate")
	if err != nil {
		return nil, fmt.Errorf("unable to get template %q: %w", msg.TemplateName, err)
	}

	clusterNamespace := getClusterNamespace(msg.ParameterValues["NAMESPACE"])
	tmplWithValues, err := renderTemplateWithValues(tmpl, msg.TemplateName, clusterNamespace, msg.ParameterValues)
	if err != nil {
		return nil, fmt.Errorf("failed to render template with parameter values: %w", err)
	}

	err = templates.ValidateRenderedTemplates(tmplWithValues)
	if err != nil {
		return nil, fmt.Errorf("validation error rendering template %v, %v", msg.TemplateName, err)
	}

	client, err := s.clientGetter.Client(ctx)
	if err != nil {
		return nil, err
	}

	tmplWithValuesAndCredentials, err := credentials.CheckAndInjectCredentials(s.log, client, tmplWithValues, msg.Credentials, msg.TemplateName)
	if err != nil {
		return nil, err
	}

	// FIXME: parse and read from Cluster in yaml template
	clusterName, ok := msg.ParameterValues["CLUSTER_NAME"]
	if !ok {
		return nil, errors.New("unable to find 'CLUSTER_NAME' parameter in supplied values")
	}
	cluster := types.NamespacedName{
		Name:      clusterName,
		Namespace: clusterNamespace,
	}

	content := string(tmplWithValuesAndCredentials[:])
	path := getClusterManifestPath(cluster)
	files := []gitprovider.CommitFile{
		{
			Path:    &path,
			Content: &content,
		},
	}

	if viper.GetString("add-bases-kustomization") == "enabled" {
		commonKustomization, err := getCommonKustomization(cluster)
		if err != nil {
			return nil, fmt.Errorf("failed to get common kustomization for %s: %s", clusterName, err)
		}
		files = append(files, *commonKustomization)
	}

	repositoryURL := viper.GetString("capi-templates-repository-url")
	if msg.RepositoryUrl != "" {
		repositoryURL = msg.RepositoryUrl
	}
	baseBranch := viper.GetString("capi-templates-repository-base-branch")
	if msg.BaseBranch != "" {
		baseBranch = msg.BaseBranch
	}
	if msg.HeadBranch == "" {
		msg.HeadBranch = getHash(msg.RepositoryUrl, msg.ParameterValues["CLUSTER_NAME"], msg.BaseBranch)
	}
	if msg.Title == "" {
		msg.Title = fmt.Sprintf("Gitops add cluster %s", msg.ParameterValues["CLUSTER_NAME"])
	}
	if msg.Description == "" {
		msg.Description = fmt.Sprintf("Pull request to create cluster %s", msg.ParameterValues["CLUSTER_NAME"])
	}
	if msg.CommitMessage == "" {
		msg.CommitMessage = "Add Cluster Manifests"
	}
	_, err = s.provider.GetRepository(ctx, *gp, repositoryURL)
	if err != nil {
		return nil, grpcStatus.Errorf(codes.Unauthenticated, "failed to access repo %s: %s", repositoryURL, err)
	}

	if len(msg.Values) > 0 {
		profilesFile, err := generateProfileFiles(
			ctx,
			tmpl,
			cluster,
			client,
			generateProfileFilesParams{
				helmRepository: types.NamespacedName{
					Name:      s.profileHelmRepositoryName,
					Namespace: viper.GetString("runtime-namespace"),
				},
				helmRepositoryCacheDir: s.helmRepositoryCacheDir,
				profileValues:          msg.Values,
				parameterValues:        msg.ParameterValues,
			},
		)
		if err != nil {
			return nil, err
		}
		files = append(files, *profilesFile)
	}

	if len(msg.Kustomizations) > 0 {
		kustomizations, err := generateKustomizationFiles(ctx, cluster, client, msg.Kustomizations)

		if err != nil {
			return nil, err
		}
		files = append(files, kustomizations...)
	}

	res, err := s.provider.WriteFilesToBranchAndCreatePullRequest(ctx, git.WriteFilesToBranchAndCreatePullRequestRequest{
		GitProvider:       *gp,
		RepositoryURL:     repositoryURL,
		ReposistoryAPIURL: msg.RepositoryApiUrl,
		HeadBranch:        msg.HeadBranch,
		BaseBranch:        baseBranch,
		Title:             msg.Title,
		Description:       msg.Description,
		CommitMessage:     msg.CommitMessage,
		Files:             files,
	})

	if err != nil {
		return nil, fmt.Errorf("unable to create pull request for %q: %w", msg.TemplateName, err)
	}

	return &capiv1_proto.CreatePullRequestResponse{
		WebUrl: res.WebURL,
	}, nil
}

func (s *server) DeleteClustersPullRequest(ctx context.Context, msg *capiv1_proto.DeleteClustersPullRequestRequest) (*capiv1_proto.DeleteClustersPullRequestResponse, error) {
	gp, err := getGitProvider(ctx)
	if err != nil {
		return nil, grpcStatus.Errorf(codes.Unauthenticated, "error creating pull request: %s", err.Error())
	}

	if err := validateDeleteClustersPR(msg); err != nil {
		s.log.Error(err, "Failed to create pull request, message payload was invalid")
		return nil, err
	}

	repositoryURL := viper.GetString("capi-templates-repository-url")
	if msg.RepositoryUrl != "" {
		repositoryURL = msg.RepositoryUrl
	}
	baseBranch := viper.GetString("capi-templates-repository-base-branch")
	if msg.BaseBranch != "" {
		baseBranch = msg.BaseBranch
	}

	var filesList []gitprovider.CommitFile
	if len(msg.ClusterNamespacedNames) > 0 {
		for _, clusterNamespacedName := range msg.ClusterNamespacedNames {
			path := getClusterManifestPath(
				types.NamespacedName{
					Name:      clusterNamespacedName.Name,
					Namespace: getClusterNamespace(clusterNamespacedName.Namespace),
				},
			)
			filesList = append(filesList, gitprovider.CommitFile{
				Path:    &path,
				Content: nil,
			})
		}
	} else {
		for _, clusterName := range msg.ClusterNames {
			path := getClusterManifestPath(
				types.NamespacedName{
					Name:      clusterName,
					Namespace: getClusterNamespace(""),
				},
			)
			filesList = append(filesList, gitprovider.CommitFile{
				Path:    &path,
				Content: nil,
			})
		}
	}

	if msg.HeadBranch == "" {
		clusters := strings.Join(msg.ClusterNames, "")
		msg.HeadBranch = getHash(msg.RepositoryUrl, clusters, msg.BaseBranch)
	}
	if msg.Title == "" {
		msg.Title = fmt.Sprintf("Gitops delete clusters: %s", msg.ClusterNames)
	}
	if msg.Description == "" {
		msg.Description = fmt.Sprintf("Pull request to delete clusters: %s", strings.Join(msg.ClusterNames, ", "))
	}
	if msg.CommitMessage == "" {
		msg.CommitMessage = "Remove Clusters Manifests"
	}
	_, err = s.provider.GetRepository(ctx, *gp, repositoryURL)
	if err != nil {
		return nil, grpcStatus.Errorf(codes.Unauthenticated, "failed to get repo %s: %s", repositoryURL, err)
	}

	res, err := s.provider.WriteFilesToBranchAndCreatePullRequest(ctx, git.WriteFilesToBranchAndCreatePullRequestRequest{
		GitProvider:       *gp,
		RepositoryURL:     repositoryURL,
		ReposistoryAPIURL: msg.RepositoryApiUrl,
		HeadBranch:        msg.HeadBranch,
		BaseBranch:        baseBranch,
		Title:             msg.Title,
		Description:       msg.Description,
		CommitMessage:     msg.CommitMessage,
		Files:             filesList,
	})
	if err != nil {
		s.log.Error(err, "Failed to create pull request")
		return nil, err
	}

	return &capiv1_proto.DeleteClustersPullRequestResponse{
		WebUrl: res.WebURL,
	}, nil
}

// GetKubeconfig returns the Kubeconfig for the given workload cluster
func (s *server) GetKubeconfig(ctx context.Context, msg *capiv1_proto.GetKubeconfigRequest) (*httpbody.HttpBody, error) {
	var sec corev1.Secret
	name := fmt.Sprintf("%s-kubeconfig", msg.ClusterName)

	cl, err := s.clientGetter.Client(ctx)
	if err != nil {
		return nil, err
	}

	key := client.ObjectKey{
		Namespace: getClusterNamespace(msg.ClusterNamespace),
		Name:      name,
	}
	err = cl.Get(ctx, key, &sec)
	if err != nil {
		return nil, fmt.Errorf("unable to get secret %q for Kubeconfig: %w", name, err)
	}

	val, ok := kubeConfigFromSecret(sec)
	if !ok {
		return nil, fmt.Errorf("secret %q was found but is missing key %q", key, "value")
	}

	var acceptHeader string
	if md, ok := metadata.FromIncomingContext(ctx); ok {
		if accept, ok := md["accept"]; ok {
			acceptHeader = strings.Join(accept, ",")
		}
	}

	if strings.Contains(acceptHeader, "application/octet-stream") {
		return &httpbody.HttpBody{
			ContentType: "application/octet-stream",
			Data:        val,
		}, nil
	}

	res, err := json.Marshal(&capiv1_proto.GetKubeconfigResponse{
		Kubeconfig: base64.StdEncoding.EncodeToString(val),
	})
	if err != nil {
		return nil, fmt.Errorf("failed to marshal response to JSON: %w", err)
	}

	return &httpbody.HttpBody{
		ContentType: "application/json",
		Data:        res,
	}, nil
}

func getHash(inputs ...string) string {
	final := []byte(strings.Join(inputs, ""))
	return fmt.Sprintf("wego-%x", md5.Sum(final))
}

func getToken(ctx context.Context) (string, string, error) {
	token := viper.GetString("git-provider-token")

	providerToken, err := middleware.ExtractProviderToken(ctx)
	if err != nil {
		// fallback to env token
		return token, "", nil
	}

	return providerToken.AccessToken, "oauth2", nil
}

func getCommonKustomization(cluster types.NamespacedName) (*gitprovider.CommitFile, error) {

	commonKustomizationPath := getCommonKustomizationPath(cluster)
	commonKustomization := createKustomizationObject(&capiv1_proto.Kustomization{
		Metadata: &capiv1_proto.Metadata{
			Name:      "clusters-bases-kustomization",
			Namespace: "flux-system",
		},
		Spec: &capiv1_proto.Spec{
			Path: filepath.Join(
				viper.GetString("capi-repository-clusters-path"),
				"bases",
			),
			SourceRef: &capiv1_proto.SourceRef{
				Name: "flux-system",
			},
		},
	})

	b, err := yaml.Marshal(commonKustomization)
	if err != nil {
		return nil, fmt.Errorf("error marshalling common kustomization, %w", err)
	}
	commonKustomizationString := string(b)
	file := &gitprovider.CommitFile{
		Path:    &commonKustomizationPath,
		Content: &commonKustomizationString,
	}
	return file, nil
}

func getGitProvider(ctx context.Context) (*git.GitProvider, error) {
	token, tokenType, err := getToken(ctx)
	if err != nil {
		return nil, err
	}

	return &git.GitProvider{
		Type:      viper.GetString("git-provider-type"),
		TokenType: tokenType,
		Token:     token,
		Hostname:  viper.GetString("git-provider-hostname"),
	}, nil
}

func createProfileYAML(helmRepo *sourcev1.HelmRepository, helmReleases []*helmv2.HelmRelease) ([]byte, error) {
	out := [][]byte{}
	// Add HelmRepository object
	b, err := yaml.Marshal(helmRepo)
	if err != nil {
		return nil, fmt.Errorf("failed to marshal HelmRepository object to YAML: %w", err)
	}
	out = append(out, b)
	// Add HelmRelease objects
	for _, v := range helmReleases {
		b, err := yaml.Marshal(v)
		if err != nil {
			return nil, fmt.Errorf("failed to marshal HelmRelease object to YAML: %w", err)
		}
		out = append(out, b)
	}

	return bytes.Join(out, []byte("---\n")), nil
}

// generateProfileFiles to create a HelmRelease object with the profile and values.
// profileValues is what the client will provide to the API.
// It may have > 1 and its values parameter may be empty.
// Assumption: each profile should have a values.yaml that we can treat as the default.
func generateProfileFiles(ctx context.Context, tmpl *templatesv1.Template, cluster types.NamespacedName, kubeClient client.Client, args generateProfileFilesParams) (*gitprovider.CommitFile, error) {
	helmRepo := &sourcev1.HelmRepository{}
	err := kubeClient.Get(ctx, args.helmRepository, helmRepo)
	if err != nil {
		return nil, fmt.Errorf("cannot find Helm repository: %w", err)
	}
	helmRepoTemplate := &sourcev1.HelmRepository{
		TypeMeta: metav1.TypeMeta{
			Kind:       sourcev1.HelmRepositoryKind,
			APIVersion: sourcev1.GroupVersion.Identifier(),
		},
		ObjectMeta: metav1.ObjectMeta{
			Name:      args.helmRepository.Name,
			Namespace: args.helmRepository.Namespace,
		},
		Spec: helmRepo.Spec,
	}

	sourceRef := helmv2.CrossNamespaceObjectReference{
		APIVersion: helmRepo.TypeMeta.APIVersion,
		Kind:       helmRepo.TypeMeta.Kind,
		Name:       helmRepo.ObjectMeta.Name,
		Namespace:  helmRepo.ObjectMeta.Namespace,
	}

	tmplProcessor, err := templates.NewProcessorForTemplate(*tmpl)
	if err != nil {
		return nil, err
	}

	var installs []charts.ChartInstall
	for _, v := range args.profileValues {
		// Check the values and if empty use profile defaults. This should happen before parsing.
		if v.Values == "" {
			v.Values, err = getDefaultValues(ctx, kubeClient, v.Name, v.Version, args.helmRepositoryCacheDir, sourceRef, helmRepo)
			if err != nil {
				return nil, fmt.Errorf("cannot retrieve default values of profile: %w", err)
			}
		}

		// Check the version and if empty use thr latest version in profile defaults.
		if v.Version == "" {
			v.Version, err = getProfileLatestVersion(ctx, v.Name, helmRepo)
			if err != nil {
				return nil, fmt.Errorf("cannot retrieve latest version of profile: %w", err)
			}
		}

		decoded, err := base64.StdEncoding.DecodeString(v.Values)
		if err != nil {
			return nil, fmt.Errorf("failed to base64 decode values: %w", err)
		}

		data, err := tmplProcessor.Render(decoded, args.parameterValues)
		if err != nil {
			return nil, fmt.Errorf("failed to render values for profile %s/%s: %w", v.Name, v.Version, err)
		}

		parsed, err := parseValues(data)
		if err != nil {
			return nil, fmt.Errorf("failed to parse values for profile %s/%s: %w", v.Name, v.Version, err)
		}
		installs = append(installs, charts.ChartInstall{
			Ref: charts.ChartReference{
				Chart:   v.Name,
				Version: v.Version,
				SourceRef: helmv2.CrossNamespaceObjectReference{
					Name:      helmRepo.GetName(),
					Namespace: helmRepo.GetNamespace(),
					Kind:      "HelmRepository",
				},
			},
			Layer:     v.Layer,
			Values:    parsed,
			Namespace: v.Namespace,
		})

	}

	helmReleases, err := charts.MakeHelmReleasesInLayers(cluster.Name, HelmReleaseNamespace, installs)
	if err != nil {
		return nil, fmt.Errorf("making helm releases for cluster %s: %w", cluster.Name, err)
	}
	c, err := createProfileYAML(helmRepoTemplate, helmReleases)
	if err != nil {
		return nil, err
	}

	profilePath := getClusterProfilesPath(cluster)
	profileContent := string(c)
	file := &gitprovider.CommitFile{
		Path:    &profilePath,
		Content: &profileContent,
	}

	return file, nil
}

func validateNamespace(namespace string) error {
	if namespace == "" {
		return nil
	}
	errs := validation.ValidateNamespaceName(namespace, false)
	if len(errs) != 0 {
		return fmt.Errorf("invalid namespace: %s, %s", namespace, strings.Join(errs, ","))
	}

	return nil
}

func validateCreateClusterPR(msg *capiv1_proto.CreatePullRequestRequest) error {
	var err error

	if msg.TemplateName == "" {
		err = multierror.Append(err, errors.New("template name must be specified"))
	}

	if msg.ParameterValues == nil {
		err = multierror.Append(err, errors.New("parameter values must be specified"))
	}

	invalidNamespaceErr := validateNamespace(msg.ParameterValues["NAMESPACE"])
	if invalidNamespaceErr != nil {
		err = multierror.Append(err, invalidNamespaceErr)
	}

	for i := range msg.Values {
		invalidNamespaceErr := validateNamespace(msg.Values[i].Namespace)
		if invalidNamespaceErr != nil {
			err = multierror.Append(err, invalidNamespaceErr)
		}
	}

	for _, k := range msg.Kustomizations {
		if k.Metadata == nil {
			err = multierror.Append(err, errors.New("kustomization metadata must be specified"))
		} else {
			if k.Metadata.Name == "" {
				err = multierror.Append(err, errors.New("kustomization name must be specified"))
			}

			invalidNamespaceErr := validateNamespace(k.Metadata.Namespace)
			if invalidNamespaceErr != nil {
				err = multierror.Append(err, invalidNamespaceErr)
			}
		}
		if k.Spec.SourceRef != nil {
			if k.Spec.SourceRef.Name == "" {
				err = multierror.Append(err, fmt.Errorf("sourceRef name must be specified in Kustomization %s", k.Metadata.Name))
			}

			invalidNamespaceErr := validateNamespace(k.Spec.SourceRef.Namespace)
			if invalidNamespaceErr != nil {
				err = multierror.Append(err, invalidNamespaceErr)
			}
		}
	}

	return err
}

func validateDeleteClustersPR(msg *capiv1_proto.DeleteClustersPullRequestRequest) error {
	var err error

	if len(msg.ClusterNamespacedNames) == 0 && len(msg.ClusterNames) == 0 {
		err = multierror.Append(err, fmt.Errorf(deleteClustersRequiredErr))
	}

	return err
}

func getClusterManifestPath(cluster types.NamespacedName) string {
	return filepath.Join(
		viper.GetString("capi-repository-path"),
		cluster.Namespace,
		fmt.Sprintf("%s.yaml", cluster.Name),
	)
}

func getCommonKustomizationPath(cluster types.NamespacedName) string {
	return filepath.Join(
		viper.GetString("capi-repository-clusters-path"),
		cluster.Namespace,
		cluster.Name,
		"clusters-bases-kustomization.yaml",
	)
}

func getClusterProfilesPath(cluster types.NamespacedName) string {
	return filepath.Join(
		viper.GetString("capi-repository-clusters-path"),
		cluster.Namespace,
		cluster.Name,
		profiles.ManifestFileName,
	)
}

// getProfileLatestVersion returns the default profile values if not given
func getDefaultValues(ctx context.Context, kubeClient client.Client, name, version, helmRepositoryCacheDir string, sourceRef helmv2.CrossNamespaceObjectReference, helmRepo *sourcev1.HelmRepository) (string, error) {
	ref := &charts.ChartReference{Chart: name, Version: version, SourceRef: sourceRef}
	cc := charts.NewHelmChartClient(kubeClient, viper.GetString("runtime-namespace"), helmRepo, charts.WithCacheDir(helmRepositoryCacheDir))
	if err := cc.UpdateCache(ctx); err != nil {
		return "", fmt.Errorf("failed to update Helm cache: %w", err)
	}
	bs, err := cc.FileFromChart(ctx, ref, chartutil.ValuesfileName)
	if err != nil {
		return "", fmt.Errorf("cannot retrieve values file from Helm chart %q: %w", ref, err)
	}
	// Base64 encode the content of values.yaml and assign it
	values := base64.StdEncoding.EncodeToString(bs)

	return values, nil
}

// getProfileLatestVersion returns the latest profile version if not given
func getProfileLatestVersion(ctx context.Context, name string, helmRepo *sourcev1.HelmRepository) (string, error) {
	ps, err := charts.ScanCharts(ctx, helmRepo, charts.Profiles)
	version := ""
	if err != nil {
		return "", fmt.Errorf("cannot scan for profiles: %w", err)
	}

	for _, p := range ps {
		if p.Name == name {
			version = p.AvailableVersions[len(p.AvailableVersions)-1]
		}
	}

	return version, nil
}

func parseValues(v []byte) (map[string]interface{}, error) {
	vals := map[string]interface{}{}
	if err := yaml.Unmarshal(v, &vals); err != nil {
		return nil, fmt.Errorf("failed to parse values from JSON: %w", err)
	}
	return vals, nil
}

func isLabelRecognised(label string) bool {
	for _, l := range labels {
		if strings.EqualFold(label, l) {
			return true
		}
	}
	return false
}

func filterClustersByLabel(cl []*capiv1_proto.GitopsCluster, label string) []*capiv1_proto.GitopsCluster {
	clusters := []*capiv1_proto.GitopsCluster{}

	for _, c := range cl {
		for _, l := range c.Labels {
			if strings.EqualFold(l, label) {
				clusters = append(clusters, c)
			}
		}
	}

	return clusters
}

func filterClustersByType(cl []*capiv1_proto.GitopsCluster, refType string) ([]*capiv1_proto.GitopsCluster, error) {
	clusters := []*capiv1_proto.GitopsCluster{}

	for _, c := range cl {
		switch refType {
		case capiClusterRef:
			if c.CapiClusterRef != nil {
				clusters = append(clusters, c)
			}
		case secretRef:
			if c.SecretRef != nil {
				clusters = append(clusters, c)
			}
		default:
			return nil, fmt.Errorf("reference type %q is not recognised", refType)
		}
	}

	return clusters, nil
}

// getManagementCluster returns the management cluster as a gitops cluster
func getManagementCluster() (*capiv1_proto.GitopsCluster, error) {
	name := "management"

	cluster := &capiv1_proto.GitopsCluster{
		Name: name,
		Conditions: []*capiv1_proto.Condition{
			{
				Type:   "Ready",
				Status: "True",
			},
		},
		ControlPlane: true,
	}

	return cluster, nil
}

<<<<<<< HEAD
func generateKustomizationFiles(ctx context.Context, cluster types.NamespacedName, kubeClient client.Client, kustomizations []*capiv1_proto.Kustomization) ([]gitprovider.CommitFile, error) {
	files := []gitprovider.CommitFile{}

	for _, kustomization := range kustomizations {

		kustomizationYAML := createKustomizationObject(kustomization)

		b, err := yaml.Marshal(kustomizationYAML)
		if err != nil {
			return nil, fmt.Errorf("error marshalling %s kustomization, %w", kustomization.Metadata.Name, err)
		}

		k := types.NamespacedName{
			Name:      kustomization.Metadata.Name,
			Namespace: kustomization.Metadata.Namespace,
		}

		kustomizationPath := getClusterKustomizationsPath(cluster, k)
		kustomizationContent := string(b)

		file := &gitprovider.CommitFile{
			Path:    &kustomizationPath,
			Content: &kustomizationContent,
		}

		files = append(files, *file)
	}

	return files, nil
}

func getClusterKustomizationsPath(cluster types.NamespacedName, kustomization types.NamespacedName) string {
	return filepath.Join(
		viper.GetString("capi-repository-clusters-path"),
		cluster.Namespace,
		cluster.Name,
		kustomization.Namespace,
		fmt.Sprintf("%s-kustomization.yaml", kustomization.Name),
	)
}

func createKustomizationObject(kustomization *capiv1_proto.Kustomization) *kustomizev1.Kustomization {
	generatedKustomization := &kustomizev1.Kustomization{
		TypeMeta: metav1.TypeMeta{
			Kind:       kustomizev1.KustomizationKind,
			APIVersion: kustomizev1.GroupVersion.Identifier(),
		},
		ObjectMeta: metav1.ObjectMeta{
			Name:      kustomization.Metadata.Name,
			Namespace: kustomization.Metadata.Namespace,
		},
		Spec: kustomizev1.KustomizationSpec{
			SourceRef: kustomizev1.CrossNamespaceSourceReference{
				Kind:      kustomizationKind,
				Name:      kustomization.Spec.SourceRef.Name,
				Namespace: kustomization.Spec.SourceRef.Namespace,
			},
			Interval: metav1.Duration{Duration: time.Minute * 10},
			Prune:    true,
			Path:     kustomization.Spec.Path,
		},
	}

	return generatedKustomization
=======
func kubeConfigFromSecret(s corev1.Secret) ([]byte, bool) {
	val, ok := s.Data["value.yaml"]
	if ok {
		return val, true
	}
	val, ok = s.Data["value"]
	if ok {
		return val, true
	}
	return nil, false
>>>>>>> 62851a80
}<|MERGE_RESOLUTION|>--- conflicted
+++ resolved
@@ -782,7 +782,6 @@
 	return cluster, nil
 }
 
-<<<<<<< HEAD
 func generateKustomizationFiles(ctx context.Context, cluster types.NamespacedName, kubeClient client.Client, kustomizations []*capiv1_proto.Kustomization) ([]gitprovider.CommitFile, error) {
 	files := []gitprovider.CommitFile{}
 
@@ -847,7 +846,8 @@
 	}
 
 	return generatedKustomization
-=======
+}
+
 func kubeConfigFromSecret(s corev1.Secret) ([]byte, bool) {
 	val, ok := s.Data["value.yaml"]
 	if ok {
@@ -858,5 +858,4 @@
 		return val, true
 	}
 	return nil, false
->>>>>>> 62851a80
 }
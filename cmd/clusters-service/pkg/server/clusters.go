--- conflicted
+++ resolved
@@ -96,11 +96,7 @@
 	return &capiv1_proto.ListGitopsClustersResponse{
 		GitopsClusters: clusters,
 		NextPageToken:  nextPageToken,
-<<<<<<< HEAD
-		Total:          int32(len(cl) + 1)}, err
-=======
 		Total:          int32(len(clusters))}, err
->>>>>>> 90cfafcc
 }
 
 func (s *server) CreatePullRequest(ctx context.Context, msg *capiv1_proto.CreatePullRequestRequest) (*capiv1_proto.CreatePullRequestResponse, error) {

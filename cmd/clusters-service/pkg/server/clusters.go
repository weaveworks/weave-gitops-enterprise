package server

import (
	"bytes"
	"context"
	"crypto/md5"
	"encoding/base64"
	"encoding/json"
	"errors"
	"fmt"
	"path/filepath"
	"sort"
	"strings"
	"time"

	"github.com/fluxcd/go-git-providers/gitprovider"
	helmv2 "github.com/fluxcd/helm-controller/api/v2beta1"
	kustomizev1 "github.com/fluxcd/kustomize-controller/api/v1beta2"
	sourcev1 "github.com/fluxcd/source-controller/api/v1beta2"
	"github.com/mkmik/multierror"
	"github.com/spf13/viper"
	gitopsv1alpha1 "github.com/weaveworks/cluster-controller/api/v1alpha1"
	"github.com/weaveworks/weave-gitops-enterprise/pkg/helm"
	"github.com/weaveworks/weave-gitops-enterprise/pkg/services/profiles"
	"github.com/weaveworks/weave-gitops/pkg/gitproviders"
	"github.com/weaveworks/weave-gitops/pkg/server/middleware"
	"google.golang.org/genproto/googleapis/api/httpbody"
	"google.golang.org/grpc/codes"
	"google.golang.org/grpc/metadata"
	grpcStatus "google.golang.org/grpc/status"
	corev1 "k8s.io/api/core/v1"
	metav1 "k8s.io/apimachinery/pkg/apis/meta/v1"
	"k8s.io/apimachinery/pkg/types"
	"sigs.k8s.io/controller-runtime/pkg/client"
	"sigs.k8s.io/yaml"

	capiv1 "github.com/weaveworks/templates-controller/apis/capi/v1alpha2"
	templatesv1 "github.com/weaveworks/templates-controller/apis/core"
	"github.com/weaveworks/weave-gitops-enterprise/cmd/clusters-service/pkg/charts"
	"github.com/weaveworks/weave-gitops-enterprise/cmd/clusters-service/pkg/git"
	capiv1_proto "github.com/weaveworks/weave-gitops-enterprise/cmd/clusters-service/pkg/protos"
	"github.com/weaveworks/weave-gitops-enterprise/cmd/clusters-service/pkg/templates"
	apierrors "k8s.io/apimachinery/pkg/api/errors"
	"k8s.io/apimachinery/pkg/api/validation"
)

const (
	capiClusterRef                      string = "CAPICluster"
	secretRef                           string = "Secret"
	HelmReleaseNamespace                       = "flux-system"
	deleteClustersRequiredErr                  = "at least one cluster must be specified"
	createClusterAutomationsRequiredErr        = "at least one cluster automation must be specified"
	kustomizationKind                          = "GitRepository"
)

var (
	labels = []string{}
)

type generateProfileFilesParams struct {
	helmRepositoryCluster types.NamespacedName
	helmRepository        types.NamespacedName
	chartsCache           helm.ChartsCacheReader
	profileValues         []*capiv1_proto.ProfileValues
	parameterValues       map[string]string
}

func (s *server) ListGitopsClusters(ctx context.Context, msg *capiv1_proto.ListGitopsClustersRequest) (*capiv1_proto.ListGitopsClustersResponse, error) {
	namespacedLists, err := s.managementFetcher.Fetch(ctx, "GitopsCluster", func() client.ObjectList {
		return &gitopsv1alpha1.GitopsClusterList{}
	})
	if err != nil {
		return nil, fmt.Errorf("failed to query clusters: %w", err)
	}

	clusters := []*capiv1_proto.GitopsCluster{}
	errors := []*capiv1_proto.ListError{}

	for _, namespacedList := range namespacedLists {
		if namespacedList.Error != nil {
			errors = append(errors, &capiv1_proto.ListError{
				Namespace: namespacedList.Namespace,
				Message:   namespacedList.Error.Error(),
			})
		}
		clustersList := namespacedList.List.(*gitopsv1alpha1.GitopsClusterList)
		for _, c := range clustersList.Items {
			clusters = append(clusters, ToClusterResponse(&c))
		}
	}

	client, err := s.clientGetter.Client(ctx)
	if err != nil {
		return nil, err
	}

	if s.capiEnabled {
		clusters, err = AddCAPIClusters(ctx, client, clusters)
		if err != nil {
			return nil, err
		}
	}

	if msg.Label != "" {
		if !isLabelRecognised(msg.Label) {
			return nil, fmt.Errorf("label %q is not recognised", msg.Label)
		}

		clusters = filterClustersByLabel(clusters, msg.Label)
	}

	if msg.RefType != "" {
		clusters, err = filterClustersByType(clusters, msg.RefType)
		if err != nil {
			return nil, err
		}
	}

	// Append the management cluster to the end of clusters list
	mgmtCluster, err := getManagementCluster(s.cluster)
	if err != nil {
		return nil, err
	}

	clusters = append(clusters, mgmtCluster)

	sort.Slice(clusters, func(i, j int) bool { return clusters[i].Name < clusters[j].Name })
	return &capiv1_proto.ListGitopsClustersResponse{
		GitopsClusters: clusters,
		Total:          int32(len(clusters)),
		Errors:         errors,
	}, err
}

func (s *server) CreatePullRequest(ctx context.Context, msg *capiv1_proto.CreatePullRequestRequest) (*capiv1_proto.CreatePullRequestResponse, error) {
	if msg.TemplateKind == "" {
		msg.TemplateKind = capiv1.Kind
	}

	gp, err := getGitProvider(ctx, msg.RepositoryUrl)
	if err != nil {
		return nil, grpcStatus.Errorf(codes.Unauthenticated, "error creating pull request: %s", err.Error())
	}

	applyCreateClusterDefaults(msg)

	if err := validateCreateClusterPR(msg); err != nil {
		s.log.Error(err, "Failed to create pull request, message payload was invalid")
		return nil, err
	}
	tmpl, err := s.getTemplate(ctx, msg.TemplateName, msg.TemplateNamespace, msg.TemplateKind)
	if err != nil {
		return nil, fmt.Errorf("error looking up template %v: %v", msg.TemplateName, err)
	}

	clusterNamespace := getClusterNamespace(msg.ParameterValues["NAMESPACE"])

	client, err := s.clientGetter.Client(ctx)
	if err != nil {
		return nil, err
	}

	// Get list of previous files to be added as deleted files in the commit,
	// Update the  previous values to be nil to skip including it in the updated create-request annotation
	prevFiles := &GetFilesReturn{}
	if msg.PreviousValues != nil {
		prevFiles, err = GetFiles(
			ctx,
			client,
			s.log,
			s.estimator,
			s.chartsCache,
			types.NamespacedName{Name: s.cluster},
			s.profileHelmRepository,
			tmpl,
			GetFilesRequest{
				ClusterNamespace: clusterNamespace,
				TemplateName:     msg.TemplateName,
				ParameterValues:  msg.PreviousValues.ParameterValues,
				Credentials:      msg.PreviousValues.Credentials,
				Profiles:         msg.PreviousValues.Values,
				Kustomizations:   msg.PreviousValues.Kustomizations,
				ExternalSecrets:  msg.PreviousValues.ExternalSecrets,
			},
			msg,
		)
		if err != nil {
			return nil, err
		}
		msg.PreviousValues = nil
	}

	git_files, err := GetFiles(
		ctx,
		client,
		s.log,
		s.estimator,
		s.chartsCache,
		types.NamespacedName{Name: s.cluster},
		s.profileHelmRepository,
		tmpl,
		GetFilesRequest{
			ClusterNamespace: clusterNamespace,
			TemplateName:     msg.TemplateName,
			ParameterValues:  msg.ParameterValues,
			Credentials:      msg.Credentials,
			Profiles:         msg.Values,
			Kustomizations:   msg.Kustomizations,
			ExternalSecrets:  msg.ExternalSecrets,
		},
		msg,
	)
	if err != nil {
		return nil, err
	}

	files := []gitprovider.CommitFile{}
	files = append(files, git_files.RenderedTemplate...)
	files = append(files, git_files.ProfileFiles...)
	files = append(files, git_files.KustomizationFiles...)
	files = append(files, git_files.ExternalSecretsFiles...)

	deletedFiles := getDeletedFiles(prevFiles, git_files)
	files = append(files, deletedFiles...)

	repositoryURL := viper.GetString("capi-templates-repository-url")
	if msg.RepositoryUrl != "" {
		repositoryURL = msg.RepositoryUrl
	}
	baseBranch := viper.GetString("capi-templates-repository-base-branch")
	if msg.BaseBranch != "" {
		baseBranch = msg.BaseBranch
	}
	if msg.HeadBranch == "" {
		msg.HeadBranch = getHash(msg.RepositoryUrl, msg.ParameterValues["CLUSTER_NAME"], msg.BaseBranch)
	}
	if msg.Title == "" {
		msg.Title = fmt.Sprintf("Gitops add cluster %s", msg.ParameterValues["CLUSTER_NAME"])
	}
	if msg.Description == "" {
		msg.Description = fmt.Sprintf("Pull request to create cluster %s", msg.ParameterValues["CLUSTER_NAME"])
	}
	if msg.CommitMessage == "" {
		msg.CommitMessage = "Add Cluster Manifests"
	}
	_, err = s.provider.GetRepository(ctx, *gp, repositoryURL)
	if err != nil {
		return nil, grpcStatus.Errorf(codes.Unauthenticated, "failed to access repo %s: %s", repositoryURL, err)
	}

	res, err := s.provider.WriteFilesToBranchAndCreatePullRequest(ctx, git.WriteFilesToBranchAndCreatePullRequestRequest{
		GitProvider:       *gp,
		RepositoryURL:     repositoryURL,
		ReposistoryAPIURL: msg.RepositoryApiUrl,
		HeadBranch:        msg.HeadBranch,
		BaseBranch:        baseBranch,
		Title:             msg.Title,
		Description:       msg.Description,
		CommitMessage:     msg.CommitMessage,
		Files:             files,
	})

	if err != nil {
		return nil, fmt.Errorf("unable to create pull request for %q: %w", msg.TemplateName, err)
	}

	return &capiv1_proto.CreatePullRequestResponse{
		WebUrl: res.WebURL,
	}, nil
}

func (s *server) DeleteClustersPullRequest(ctx context.Context, msg *capiv1_proto.DeleteClustersPullRequestRequest) (*capiv1_proto.DeleteClustersPullRequestResponse, error) {
	gp, err := getGitProvider(ctx, msg.RepositoryUrl)
	if err != nil {
		return nil, grpcStatus.Errorf(codes.Unauthenticated, "error creating pull request: %s", err.Error())
	}

	if err := validateDeleteClustersPR(msg); err != nil {
		s.log.Error(err, "Failed to create pull request, message payload was invalid")
		return nil, err
	}

	repositoryURL := viper.GetString("capi-templates-repository-url")
	if msg.RepositoryUrl != "" {
		repositoryURL = msg.RepositoryUrl
	}
	baseBranch := viper.GetString("capi-templates-repository-base-branch")
	if msg.BaseBranch != "" {
		baseBranch = msg.BaseBranch
	}

	var filesList []gitprovider.CommitFile
	if len(msg.ClusterNamespacedNames) > 0 {
		for _, clusterNamespacedName := range msg.ClusterNamespacedNames {
			// Files in manifest path
			path := getClusterManifestPath(
				createNamespacedName(
					clusterNamespacedName.Name,
					getClusterNamespace(clusterNamespacedName.Namespace)),
			)
			filesList = append(filesList, gitprovider.CommitFile{
				Path:    &path,
				Content: nil,
			})

			// Files in cluster path
			clusterDirPath := getClusterDirPath(types.NamespacedName{
				Name:      clusterNamespacedName.Name,
				Namespace: getClusterNamespace(clusterNamespacedName.Namespace),
			})

			treeEntries, err := s.provider.GetTreeList(ctx, *gp, repositoryURL, baseBranch, clusterDirPath, true)
			if err != nil {
				return nil, fmt.Errorf("error getting list of trees in repo: %s@%s: %w", repositoryURL, baseBranch, err)
			}

			for _, treeEntry := range treeEntries {
				filesList = append(filesList, gitprovider.CommitFile{
					Path:    &treeEntry.Path,
					Content: nil,
				})
			}

		}
	} else {
		for _, clusterName := range msg.ClusterNames {
			//Files in manifest path
			path := getClusterManifestPath(
				createNamespacedName(clusterName, getClusterNamespace("")),
			)
			filesList = append(filesList, gitprovider.CommitFile{
				Path:    &path,
				Content: nil,
			})

			// Files in cluster path
			clusterDirPath := getClusterDirPath(types.NamespacedName{
				Name:      clusterName,
				Namespace: getClusterNamespace(""),
			})

			treeEntries, err := s.provider.GetTreeList(ctx, *gp, repositoryURL, baseBranch, clusterDirPath, true)
			if err != nil {
				return nil, fmt.Errorf("error getting list of trees in repo: %s@%s: %w", repositoryURL, baseBranch, err)
			}

			for _, treeEntry := range treeEntries {
				filesList = append(filesList, gitprovider.CommitFile{
					Path:    &treeEntry.Path,
					Content: nil,
				})
			}
		}
	}

	if msg.HeadBranch == "" {
		clusters := strings.Join(msg.ClusterNames, "")
		msg.HeadBranch = getHash(msg.RepositoryUrl, clusters, msg.BaseBranch)
	}
	if msg.Title == "" {
		msg.Title = fmt.Sprintf("Gitops delete clusters: %s", msg.ClusterNames)
	}
	if msg.Description == "" {
		msg.Description = fmt.Sprintf("Pull request to delete clusters: %s", strings.Join(msg.ClusterNames, ", "))
	}
	if msg.CommitMessage == "" {
		msg.CommitMessage = "Remove Clusters Manifests"
	}
	_, err = s.provider.GetRepository(ctx, *gp, repositoryURL)
	if err != nil {
		return nil, grpcStatus.Errorf(codes.Unauthenticated, "failed to get repo %s: %s", repositoryURL, err)
	}

	res, err := s.provider.WriteFilesToBranchAndCreatePullRequest(ctx, git.WriteFilesToBranchAndCreatePullRequestRequest{
		GitProvider:       *gp,
		RepositoryURL:     repositoryURL,
		ReposistoryAPIURL: msg.RepositoryApiUrl,
		HeadBranch:        msg.HeadBranch,
		BaseBranch:        baseBranch,
		Title:             msg.Title,
		Description:       msg.Description,
		CommitMessage:     msg.CommitMessage,
		Files:             filesList,
	})
	if err != nil {
		s.log.Error(err, "Failed to create pull request")
		return nil, err
	}

	return &capiv1_proto.DeleteClustersPullRequestResponse{
		WebUrl: res.WebURL,
	}, nil
}

func (s *server) kubeConfigForCluster(ctx context.Context, cluster types.NamespacedName) ([]byte, error) {
	cl, err := s.clientGetter.Client(ctx)
	if err != nil {
		return nil, err
	}

	gc := &gitopsv1alpha1.GitopsCluster{}
	err = cl.Get(ctx, cluster, gc)
	if err != nil {
		return nil, fmt.Errorf("failed to get GitopsCluster %s: %w", cluster, err)
	}
	if gc.Spec.SecretRef != nil {
		secretRefName := client.ObjectKey{
			Namespace: cluster.Namespace,
			Name:      gc.Spec.SecretRef.Name,
		}
		sec, err := secretByName(ctx, cl, secretRefName)
		if err != nil && !apierrors.IsNotFound(err) {
			return nil, fmt.Errorf("failed to get secret for cluster %s: %w", cluster, err)
		}
		if sec == nil {
			return nil, fmt.Errorf("failed to load referenced secret %s for cluster %s", secretRefName, cluster)
		}
		val, ok := kubeConfigFromSecret(sec)
		if !ok {
			return nil, fmt.Errorf("secret %q was found but is missing key %q", secretRefName, "value")
		}
		return val, nil
	}

	userSecretName := client.ObjectKey{
		Namespace: getClusterNamespace(cluster.Namespace),
		Name:      fmt.Sprintf("%s-user-kubeconfig", cluster.Name),
	}
	sec, err := secretByName(ctx, cl, userSecretName)
	if err != nil && !apierrors.IsNotFound(err) {
		return nil, fmt.Errorf("failed to get secret for cluster %s: %w", cluster, err)
	}
	if sec != nil {
		val, ok := kubeConfigFromSecret(sec)
		if !ok {
			return nil, fmt.Errorf("secret %q was found but is missing key %q", userSecretName, "value")
		}
		return val, nil
	}

	clusterSecretName := client.ObjectKey{
		Namespace: getClusterNamespace(cluster.Namespace),
		Name:      fmt.Sprintf("%s-kubeconfig", cluster.Name),
	}
	sec, err = secretByName(ctx, cl, clusterSecretName)
	if err != nil && !apierrors.IsNotFound(err) {
		return nil, fmt.Errorf("failed to get secret for cluster %s: %w", cluster, err)
	}
	if sec != nil {
		val, ok := kubeConfigFromSecret(sec)
		if !ok {
			return nil, fmt.Errorf("secret %q was found but is missing key %q", clusterSecretName, "value")
		}
		return val, nil
	}
	return nil, fmt.Errorf("unable to get kubeconfig secret for cluster %s", cluster)
}

func secretByName(ctx context.Context, cl client.Client, name types.NamespacedName) (*corev1.Secret, error) {
	sec := &corev1.Secret{}
	err := cl.Get(ctx, name, sec)
	if err != nil {
		return nil, err
	}
	return sec, nil
}

// GetKubeconfig returns the Kubeconfig for the given workload cluster
func (s *server) GetKubeconfig(ctx context.Context, msg *capiv1_proto.GetKubeconfigRequest) (*httpbody.HttpBody, error) {
	val, err := s.kubeConfigForCluster(ctx, types.NamespacedName{Name: msg.ClusterName, Namespace: getClusterNamespace(msg.ClusterNamespace)})
	if err != nil {
		return nil, err
	}

	var acceptHeader string
	if md, ok := metadata.FromIncomingContext(ctx); ok {
		if accept, ok := md["accept"]; ok {
			acceptHeader = strings.Join(accept, ",")
		}
	}

	if strings.Contains(acceptHeader, "application/octet-stream") {
		return &httpbody.HttpBody{
			ContentType: "application/octet-stream",
			Data:        val,
		}, nil
	}

	res, err := json.Marshal(&capiv1_proto.GetKubeconfigResponse{
		Kubeconfig: base64.StdEncoding.EncodeToString(val),
	})
	if err != nil {
		return nil, fmt.Errorf("failed to marshal response to JSON: %w", err)
	}

	return &httpbody.HttpBody{
		ContentType: "application/json",
		Data:        res,
	}, nil
}

func getHash(inputs ...string) string {
	final := []byte(strings.Join(inputs, ""))
	return fmt.Sprintf("wego-%x", md5.Sum(final))
}

func getToken(ctx context.Context) (string, string, error) {
	token := viper.GetString("git-provider-token")

	providerToken, err := middleware.ExtractProviderToken(ctx)
	if err != nil {
		// fallback to env token
		return token, "", nil
	}

	return providerToken.AccessToken, "oauth2", nil
}

func getCommonKustomization(cluster types.NamespacedName) (*gitprovider.CommitFile, error) {
	commonKustomizationPath := getCommonKustomizationPath(cluster)
	commonKustomization := createKustomizationObject(&capiv1_proto.Kustomization{
		Metadata: &capiv1_proto.Metadata{
			Name:      "clusters-bases-kustomization",
			Namespace: "flux-system",
		},
		Spec: &capiv1_proto.KustomizationSpec{
			Path: filepath.Join(
				viper.GetString("capi-repository-clusters-path"),
				"bases",
			),
			SourceRef: &capiv1_proto.SourceRef{
				Name: "flux-system",
			},
		},
	})

	b, err := yaml.Marshal(commonKustomization)
	if err != nil {
		return nil, fmt.Errorf("error marshalling common kustomization, %w", err)
	}
	commonKustomizationString := string(b)
	file := &gitprovider.CommitFile{
		Path:    &commonKustomizationPath,
		Content: &commonKustomizationString,
	}

	return file, nil
}

func getGitProvider(ctx context.Context, repositoryURL string) (*git.GitProvider, error) {
	token, tokenType, err := getToken(ctx)
	if err != nil {
		return nil, err
	}

	// defaults from config
	repoType := viper.GetString("git-provider-type")
	repoHostname := viper.GetString("git-provider-hostname")

	// if user supplies a different gitrepo, derive the provider and the host etc from
	if repositoryURL != "" {
		repoURL, err := gitproviders.NewRepoURL(repositoryURL)
		if err != nil {
			return nil, fmt.Errorf("failed to parse repository URL: %w", err)
		}

		// override defaults
		repoType = string(repoURL.Provider())
		repoHostname = repoURL.URL().Host
	}

	return &git.GitProvider{
		Type:      repoType,
		TokenType: tokenType,
		Token:     token,
		Hostname:  repoHostname,
	}, nil
}

// createProfileYAML creates a map of file paths to YAML bytes for a profile
// takes into consideration the template spec.charts.HelmRepositoryTemplate.Path and list of spec.charts.items[].HelmReleaseTemplate.Path
func createProfileYAML(helmRepo *sourcev1.HelmRepository, helmReleases []*helmv2.HelmRelease, template templatesv1.Template, defaultPath string) (map[string][][]byte, error) {
	profileObjects := make(map[string][][]byte)

	// Helm repository template
	helmRepoPath := defaultPath
	if template.GetSpec().Charts.HelmRepositoryTemplate.Path != "" {
		helmRepoPath = template.GetSpec().Charts.HelmRepositoryTemplate.Path
	}
	b, err := yaml.Marshal(helmRepo)
	if err != nil {
		return nil, fmt.Errorf("failed to marshal HelmRepository object to YAML: %w", err)
	}
	profileObjects[helmRepoPath] = append(profileObjects[helmRepoPath], b)

	// Helm release templates
	for _, v := range helmReleases {
		helmReleasePath := defaultPath

		// See if a path is specified in the template
		chartItems := template.GetSpec().Charts.Items
		for i := range chartItems {
			if chartItems[i].Chart == v.Name && chartItems[i].HelmReleaseTemplate.Path != "" {
				helmReleasePath = chartItems[i].HelmReleaseTemplate.Path
			}
		}

		b, err := yaml.Marshal(v)
		if err != nil {
			return nil, fmt.Errorf("failed to marshal HelmRelease object to YAML: %w", err)
		}
		profileObjects[helmReleasePath] = append(profileObjects[helmReleasePath], b)

	}

	return profileObjects, nil

}

// generateProfileFiles to create a HelmRelease object with the profile and values.
// profileValues is what the client will provide to the API.
// It may have > 1 and its values parameter may be empty.
// Assumption: each profile should have a values.yaml that we can treat as the default.
<<<<<<< HEAD
func generateProfileFiles(ctx context.Context, tmpl templatesv1.Template, cluster types.NamespacedName, helmRepo *sourcev1.HelmRepository, args generateProfileFilesParams) (*gitprovider.CommitFile, error) {
=======
func generateProfileFiles(ctx context.Context, tmpl templatesv1.Template, cluster types.NamespacedName, kubeClient client.Client, args generateProfileFilesParams) ([]gitprovider.CommitFile, error) {
	helmRepo := &sourcev1.HelmRepository{}
	err := kubeClient.Get(ctx, args.helmRepository, helmRepo)
	if err != nil {
		return nil, fmt.Errorf("cannot find Helm repository %s/%s: %w", args.helmRepository.Namespace, args.helmRepository.Name, err)
	}
	helmRepoTemplate := &sourcev1.HelmRepository{
		TypeMeta: metav1.TypeMeta{
			Kind:       sourcev1.HelmRepositoryKind,
			APIVersion: sourcev1.GroupVersion.Identifier(),
		},
		ObjectMeta: metav1.ObjectMeta{
			Name:      args.helmRepository.Name,
			Namespace: args.helmRepository.Namespace,
		},
		Spec: helmRepo.Spec,
	}

>>>>>>> c57efbe4
	tmplProcessor, err := templates.NewProcessorForTemplate(tmpl)
	if err != nil {
		return nil, err
	}

	var installs []charts.ChartInstall

	requiredProfiles, err := templates.GetProfilesFromTemplate(tmpl)
	if err != nil {
		return nil, fmt.Errorf("cannot retrieve default profiles: %w", err)
	}

	profilesIndex := map[string]*capiv1_proto.ProfileValues{}
	for _, v := range args.profileValues {
		profilesIndex[v.Name] = v
	}

	requiredProfilesIndex := map[string]*capiv1_proto.TemplateProfile{}
	for _, v := range requiredProfiles {
		requiredProfilesIndex[v.Name] = v
	}

	// add and overwrite the required values of profilesIndex where necessary.
	for _, requiredProfile := range requiredProfiles {
		p := profilesIndex[requiredProfile.Name]
		// Required profile has been added by the user
		if p != nil {
			if !requiredProfile.Editable {
				p.Values = base64.StdEncoding.EncodeToString([]byte(requiredProfile.Values))
			}
			if p.Namespace == "" {
				p.Namespace = requiredProfile.Namespace
			}
			if p.Version == "" {
				p.Version = requiredProfile.Version
			}
			if p.Layer == "" {
				p.Layer = requiredProfile.Layer
			}
		} else {
			profilesIndex[requiredProfile.Name] = &capiv1_proto.ProfileValues{
				Name:      requiredProfile.Name,
				Version:   requiredProfile.Version,
				Values:    base64.StdEncoding.EncodeToString([]byte(requiredProfile.Values)),
				Namespace: requiredProfile.Namespace,
				Layer:     requiredProfile.Layer,
			}
		}
	}

	for _, v := range profilesIndex {
		// Check the version and if empty read the latest version from cache.
		if v.Version == "" {
			v.Version, err = args.chartsCache.GetLatestVersion(ctx, args.helmRepositoryCluster, args.helmRepository, v.Name)
			if err != nil {
				return nil, fmt.Errorf("cannot retrieve latest version of profile: %w", err)
			}
		}

		// Check the version and if empty read the layer from cache.
		if v.Layer == "" {
			v.Layer, err = args.chartsCache.GetLayer(ctx, args.helmRepositoryCluster, args.helmRepository, v.Name, v.Version)
			if err != nil {
				return nil, fmt.Errorf("cannot retrieve layer of profile: %w", err)
			}
		}

		values, err := renderValues(v, *tmplProcessor, args.parameterValues)
		if err != nil {
			return nil, fmt.Errorf("cannot get values for profile %s: %w", v.Name, err)
		}

		profileTemplate := []byte{}
		requiredProfile := requiredProfilesIndex[v.Name]
		if requiredProfile != nil {
			profileTemplate, err = tmplProcessor.Render([]byte(requiredProfile.ProfileTemplate), args.parameterValues)
			if err != nil {
				return nil, fmt.Errorf("cannot render spec of profile %s: %w", v.Name, err)
			}
		}

		installs = append(installs, charts.ChartInstall{
			Ref: charts.ChartReference{
				Chart:   v.Name,
				Version: v.Version,
				SourceRef: helmv2.CrossNamespaceObjectReference{
					Name:      helmRepo.GetName(),
					Namespace: helmRepo.GetNamespace(),
					Kind:      "HelmRepository",
				},
			},
			ProfileTemplate: string(profileTemplate),
			Layer:           v.Layer,
			Values:          values,
			Namespace:       v.Namespace,
		})
	}

	helmReleases, err := charts.MakeHelmReleasesInLayers(HelmReleaseNamespace, installs)
	if err != nil {
		return nil, fmt.Errorf("making helm releases for cluster %w", err)
	}
<<<<<<< HEAD
	c, err := createProfileYAML(helmRepo, helmReleases)
=======

	// profilesBytes is a map of {path: []byte} where []byte is the content of the profile.
	profilesByPath, err := createProfileYAML(helmRepoTemplate, helmReleases, tmpl, getClusterProfilesPath(cluster))
>>>>>>> c57efbe4
	if err != nil {
		return nil, err
	}

	commitFiles := []gitprovider.CommitFile{}
	// For each path, we join the content of relative profiles and add to a commit file
	for path := range profilesByPath {
		profileContent := string(bytes.Join(profilesByPath[path], []byte("---\n")))
		renderedPath, err := tmplProcessor.Render([]byte(path), args.parameterValues)
		if err != nil {
			return nil, fmt.Errorf("cannot render path %s: %w", path, err)
		}
		renderedPathStr := string(renderedPath)
		file := &gitprovider.CommitFile{
			Path:    &renderedPathStr,
			Content: &profileContent,
		}
		commitFiles = append(commitFiles, *file)
	}

	sort.Slice(commitFiles, func(i, j int) bool {
		return *commitFiles[i].Path < *commitFiles[j].Path
	})

	return commitFiles, nil
}

func validateNamespace(namespace string) error {
	if namespace == "" {
		return nil
	}
	errs := validation.ValidateNamespaceName(namespace, false)
	if len(errs) != 0 {
		return fmt.Errorf("invalid namespace: %s, %s", namespace, strings.Join(errs, ","))
	}

	return nil
}

func applyCreateClusterDefaults(msg *capiv1_proto.CreatePullRequestRequest) {
	for _, k := range msg.Kustomizations {
		if k != nil && k.Metadata != nil && k.Metadata.Namespace == "" {
			k.Metadata.Namespace = defaultAutomationNamespace
		}
	}
}

func validateCreateClusterPR(msg *capiv1_proto.CreatePullRequestRequest) error {
	var err error

	if msg.TemplateName == "" {
		err = multierror.Append(err, errors.New("template name must be specified"))
	}

	if msg.ParameterValues == nil {
		err = multierror.Append(err, errors.New("parameter values must be specified"))
	}

	invalidNamespaceErr := validateNamespace(msg.ParameterValues["NAMESPACE"])
	if invalidNamespaceErr != nil {
		err = multierror.Append(err, invalidNamespaceErr)
	}

	for i := range msg.Values {
		invalidNamespaceErr := validateNamespace(msg.Values[i].Namespace)
		if invalidNamespaceErr != nil {
			err = multierror.Append(err, invalidNamespaceErr)
		}
	}

	for _, k := range msg.Kustomizations {
		err = multierror.Append(err, validateKustomization(k))
	}

	return err
}

func validateDeleteClustersPR(msg *capiv1_proto.DeleteClustersPullRequestRequest) error {
	var err error

	if len(msg.ClusterNamespacedNames) == 0 && len(msg.ClusterNames) == 0 {
		err = multierror.Append(err, fmt.Errorf(deleteClustersRequiredErr))
	}

	return err
}

func validateKustomization(kustomization *capiv1_proto.Kustomization) error {
	var err error

	if kustomization.Metadata == nil {
		err = multierror.Append(err, errors.New("kustomization metadata must be specified"))
	} else {
		if kustomization.Metadata.Name == "" {
			err = multierror.Append(err, fmt.Errorf("kustomization name must be specified"))
		}

		invalidNamespaceErr := validateNamespace(kustomization.Metadata.Namespace)
		if invalidNamespaceErr != nil {
			err = multierror.Append(err, invalidNamespaceErr)
		}
	}

	if kustomization.Spec.SourceRef != nil {
		if kustomization.Spec.SourceRef.Name == "" {
			err = multierror.Append(
				err,
				fmt.Errorf("sourceRef name must be specified in Kustomization %s",
					kustomization.Metadata.Name))
		}

		invalidNamespaceErr := validateNamespace(kustomization.Spec.SourceRef.Namespace)
		if invalidNamespaceErr != nil {
			err = multierror.Append(err, invalidNamespaceErr)
		}
	}

	return err
}

func getClusterManifestPath(cluster types.NamespacedName) string {
	return filepath.Join(
		viper.GetString("capi-repository-path"),
		cluster.Namespace,
		fmt.Sprintf("%s.yaml", cluster.Name),
	)
}

func getClusterDirPath(cluster types.NamespacedName) string {
	return filepath.Join(
		viper.GetString("capi-repository-clusters-path"),
		cluster.Namespace,
		cluster.Name,
	)
}

func getCommonKustomizationPath(cluster types.NamespacedName) string {
	return filepath.Join(
		getClusterDirPath(cluster),
		"clusters-bases-kustomization.yaml",
	)
}

func getClusterProfilesPath(cluster types.NamespacedName) string {
	return filepath.Join(
		getClusterDirPath(cluster),
		profiles.ManifestFileName,
	)
}

// renderValues renders the "values.yaml" section of a HelmRelease, as it can also contain template parameters.
func renderValues(v *capiv1_proto.ProfileValues, tmplProcessor templates.TemplateProcessor, parameterValues map[string]string) (map[string]interface{}, error) {
	// FIXME: look into decoding the base64 in the proto API rather than here.
	decoded, err := base64.StdEncoding.DecodeString(v.Values)
	if err != nil {
		return nil, fmt.Errorf("failed to base64 decode values: %w", err)
	}

	data, err := tmplProcessor.Render(decoded, parameterValues)
	if err != nil {
		return nil, fmt.Errorf("failed to render values for profile %s/%s: %w", v.Name, v.Version, err)
	}

	parsed, err := ParseValues(data)
	if err != nil {
		return nil, fmt.Errorf("failed to parse values for profile %s/%s: %w", v.Name, v.Version, err)
	}

	return parsed, nil
}

// ParseValues takes a YAML encoded values string and returns a struct
func ParseValues(v []byte) (map[string]interface{}, error) {
	vals := map[string]interface{}{}
	if err := yaml.Unmarshal(v, &vals); err != nil {
		return nil, fmt.Errorf("failed to parse values from JSON: %w", err)
	}
	return vals, nil
}

func isLabelRecognised(label string) bool {
	for _, l := range labels {
		if strings.EqualFold(label, l) {
			return true
		}
	}
	return false
}

func filterClustersByLabel(cl []*capiv1_proto.GitopsCluster, label string) []*capiv1_proto.GitopsCluster {
	clusters := []*capiv1_proto.GitopsCluster{}

	for _, c := range cl {
		for _, l := range c.Labels {
			if strings.EqualFold(l, label) {
				clusters = append(clusters, c)
			}
		}
	}

	return clusters
}

func filterClustersByType(cl []*capiv1_proto.GitopsCluster, refType string) ([]*capiv1_proto.GitopsCluster, error) {
	clusters := []*capiv1_proto.GitopsCluster{}

	for _, c := range cl {
		switch refType {
		case capiClusterRef:
			if c.CapiClusterRef != nil {
				clusters = append(clusters, c)
			}
		case secretRef:
			if c.SecretRef != nil {
				clusters = append(clusters, c)
			}
		default:
			return nil, fmt.Errorf("reference type %q is not recognised", refType)
		}
	}

	return clusters, nil
}

// getManagementCluster returns the management cluster as a gitops cluster
func getManagementCluster(name string) (*capiv1_proto.GitopsCluster, error) {
	cluster := &capiv1_proto.GitopsCluster{
		Name: name,
		Conditions: []*capiv1_proto.Condition{
			{
				Type:   "Ready",
				Status: "True",
			},
		},
		ControlPlane: true,
	}

	return cluster, nil
}

func generateKustomizationFile(
	ctx context.Context,
	isControlPlane bool,
	cluster types.NamespacedName,
	kustomization *capiv1_proto.Kustomization,
	filePath string) (gitprovider.CommitFile, error) {
	kustomizationYAML := createKustomizationObject(kustomization)

	b, err := yaml.Marshal(kustomizationYAML)
	if err != nil {
		return gitprovider.CommitFile{}, fmt.Errorf("error marshalling %s kustomization, %w", kustomization.Metadata.Name, err)
	}

	k := createNamespacedName(kustomization.Metadata.Name, kustomization.Metadata.Namespace)

	kustomizationPath := getClusterResourcePath(isControlPlane, "kustomization", cluster, k)
	if filePath != "" {
		kustomizationPath = filePath
	}

	kustomizationContent := string(b)

	file := &gitprovider.CommitFile{
		Path:    &kustomizationPath,
		Content: &kustomizationContent,
	}

	return *file, nil
}

func getClusterResourcePath(isControlPlane bool, resourceType string, cluster, resource types.NamespacedName) string {
	var clusterNamespace string
	if !isControlPlane {
		clusterNamespace = cluster.Namespace
	}

	fileName := fmt.Sprintf("%s-%s-%s.yaml", resource.Name, resource.Namespace, resourceType)

	if resourceType == "namespace" {
		fileName = fmt.Sprintf("%s-%s.yaml", resource.Name, resourceType)
	}

	if resourceType == "externalsecret" {
		return filepath.Join(
			viper.GetString("capi-repository-clusters-path"),
			clusterNamespace,
			cluster.Name,
			"secrets",
			fileName,
		)
	}

	return filepath.Join(
		viper.GetString("capi-repository-clusters-path"),
		clusterNamespace,
		cluster.Name,
		fileName,
	)
}

func createKustomizationObject(kustomization *capiv1_proto.Kustomization) *kustomizev1.Kustomization {
	generatedKustomization := &kustomizev1.Kustomization{
		TypeMeta: metav1.TypeMeta{
			Kind:       kustomizev1.KustomizationKind,
			APIVersion: kustomizev1.GroupVersion.Identifier(),
		},
		ObjectMeta: metav1.ObjectMeta{
			Name:      kustomization.Metadata.Name,
			Namespace: kustomization.Metadata.Namespace,
		},
		Spec: kustomizev1.KustomizationSpec{
			SourceRef: kustomizev1.CrossNamespaceSourceReference{
				Kind:      kustomizationKind,
				Name:      kustomization.Spec.SourceRef.Name,
				Namespace: kustomization.Spec.SourceRef.Namespace,
			},
			Interval:        metav1.Duration{Duration: time.Minute * 10},
			Prune:           true,
			Path:            kustomization.Spec.Path,
			TargetNamespace: kustomization.Spec.TargetNamespace,
		},
	}

	return generatedKustomization
}

func kubeConfigFromSecret(s *corev1.Secret) ([]byte, bool) {
	val, ok := s.Data["value.yaml"]
	if ok {
		return val, true
	}
	val, ok = s.Data["value"]
	if ok {
		return val, true
	}
	return nil, false
}

func createNamespacedName(name, namespace string) types.NamespacedName {
	return types.NamespacedName{
		Name:      name,
		Namespace: namespace,
	}
}

// Get list of gitprovider.CommitFile objects of files that should be deleted with empty content
// Kustomizations and Profiles removed during an edit are added to the deleted list
// Old files with changed paths are added to the deleted list
func getDeletedFiles(prevFiles *GetFilesReturn, newFiles *GetFilesReturn) []gitprovider.CommitFile {
	deletedFiles := []gitprovider.CommitFile{}

	removedKustomizations := getMissingFiles(prevFiles.KustomizationFiles, newFiles.KustomizationFiles)
	removedProfiles := getMissingFiles(prevFiles.ProfileFiles, newFiles.ProfileFiles)
	removedRenderedTemplates := getMissingFiles(prevFiles.RenderedTemplate, newFiles.RenderedTemplate)

	deletedFiles = append(deletedFiles, removedKustomizations...)
	deletedFiles = append(deletedFiles, removedProfiles...)
	deletedFiles = append(deletedFiles, removedRenderedTemplates...)

	return deletedFiles
}<|MERGE_RESOLUTION|>--- conflicted
+++ resolved
@@ -621,28 +621,7 @@
 // profileValues is what the client will provide to the API.
 // It may have > 1 and its values parameter may be empty.
 // Assumption: each profile should have a values.yaml that we can treat as the default.
-<<<<<<< HEAD
-func generateProfileFiles(ctx context.Context, tmpl templatesv1.Template, cluster types.NamespacedName, helmRepo *sourcev1.HelmRepository, args generateProfileFilesParams) (*gitprovider.CommitFile, error) {
-=======
-func generateProfileFiles(ctx context.Context, tmpl templatesv1.Template, cluster types.NamespacedName, kubeClient client.Client, args generateProfileFilesParams) ([]gitprovider.CommitFile, error) {
-	helmRepo := &sourcev1.HelmRepository{}
-	err := kubeClient.Get(ctx, args.helmRepository, helmRepo)
-	if err != nil {
-		return nil, fmt.Errorf("cannot find Helm repository %s/%s: %w", args.helmRepository.Namespace, args.helmRepository.Name, err)
-	}
-	helmRepoTemplate := &sourcev1.HelmRepository{
-		TypeMeta: metav1.TypeMeta{
-			Kind:       sourcev1.HelmRepositoryKind,
-			APIVersion: sourcev1.GroupVersion.Identifier(),
-		},
-		ObjectMeta: metav1.ObjectMeta{
-			Name:      args.helmRepository.Name,
-			Namespace: args.helmRepository.Namespace,
-		},
-		Spec: helmRepo.Spec,
-	}
-
->>>>>>> c57efbe4
+func generateProfileFiles(ctx context.Context, tmpl templatesv1.Template, cluster types.NamespacedName, helmRepo *sourcev1.HelmRepository, args generateProfileFilesParams) ([]gitprovider.CommitFile, error) {
 	tmplProcessor, err := templates.NewProcessorForTemplate(tmpl)
 	if err != nil {
 		return nil, err
@@ -745,13 +724,9 @@
 	if err != nil {
 		return nil, fmt.Errorf("making helm releases for cluster %w", err)
 	}
-<<<<<<< HEAD
-	c, err := createProfileYAML(helmRepo, helmReleases)
-=======
 
 	// profilesBytes is a map of {path: []byte} where []byte is the content of the profile.
-	profilesByPath, err := createProfileYAML(helmRepoTemplate, helmReleases, tmpl, getClusterProfilesPath(cluster))
->>>>>>> c57efbe4
+	profilesByPath, err := createProfileYAML(helmRepo, helmReleases, tmpl, getClusterProfilesPath(cluster))
 	if err != nil {
 		return nil, err
 	}

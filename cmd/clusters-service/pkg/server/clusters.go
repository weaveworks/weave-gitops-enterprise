package server

import (
	"bytes"
	"context"
	"crypto/md5"
	"encoding/base64"
	"encoding/json"
	"errors"
	"fmt"
	"path/filepath"
	"sort"
	"strings"
	"time"

	"github.com/fluxcd/go-git-providers/gitprovider"
	helmv2 "github.com/fluxcd/helm-controller/api/v2beta1"
	kustomizev1 "github.com/fluxcd/kustomize-controller/api/v1beta2"
	sourcev1 "github.com/fluxcd/source-controller/api/v1beta2"
	"github.com/mkmik/multierror"
	"github.com/spf13/viper"
	gitopsv1alpha1 "github.com/weaveworks/cluster-controller/api/v1alpha1"
	"github.com/weaveworks/weave-gitops-enterprise/pkg/helm"
	"github.com/weaveworks/weave-gitops-enterprise/pkg/services/profiles"
	"github.com/weaveworks/weave-gitops/pkg/server/middleware"
	"google.golang.org/genproto/googleapis/api/httpbody"
	"google.golang.org/grpc/codes"
	"google.golang.org/grpc/metadata"
	grpcStatus "google.golang.org/grpc/status"
	corev1 "k8s.io/api/core/v1"
	metav1 "k8s.io/apimachinery/pkg/apis/meta/v1"
	"k8s.io/apimachinery/pkg/types"
	"sigs.k8s.io/controller-runtime/pkg/client"
	"sigs.k8s.io/yaml"

	capiv1 "github.com/weaveworks/weave-gitops-enterprise/cmd/clusters-service/api/capi/v1alpha1"
	templatesv1 "github.com/weaveworks/weave-gitops-enterprise/cmd/clusters-service/api/templates"
	"github.com/weaveworks/weave-gitops-enterprise/cmd/clusters-service/pkg/charts"
	"github.com/weaveworks/weave-gitops-enterprise/cmd/clusters-service/pkg/git"
	capiv1_proto "github.com/weaveworks/weave-gitops-enterprise/cmd/clusters-service/pkg/protos"
	"github.com/weaveworks/weave-gitops-enterprise/cmd/clusters-service/pkg/templates"
	apierrors "k8s.io/apimachinery/pkg/api/errors"
	"k8s.io/apimachinery/pkg/api/validation"
)

const (
	capiClusterRef                      string = "CAPICluster"
	secretRef                           string = "Secret"
	HelmReleaseNamespace                       = "flux-system"
	deleteClustersRequiredErr                  = "at least one cluster must be specified"
	createClusterAutomationsRequiredErr        = "at least one cluster automation must be specified"
	kustomizationKind                          = "GitRepository"
)

var (
	labels = []string{}
)

type generateProfileFilesParams struct {
	helmRepositoryCluster types.NamespacedName
	helmRepository        types.NamespacedName
	chartsCache           helm.ChartsCacheReader
	profileValues         []*capiv1_proto.ProfileValues
	parameterValues       map[string]string
}

func (s *server) ListGitopsClusters(ctx context.Context, msg *capiv1_proto.ListGitopsClustersRequest) (*capiv1_proto.ListGitopsClustersResponse, error) {
	namespacedLists, err := s.managementFetcher.Fetch(ctx, "GitopsCluster", func() client.ObjectList {
		return &gitopsv1alpha1.GitopsClusterList{}
	})
	if err != nil {
		return nil, fmt.Errorf("failed to query clusters: %w", err)
	}

	clusters := []*capiv1_proto.GitopsCluster{}
	errors := []*capiv1_proto.ListError{}

	for _, namespacedList := range namespacedLists {
		if namespacedList.Error != nil {
			errors = append(errors, &capiv1_proto.ListError{
				Namespace: namespacedList.Namespace,
				Message:   namespacedList.Error.Error(),
			})
		}
		clustersList := namespacedList.List.(*gitopsv1alpha1.GitopsClusterList)
		for _, c := range clustersList.Items {
			clusters = append(clusters, ToClusterResponse(&c))
		}
	}

	client, err := s.clientGetter.Client(ctx)
	if err != nil {
		return nil, err
	}

	if s.capiEnabled {
		clusters, err = AddCAPIClusters(ctx, client, clusters)
		if err != nil {
			return nil, err
		}
	}

	if msg.Label != "" {
		if !isLabelRecognised(msg.Label) {
			return nil, fmt.Errorf("label %q is not recognised", msg.Label)
		}

		clusters = filterClustersByLabel(clusters, msg.Label)
	}

	if msg.RefType != "" {
		clusters, err = filterClustersByType(clusters, msg.RefType)
		if err != nil {
			return nil, err
		}
	}

	// Append the management cluster to the end of clusters list
	mgmtCluster, err := getManagementCluster(s.cluster)
	if err != nil {
		return nil, err
	}

	clusters = append(clusters, mgmtCluster)

	sort.Slice(clusters, func(i, j int) bool { return clusters[i].Name < clusters[j].Name })
	return &capiv1_proto.ListGitopsClustersResponse{
		GitopsClusters: clusters,
		Total:          int32(len(clusters)),
		Errors:         errors,
	}, err
}

func (s *server) CreatePullRequest(ctx context.Context, msg *capiv1_proto.CreatePullRequestRequest) (*capiv1_proto.CreatePullRequestResponse, error) {
	if msg.TemplateKind == "" {
		msg.TemplateKind = capiv1.Kind
	}

	gp, err := getGitProvider(ctx)
	if err != nil {
		return nil, grpcStatus.Errorf(codes.Unauthenticated, "error creating pull request: %s", err.Error())
	}

	applyCreateClusterDefaults(msg)

	if err := validateCreateClusterPR(msg); err != nil {
		s.log.Error(err, "Failed to create pull request, message payload was invalid")
		return nil, err
	}
	tmpl, err := s.getTemplate(ctx, msg.TemplateName, msg.TemplateNamespace, msg.TemplateKind)
	if err != nil {
		return nil, fmt.Errorf("error looking up template %v: %v", msg.TemplateName, err)
	}

	clusterNamespace := getClusterNamespace(msg.ParameterValues["NAMESPACE"])

	client, err := s.clientGetter.Client(ctx)
	if err != nil {
		return nil, err
	}

	git_files, err := getFiles(
		ctx,
		client,
		s.log,
		s.estimator,
		s.chartsCache,
		types.NamespacedName{Name: s.cluster},
		s.profileHelmRepository,
		tmpl,
		GetFilesRequest{clusterNamespace, msg.TemplateName, "CAPITemplate", msg.ParameterValues, msg.Credentials, msg.Values, msg.Kustomizations},
		msg,
	)
	if err != nil {
		return nil, err
	}

	path := getClusterManifestPath(git_files.Cluster)
	files := []gitprovider.CommitFile{
		{
			Path:    &path,
			Content: &git_files.RenderedTemplate,
		},
	}

	files = append(files, git_files.ProfileFiles...)
	files = append(files, git_files.KustomizationFiles...)

	repositoryURL := viper.GetString("capi-templates-repository-url")
	if msg.RepositoryUrl != "" {
		repositoryURL = msg.RepositoryUrl
	}
	baseBranch := viper.GetString("capi-templates-repository-base-branch")
	if msg.BaseBranch != "" {
		baseBranch = msg.BaseBranch
	}
	if msg.HeadBranch == "" {
		msg.HeadBranch = getHash(msg.RepositoryUrl, msg.ParameterValues["CLUSTER_NAME"], msg.BaseBranch)
	}
	if msg.Title == "" {
		msg.Title = fmt.Sprintf("Gitops add cluster %s", msg.ParameterValues["CLUSTER_NAME"])
	}
	if msg.Description == "" {
		msg.Description = fmt.Sprintf("Pull request to create cluster %s", msg.ParameterValues["CLUSTER_NAME"])
	}
	if msg.CommitMessage == "" {
		msg.CommitMessage = "Add Cluster Manifests"
	}
	_, err = s.provider.GetRepository(ctx, *gp, repositoryURL)
	if err != nil {
		return nil, grpcStatus.Errorf(codes.Unauthenticated, "failed to access repo %s: %s", repositoryURL, err)
	}

	res, err := s.provider.WriteFilesToBranchAndCreatePullRequest(ctx, git.WriteFilesToBranchAndCreatePullRequestRequest{
		GitProvider:       *gp,
		RepositoryURL:     repositoryURL,
		ReposistoryAPIURL: msg.RepositoryApiUrl,
		HeadBranch:        msg.HeadBranch,
		BaseBranch:        baseBranch,
		Title:             msg.Title,
		Description:       msg.Description,
		CommitMessage:     msg.CommitMessage,
		Files:             files,
	})

	if err != nil {
		return nil, fmt.Errorf("unable to create pull request for %q: %w", msg.TemplateName, err)
	}

	return &capiv1_proto.CreatePullRequestResponse{
		WebUrl: res.WebURL,
	}, nil
}

func (s *server) DeleteClustersPullRequest(ctx context.Context, msg *capiv1_proto.DeleteClustersPullRequestRequest) (*capiv1_proto.DeleteClustersPullRequestResponse, error) {
	gp, err := getGitProvider(ctx)
	if err != nil {
		return nil, grpcStatus.Errorf(codes.Unauthenticated, "error creating pull request: %s", err.Error())
	}

	if err := validateDeleteClustersPR(msg); err != nil {
		s.log.Error(err, "Failed to create pull request, message payload was invalid")
		return nil, err
	}

	repositoryURL := viper.GetString("capi-templates-repository-url")
	if msg.RepositoryUrl != "" {
		repositoryURL = msg.RepositoryUrl
	}
	baseBranch := viper.GetString("capi-templates-repository-base-branch")
	if msg.BaseBranch != "" {
		baseBranch = msg.BaseBranch
	}

	var filesList []gitprovider.CommitFile
	if len(msg.ClusterNamespacedNames) > 0 {
		for _, clusterNamespacedName := range msg.ClusterNamespacedNames {
			// Files in manifest path
			path := getClusterManifestPath(
				createNamespacedName(
					clusterNamespacedName.Name,
					getClusterNamespace(clusterNamespacedName.Namespace)),
			)
			filesList = append(filesList, gitprovider.CommitFile{
				Path:    &path,
				Content: nil,
			})

			// Files in cluster path
			clusterDirPath := getClusterDirPath(types.NamespacedName{
				Name:      clusterNamespacedName.Name,
				Namespace: getClusterNamespace(clusterNamespacedName.Namespace),
			})

			treeEntries, err := s.provider.GetTreeList(ctx, *gp, repositoryURL, baseBranch, clusterDirPath, true)
			if err != nil {
				return nil, fmt.Errorf("error getting list of trees in repo: %s@%s: %w", repositoryURL, baseBranch, err)
			}

			for _, treeEntry := range treeEntries {
				filesList = append(filesList, gitprovider.CommitFile{
					Path:    &treeEntry.Path,
					Content: nil,
				})
			}

		}
	} else {
		for _, clusterName := range msg.ClusterNames {
			//Files in manifest path
			path := getClusterManifestPath(
				createNamespacedName(clusterName, getClusterNamespace("")),
			)
			filesList = append(filesList, gitprovider.CommitFile{
				Path:    &path,
				Content: nil,
			})

			// Files in cluster path
			clusterDirPath := getClusterDirPath(types.NamespacedName{
				Name:      clusterName,
				Namespace: getClusterNamespace(""),
			})

			treeEntries, err := s.provider.GetTreeList(ctx, *gp, repositoryURL, baseBranch, clusterDirPath, true)
			if err != nil {
				return nil, fmt.Errorf("error getting list of trees in repo: %s@%s: %w", repositoryURL, baseBranch, err)
			}

			for _, treeEntry := range treeEntries {
				filesList = append(filesList, gitprovider.CommitFile{
					Path:    &treeEntry.Path,
					Content: nil,
				})
			}
		}

	}

	if msg.HeadBranch == "" {
		clusters := strings.Join(msg.ClusterNames, "")
		msg.HeadBranch = getHash(msg.RepositoryUrl, clusters, msg.BaseBranch)
	}
	if msg.Title == "" {
		msg.Title = fmt.Sprintf("Gitops delete clusters: %s", msg.ClusterNames)
	}
	if msg.Description == "" {
		msg.Description = fmt.Sprintf("Pull request to delete clusters: %s", strings.Join(msg.ClusterNames, ", "))
	}
	if msg.CommitMessage == "" {
		msg.CommitMessage = "Remove Clusters Manifests"
	}
	_, err = s.provider.GetRepository(ctx, *gp, repositoryURL)
	if err != nil {
		return nil, grpcStatus.Errorf(codes.Unauthenticated, "failed to get repo %s: %s", repositoryURL, err)
	}

	res, err := s.provider.WriteFilesToBranchAndCreatePullRequest(ctx, git.WriteFilesToBranchAndCreatePullRequestRequest{
		GitProvider:       *gp,
		RepositoryURL:     repositoryURL,
		ReposistoryAPIURL: msg.RepositoryApiUrl,
		HeadBranch:        msg.HeadBranch,
		BaseBranch:        baseBranch,
		Title:             msg.Title,
		Description:       msg.Description,
		CommitMessage:     msg.CommitMessage,
		Files:             filesList,
	})
	if err != nil {
		s.log.Error(err, "Failed to create pull request")
		return nil, err
	}

	return &capiv1_proto.DeleteClustersPullRequestResponse{
		WebUrl: res.WebURL,
	}, nil
}

func (s *server) kubeConfigForCluster(ctx context.Context, cluster types.NamespacedName) ([]byte, error) {
	cl, err := s.clientGetter.Client(ctx)
	if err != nil {
		return nil, err
	}

	gc := &gitopsv1alpha1.GitopsCluster{}
	err = cl.Get(ctx, cluster, gc)
	if err != nil {
		return nil, fmt.Errorf("failed to get GitopsCluster %s: %w", cluster, err)
	}
	if gc.Spec.SecretRef != nil {
		secretRefName := client.ObjectKey{
			Namespace: cluster.Namespace,
			Name:      gc.Spec.SecretRef.Name,
		}
		sec, err := secretByName(ctx, cl, secretRefName)
		if err != nil && !apierrors.IsNotFound(err) {
			return nil, fmt.Errorf("failed to get secret for cluster %s: %w", cluster, err)
		}
		if sec == nil {
			return nil, fmt.Errorf("failed to load referenced secret %s for cluster %s", secretRefName, cluster)
		}
		val, ok := kubeConfigFromSecret(sec)
		if !ok {
			return nil, fmt.Errorf("secret %q was found but is missing key %q", secretRefName, "value")
		}
		return val, nil
	}

	userSecretName := client.ObjectKey{
		Namespace: getClusterNamespace(cluster.Namespace),
		Name:      fmt.Sprintf("%s-user-kubeconfig", cluster.Name),
	}
	sec, err := secretByName(ctx, cl, userSecretName)
	if err != nil && !apierrors.IsNotFound(err) {
		return nil, fmt.Errorf("failed to get secret for cluster %s: %w", cluster, err)
	}
	if sec != nil {
		val, ok := kubeConfigFromSecret(sec)
		if !ok {
			return nil, fmt.Errorf("secret %q was found but is missing key %q", userSecretName, "value")
		}
		return val, nil
	}

	clusterSecretName := client.ObjectKey{
		Namespace: getClusterNamespace(cluster.Namespace),
		Name:      fmt.Sprintf("%s-kubeconfig", cluster.Name),
	}
	sec, err = secretByName(ctx, cl, clusterSecretName)
	if err != nil && !apierrors.IsNotFound(err) {
		return nil, fmt.Errorf("failed to get secret for cluster %s: %w", cluster, err)
	}
	if sec != nil {
		val, ok := kubeConfigFromSecret(sec)
		if !ok {
			return nil, fmt.Errorf("secret %q was found but is missing key %q", clusterSecretName, "value")
		}
		return val, nil
	}
	return nil, fmt.Errorf("unable to get kubeconfig secret for cluster %s", cluster)
}

func secretByName(ctx context.Context, cl client.Client, name types.NamespacedName) (*corev1.Secret, error) {
	sec := &corev1.Secret{}
	err := cl.Get(ctx, name, sec)
	if err != nil {
		return nil, err
	}
	return sec, nil
}

// GetKubeconfig returns the Kubeconfig for the given workload cluster
func (s *server) GetKubeconfig(ctx context.Context, msg *capiv1_proto.GetKubeconfigRequest) (*httpbody.HttpBody, error) {
	val, err := s.kubeConfigForCluster(ctx, types.NamespacedName{Name: msg.ClusterName, Namespace: getClusterNamespace(msg.ClusterNamespace)})
	if err != nil {
		return nil, err
	}

	var acceptHeader string
	if md, ok := metadata.FromIncomingContext(ctx); ok {
		if accept, ok := md["accept"]; ok {
			acceptHeader = strings.Join(accept, ",")
		}
	}

	if strings.Contains(acceptHeader, "application/octet-stream") {
		return &httpbody.HttpBody{
			ContentType: "application/octet-stream",
			Data:        val,
		}, nil
	}

	res, err := json.Marshal(&capiv1_proto.GetKubeconfigResponse{
		Kubeconfig: base64.StdEncoding.EncodeToString(val),
	})
	if err != nil {
		return nil, fmt.Errorf("failed to marshal response to JSON: %w", err)
	}

	return &httpbody.HttpBody{
		ContentType: "application/json",
		Data:        res,
	}, nil
}

func getHash(inputs ...string) string {
	final := []byte(strings.Join(inputs, ""))
	return fmt.Sprintf("wego-%x", md5.Sum(final))
}

func getToken(ctx context.Context) (string, string, error) {
	token := viper.GetString("git-provider-token")

	providerToken, err := middleware.ExtractProviderToken(ctx)
	if err != nil {
		// fallback to env token
		return token, "", nil
	}

	return providerToken.AccessToken, "oauth2", nil
}

func getCommonKustomization(cluster types.NamespacedName) (*gitprovider.CommitFile, error) {
	commonKustomizationPath := getCommonKustomizationPath(cluster)
	commonKustomization := createKustomizationObject(&capiv1_proto.Kustomization{
		Metadata: &capiv1_proto.Metadata{
			Name:      "clusters-bases-kustomization",
			Namespace: "flux-system",
		},
		Spec: &capiv1_proto.KustomizationSpec{
			Path: filepath.Join(
				viper.GetString("capi-repository-clusters-path"),
				"bases",
			),
			SourceRef: &capiv1_proto.SourceRef{
				Name: "flux-system",
			},
		},
	})

	b, err := yaml.Marshal(commonKustomization)
	if err != nil {
		return nil, fmt.Errorf("error marshalling common kustomization, %w", err)
	}
	commonKustomizationString := string(b)
	file := &gitprovider.CommitFile{
		Path:    &commonKustomizationPath,
		Content: &commonKustomizationString,
	}

	return file, nil
}

func getGitProvider(ctx context.Context) (*git.GitProvider, error) {
	token, tokenType, err := getToken(ctx)
	if err != nil {
		return nil, err
	}

	return &git.GitProvider{
		Type:      viper.GetString("git-provider-type"),
		TokenType: tokenType,
		Token:     token,
		Hostname:  viper.GetString("git-provider-hostname"),
	}, nil
}

func createProfileYAML(helmRepo *sourcev1.HelmRepository, helmReleases []*helmv2.HelmRelease) ([]byte, error) {
	out := [][]byte{}
	// Add HelmRepository object
	b, err := yaml.Marshal(helmRepo)
	if err != nil {
		return nil, fmt.Errorf("failed to marshal HelmRepository object to YAML: %w", err)
	}
	out = append(out, b)
	// Add HelmRelease objects
	for _, v := range helmReleases {
		b, err := yaml.Marshal(v)
		if err != nil {
			return nil, fmt.Errorf("failed to marshal HelmRelease object to YAML: %w", err)
		}
		out = append(out, b)
	}

	return bytes.Join(out, []byte("---\n")), nil
}

// generateProfileFiles to create a HelmRelease object with the profile and values.
// profileValues is what the client will provide to the API.
// It may have > 1 and its values parameter may be empty.
// Assumption: each profile should have a values.yaml that we can treat as the default.
func generateProfileFiles(ctx context.Context, tmpl templatesv1.Template, cluster types.NamespacedName, kubeClient client.Client, args generateProfileFilesParams) (*gitprovider.CommitFile, error) {
	helmRepo := &sourcev1.HelmRepository{}
	err := kubeClient.Get(ctx, args.helmRepository, helmRepo)
	if err != nil {
		return nil, fmt.Errorf("cannot find Helm repository %s/%s: %w", args.helmRepository.Namespace, args.helmRepository.Name, err)
	}
	helmRepoTemplate := &sourcev1.HelmRepository{
		TypeMeta: metav1.TypeMeta{
			Kind:       sourcev1.HelmRepositoryKind,
			APIVersion: sourcev1.GroupVersion.Identifier(),
		},
		ObjectMeta: metav1.ObjectMeta{
			Name:      args.helmRepository.Name,
			Namespace: args.helmRepository.Namespace,
		},
		Spec: helmRepo.Spec,
	}

	tmplProcessor, err := templates.NewProcessorForTemplate(tmpl)
	if err != nil {
		return nil, err
	}

	var installs []charts.ChartInstall

	requiredProfiles, err := getProfilesFromTemplate(tmpl)
	if err != nil {
		return nil, fmt.Errorf("cannot retrieve default profiles: %w", err)
	}

	profilesIndex := map[string]*capiv1_proto.ProfileValues{}

	for _, v := range args.profileValues {
		profilesIndex[v.Name] = v
	}

	// add and overwrite the required values of profilesIndex where necessary.
	for _, requiredProfile := range requiredProfiles {
		p := profilesIndex[requiredProfile.Name]
		// Required profile has been added by the user
		if p != nil {
			if !requiredProfile.Editable {
				p.Values = base64.StdEncoding.EncodeToString([]byte(requiredProfile.Values))
			}
			if p.Namespace == "" {
				p.Namespace = requiredProfile.Namespace
			}
			if p.Version == "" {
				p.Version = requiredProfile.Version
			}
		} else {
			profilesIndex[requiredProfile.Name] = &capiv1_proto.ProfileValues{
				Name:      requiredProfile.Name,
				Version:   requiredProfile.Version,
				Values:    base64.StdEncoding.EncodeToString([]byte(requiredProfile.Values)),
				Namespace: requiredProfile.Namespace,
			}
		}

	}

	for _, v := range profilesIndex {
		// Check the version and if empty read the latest version from cache.
		if v.Version == "" {
			v.Version, err = args.chartsCache.GetLatestVersion(ctx, args.helmRepositoryCluster, args.helmRepository, v.Name)
			if err != nil {
				return nil, fmt.Errorf("cannot retrieve latest version of profile: %w", err)
			}
		}

		// Check the version and if empty read the layer from cache.
		if v.Layer == "" {
			v.Layer, err = args.chartsCache.GetLayer(ctx, args.helmRepositoryCluster, args.helmRepository, v.Name, v.Version)
			if err != nil {
				return nil, fmt.Errorf("cannot retrieve layer of profile: %w", err)
			}
		}

		values, err := RenderAndParseValues(v, *tmplProcessor, args.parameterValues)
		if err != nil {
			return nil, fmt.Errorf("cannot render and parse values of profile %s: %w", v.Name, err)
		}

		spec := []byte{}
		if requiredProfile != nil {
			spec, err = tmplProcessor.Render([]byte(requiredProfile.Spec), args.parameterValues)
			if err != nil {
				return nil, fmt.Errorf("cannot render spec of profile %s: %w", v.Name, err)
			}
		}

		if requiredProfile != nil && requiredProfile.Layer != "" {
			v.Layer = requiredProfile.Layer
		}

		installs = append(installs, charts.ChartInstall{
			Ref: charts.ChartReference{
				Chart:   v.Name,
				Version: v.Version,
				SourceRef: helmv2.CrossNamespaceObjectReference{
					Name:      helmRepo.GetName(),
					Namespace: helmRepo.GetNamespace(),
					Kind:      "HelmRepository",
				},
			},
			Spec:      string(spec),
			Layer:     v.Layer,
			Values:    values,
			Namespace: v.Namespace,
		})
	}

	helmReleases, err := charts.MakeHelmReleasesInLayers(cluster.Name, HelmReleaseNamespace, installs)
	if err != nil {
		return nil, fmt.Errorf("making helm releases for cluster %s: %w", cluster.Name, err)
	}
	c, err := createProfileYAML(helmRepoTemplate, helmReleases)
	if err != nil {
		return nil, err
	}

	profilePath := getClusterProfilesPath(cluster)
	profileContent := string(c)
	file := &gitprovider.CommitFile{
		Path:    &profilePath,
		Content: &profileContent,
	}

	return file, nil
}

func validateNamespace(namespace string) error {
	if namespace == "" {
		return nil
	}
	errs := validation.ValidateNamespaceName(namespace, false)
	if len(errs) != 0 {
		return fmt.Errorf("invalid namespace: %s, %s", namespace, strings.Join(errs, ","))
	}

	return nil
}

func applyCreateClusterDefaults(msg *capiv1_proto.CreatePullRequestRequest) {
	for _, k := range msg.Kustomizations {
		if k != nil && k.Metadata != nil && k.Metadata.Namespace == "" {
			k.Metadata.Namespace = defaultAutomationNamespace
		}
	}
}

func validateCreateClusterPR(msg *capiv1_proto.CreatePullRequestRequest) error {
	var err error

	if msg.TemplateName == "" {
		err = multierror.Append(err, errors.New("template name must be specified"))
	}

	if msg.ParameterValues == nil {
		err = multierror.Append(err, errors.New("parameter values must be specified"))
	}

	invalidNamespaceErr := validateNamespace(msg.ParameterValues["NAMESPACE"])
	if invalidNamespaceErr != nil {
		err = multierror.Append(err, invalidNamespaceErr)
	}

	for i := range msg.Values {
		invalidNamespaceErr := validateNamespace(msg.Values[i].Namespace)
		if invalidNamespaceErr != nil {
			err = multierror.Append(err, invalidNamespaceErr)
		}
	}

	for _, k := range msg.Kustomizations {
		err = multierror.Append(err, validateKustomization(k))
	}

	return err
}

func validateDeleteClustersPR(msg *capiv1_proto.DeleteClustersPullRequestRequest) error {
	var err error

	if len(msg.ClusterNamespacedNames) == 0 && len(msg.ClusterNames) == 0 {
		err = multierror.Append(err, fmt.Errorf(deleteClustersRequiredErr))
	}

	return err
}

func validateKustomization(kustomization *capiv1_proto.Kustomization) error {
	var err error

	if kustomization.Metadata == nil {
		err = multierror.Append(err, errors.New("kustomization metadata must be specified"))
	} else {
		if kustomization.Metadata.Name == "" {
			err = multierror.Append(err, fmt.Errorf("kustomization name must be specified"))
		}

		invalidNamespaceErr := validateNamespace(kustomization.Metadata.Namespace)
		if invalidNamespaceErr != nil {
			err = multierror.Append(err, invalidNamespaceErr)
		}
	}

	if kustomization.Spec.SourceRef != nil {
		if kustomization.Spec.SourceRef.Name == "" {
			err = multierror.Append(
				err,
				fmt.Errorf("sourceRef name must be specified in Kustomization %s",
					kustomization.Metadata.Name))
		}

		invalidNamespaceErr := validateNamespace(kustomization.Spec.SourceRef.Namespace)
		if invalidNamespaceErr != nil {
			err = multierror.Append(err, invalidNamespaceErr)
		}
	}

	return err
}

func getClusterManifestPath(cluster types.NamespacedName) string {
	return filepath.Join(
		viper.GetString("capi-repository-path"),
		cluster.Namespace,
		fmt.Sprintf("%s.yaml", cluster.Name),
	)
}

func getClusterDirPath(cluster types.NamespacedName) string {
	return filepath.Join(
		viper.GetString("capi-repository-clusters-path"),
		cluster.Namespace,
		cluster.Name,
	)
}

func getCommonKustomizationPath(cluster types.NamespacedName) string {
	return filepath.Join(
		getClusterDirPath(cluster),
		"clusters-bases-kustomization.yaml",
	)
}

func getClusterProfilesPath(cluster types.NamespacedName) string {
	return filepath.Join(
		getClusterDirPath(cluster),
		profiles.ManifestFileName,
	)
}

<<<<<<< HEAD
// getProfileLatestVersion returns the default profile values if not given
func getDefaultValues(ctx context.Context, kubeClient client.Client, name, version, helmRepositoryCacheDir string, sourceRef helmv2.CrossNamespaceObjectReference, helmRepo *sourcev1.HelmRepository) (string, error) {
	ref := &charts.ChartReference{Chart: name, Version: version, SourceRef: sourceRef}
	cc := charts.NewHelmChartClient(kubeClient, viper.GetString("runtime-namespace"), helmRepo, charts.WithCacheDir(helmRepositoryCacheDir))
	if err := cc.UpdateCache(ctx); err != nil {
		return "", fmt.Errorf("failed to update Helm cache: %w", err)
	}
	bs, err := cc.FileFromChart(ctx, ref, chartutil.ValuesfileName)
	if err != nil {
		return "", fmt.Errorf("cannot retrieve values file from Helm chart %q: %w", ref, err)
	}
	// Base64 encode the content of values.yaml and assign it
	values := base64.StdEncoding.EncodeToString(bs)

	return values, nil
}

// getProfileLatestVersion returns the latest profile version if not given
func getProfileLatestVersion(ctx context.Context, name string, helmRepo *sourcev1.HelmRepository) (string, error) {
	ps, err := charts.ScanCharts(ctx, helmRepo, charts.Profiles)
	version := ""
	if err != nil {
		return "", fmt.Errorf("cannot scan for profiles: %w", err)
	}

	for _, p := range ps {
		if p.Name == name {
			version = p.AvailableVersions[len(p.AvailableVersions)-1]
		}
	}

	return version, nil
}

func RenderAndParseValues(v *capiv1_proto.ProfileValues, tmplProcessor templates.TemplateProcessor, parameterValues map[string]string) (map[string]interface{}, error) {
	decoded, err := base64.StdEncoding.DecodeString(v.Values)
	if err != nil {
		return nil, fmt.Errorf("failed to base64 decode values: %w", err)
	}

	data, err := tmplProcessor.Render(decoded, parameterValues)
	if err != nil {
		return nil, fmt.Errorf("failed to render values for profile %s/%s: %w", v.Name, v.Version, err)
	}

	parsed, err := ParseValues(data)
	if err != nil {
		return nil, fmt.Errorf("failed to parse values for profile %s/%s: %w", v.Name, v.Version, err)
	}

	return parsed, nil
}

=======
>>>>>>> 60cf241d
// ParseValues takes a YAML encoded values string and returns a struct
func ParseValues(v []byte) (map[string]interface{}, error) {
	vals := map[string]interface{}{}
	if err := yaml.Unmarshal(v, &vals); err != nil {
		return nil, fmt.Errorf("failed to parse values from JSON: %w", err)
	}
	return vals, nil
}

func isLabelRecognised(label string) bool {
	for _, l := range labels {
		if strings.EqualFold(label, l) {
			return true
		}
	}
	return false
}

func filterClustersByLabel(cl []*capiv1_proto.GitopsCluster, label string) []*capiv1_proto.GitopsCluster {
	clusters := []*capiv1_proto.GitopsCluster{}

	for _, c := range cl {
		for _, l := range c.Labels {
			if strings.EqualFold(l, label) {
				clusters = append(clusters, c)
			}
		}
	}

	return clusters
}

func filterClustersByType(cl []*capiv1_proto.GitopsCluster, refType string) ([]*capiv1_proto.GitopsCluster, error) {
	clusters := []*capiv1_proto.GitopsCluster{}

	for _, c := range cl {
		switch refType {
		case capiClusterRef:
			if c.CapiClusterRef != nil {
				clusters = append(clusters, c)
			}
		case secretRef:
			if c.SecretRef != nil {
				clusters = append(clusters, c)
			}
		default:
			return nil, fmt.Errorf("reference type %q is not recognised", refType)
		}
	}

	return clusters, nil
}

// getManagementCluster returns the management cluster as a gitops cluster
func getManagementCluster(name string) (*capiv1_proto.GitopsCluster, error) {
	cluster := &capiv1_proto.GitopsCluster{
		Name: name,
		Conditions: []*capiv1_proto.Condition{
			{
				Type:   "Ready",
				Status: "True",
			},
		},
		ControlPlane: true,
	}

	return cluster, nil
}

func generateKustomizationFile(
	ctx context.Context,
	isControlPlane bool,
	cluster types.NamespacedName,
	kubeClient client.Client,
	kustomization *capiv1_proto.Kustomization,
	filePath string) (gitprovider.CommitFile, error) {
	kustomizationYAML := createKustomizationObject(kustomization)

	b, err := yaml.Marshal(kustomizationYAML)
	if err != nil {
		return gitprovider.CommitFile{}, fmt.Errorf("error marshalling %s kustomization, %w", kustomization.Metadata.Name, err)
	}

	k := createNamespacedName(kustomization.Metadata.Name, kustomization.Metadata.Namespace)

	kustomizationPath := getClusterResourcePath(isControlPlane, "kustomization", cluster, k)
	if filePath != "" {
		kustomizationPath = filePath
	}

	kustomizationContent := string(b)

	file := &gitprovider.CommitFile{
		Path:    &kustomizationPath,
		Content: &kustomizationContent,
	}

	return *file, nil
}

func getClusterResourcePath(isControlPlane bool, resourceType string, cluster, resource types.NamespacedName) string {
	var clusterNamespace string
	if !isControlPlane {
		clusterNamespace = cluster.Namespace
	}

	fileName := fmt.Sprintf("%s-%s-%s.yaml", resource.Name, resource.Namespace, resourceType)

	if resourceType == "namespace" {
		fileName = fmt.Sprintf("%s-%s.yaml", resource.Name, resourceType)
	}

	return filepath.Join(
		viper.GetString("capi-repository-clusters-path"),
		clusterNamespace,
		cluster.Name,
		fileName,
	)
}

func createKustomizationObject(kustomization *capiv1_proto.Kustomization) *kustomizev1.Kustomization {
	generatedKustomization := &kustomizev1.Kustomization{
		TypeMeta: metav1.TypeMeta{
			Kind:       kustomizev1.KustomizationKind,
			APIVersion: kustomizev1.GroupVersion.Identifier(),
		},
		ObjectMeta: metav1.ObjectMeta{
			Name:      kustomization.Metadata.Name,
			Namespace: kustomization.Metadata.Namespace,
		},
		Spec: kustomizev1.KustomizationSpec{
			SourceRef: kustomizev1.CrossNamespaceSourceReference{
				Kind:      kustomizationKind,
				Name:      kustomization.Spec.SourceRef.Name,
				Namespace: kustomization.Spec.SourceRef.Namespace,
			},
			Interval:        metav1.Duration{Duration: time.Minute * 10},
			Prune:           true,
			Path:            kustomization.Spec.Path,
			TargetNamespace: kustomization.Spec.TargetNamespace,
		},
	}

	return generatedKustomization
}

func kubeConfigFromSecret(s *corev1.Secret) ([]byte, bool) {
	val, ok := s.Data["value.yaml"]
	if ok {
		return val, true
	}
	val, ok = s.Data["value"]
	if ok {
		return val, true
	}
	return nil, false
}

func createNamespacedName(name, namespace string) types.NamespacedName {
	return types.NamespacedName{
		Name:      name,
		Namespace: namespace,
	}
}<|MERGE_RESOLUTION|>--- conflicted
+++ resolved
@@ -580,9 +580,13 @@
 	}
 
 	profilesIndex := map[string]*capiv1_proto.ProfileValues{}
-
 	for _, v := range args.profileValues {
 		profilesIndex[v.Name] = v
+	}
+
+	requiredProfilesIndex := map[string]*capiv1_proto.TemplateProfile{}
+	for _, v := range requiredProfiles {
+		requiredProfilesIndex[v.Name] = v
 	}
 
 	// add and overwrite the required values of profilesIndex where necessary.
@@ -599,15 +603,18 @@
 			if p.Version == "" {
 				p.Version = requiredProfile.Version
 			}
+			if p.Layer == "" {
+				p.Layer = requiredProfile.Layer
+			}
 		} else {
 			profilesIndex[requiredProfile.Name] = &capiv1_proto.ProfileValues{
 				Name:      requiredProfile.Name,
 				Version:   requiredProfile.Version,
 				Values:    base64.StdEncoding.EncodeToString([]byte(requiredProfile.Values)),
 				Namespace: requiredProfile.Namespace,
-			}
-		}
-
+				Layer:     requiredProfile.Layer,
+			}
+		}
 	}
 
 	for _, v := range profilesIndex {
@@ -633,15 +640,12 @@
 		}
 
 		spec := []byte{}
+		requiredProfile := requiredProfilesIndex[v.Name]
 		if requiredProfile != nil {
 			spec, err = tmplProcessor.Render([]byte(requiredProfile.Spec), args.parameterValues)
 			if err != nil {
 				return nil, fmt.Errorf("cannot render spec of profile %s: %w", v.Name, err)
 			}
-		}
-
-		if requiredProfile != nil && requiredProfile.Layer != "" {
-			v.Layer = requiredProfile.Layer
 		}
 
 		installs = append(installs, charts.ChartInstall{
@@ -803,41 +807,6 @@
 	)
 }
 
-<<<<<<< HEAD
-// getProfileLatestVersion returns the default profile values if not given
-func getDefaultValues(ctx context.Context, kubeClient client.Client, name, version, helmRepositoryCacheDir string, sourceRef helmv2.CrossNamespaceObjectReference, helmRepo *sourcev1.HelmRepository) (string, error) {
-	ref := &charts.ChartReference{Chart: name, Version: version, SourceRef: sourceRef}
-	cc := charts.NewHelmChartClient(kubeClient, viper.GetString("runtime-namespace"), helmRepo, charts.WithCacheDir(helmRepositoryCacheDir))
-	if err := cc.UpdateCache(ctx); err != nil {
-		return "", fmt.Errorf("failed to update Helm cache: %w", err)
-	}
-	bs, err := cc.FileFromChart(ctx, ref, chartutil.ValuesfileName)
-	if err != nil {
-		return "", fmt.Errorf("cannot retrieve values file from Helm chart %q: %w", ref, err)
-	}
-	// Base64 encode the content of values.yaml and assign it
-	values := base64.StdEncoding.EncodeToString(bs)
-
-	return values, nil
-}
-
-// getProfileLatestVersion returns the latest profile version if not given
-func getProfileLatestVersion(ctx context.Context, name string, helmRepo *sourcev1.HelmRepository) (string, error) {
-	ps, err := charts.ScanCharts(ctx, helmRepo, charts.Profiles)
-	version := ""
-	if err != nil {
-		return "", fmt.Errorf("cannot scan for profiles: %w", err)
-	}
-
-	for _, p := range ps {
-		if p.Name == name {
-			version = p.AvailableVersions[len(p.AvailableVersions)-1]
-		}
-	}
-
-	return version, nil
-}
-
 func RenderAndParseValues(v *capiv1_proto.ProfileValues, tmplProcessor templates.TemplateProcessor, parameterValues map[string]string) (map[string]interface{}, error) {
 	decoded, err := base64.StdEncoding.DecodeString(v.Values)
 	if err != nil {
@@ -857,8 +826,6 @@
 	return parsed, nil
 }
 
-=======
->>>>>>> 60cf241d
 // ParseValues takes a YAML encoded values string and returns a struct
 func ParseValues(v []byte) (map[string]interface{}, error) {
 	vals := map[string]interface{}{}

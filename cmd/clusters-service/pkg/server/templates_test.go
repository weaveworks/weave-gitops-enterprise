--- conflicted
+++ resolved
@@ -1170,11 +1170,6 @@
 			s := createServer(t, serverOptions{
 				clusterState: tt.clusterState,
 				namespace:    "default",
-<<<<<<< HEAD
-				estimator:    tt.estimator,
-=======
-				hr:           hr,
->>>>>>> c0b53934
 			})
 
 			renderTemplateResponse, err := s.RenderTemplate(context.Background(), tt.req)

package server

import (
	"context"
	"errors"
	"fmt"
	"testing"

	"github.com/google/go-cmp/cmp"
	"github.com/spf13/viper"
	"github.com/stretchr/testify/assert"
	"google.golang.org/protobuf/testing/protocmp"
	"k8s.io/apimachinery/pkg/apis/meta/v1/unstructured"
	"k8s.io/apimachinery/pkg/runtime"
	"k8s.io/apimachinery/pkg/runtime/schema"

	capiv1 "github.com/weaveworks/weave-gitops-enterprise/cmd/clusters-service/api/capi/v1alpha1"
	gapiv1 "github.com/weaveworks/weave-gitops-enterprise/cmd/clusters-service/api/gitopstemplate/v1alpha1"
	"github.com/weaveworks/weave-gitops-enterprise/cmd/clusters-service/api/templates"
	apitemplates "github.com/weaveworks/weave-gitops-enterprise/cmd/clusters-service/api/templates"
	capiv1_protos "github.com/weaveworks/weave-gitops-enterprise/cmd/clusters-service/pkg/protos"
)

func TestListTemplates(t *testing.T) {
	testCases := []struct {
		name             string
		clusterState     []runtime.Object
		expected         []*capiv1_protos.Template
		err              error
		expectedErrorStr string
	}{
		{
			name:         "no templates",
			clusterState: []runtime.Object{},
			expected:     []*capiv1_protos.Template{},
		},
		{
			name: "1 template",
			clusterState: []runtime.Object{
				makeTemplateWithProvider(t, "AWSCluster"),
			},
			expected: []*capiv1_protos.Template{
				{
					Name:         "cluster-template-1",
					Description:  "this is test template 1",
					Provider:     "aws",
					TemplateKind: "CAPITemplate",
					Objects: []*capiv1_protos.TemplateObject{
						{
							Name:       string("${CLUSTER_NAME}"),
							ApiVersion: "fooversion",
							Kind:       "AWSCluster",
							Parameters: []string{"CLUSTER_NAME"},
						},
					},
					Parameters: []*capiv1_protos.Parameter{
						{
							Name:        "CLUSTER_NAME",
							Description: "This is used for the cluster naming.",
						},
					},
				},
			},
		},
		{
			name: "2 templates",
			clusterState: []runtime.Object{
				makeCAPITemplate(t, func(ct *capiv1.CAPITemplate) {
					ct.ObjectMeta.Name = "cluster-template-2"
					ct.Spec.Description = "this is test template 2"
				}),
				makeCAPITemplate(t),
			},
			expected: []*capiv1_protos.Template{
				{
					Name:         "cluster-template-1",
					Description:  "this is test template 1",
					Provider:     "",
					TemplateKind: "CAPITemplate",
					Objects: []*capiv1_protos.TemplateObject{
						{
							Name:        string("${CLUSTER_NAME}"),
							DisplayName: string("ClusterName"),
							ApiVersion:  "fooversion",
							Kind:        "fookind",
							Parameters:  []string{"CLUSTER_NAME"},
						},
					},
					Parameters: []*capiv1_protos.Parameter{
						{
							Name:        "CLUSTER_NAME",
							Description: "This is used for the cluster naming.",
						},
					},
				},
				{
					Name:         "cluster-template-2",
					Description:  "this is test template 2",
					Provider:     "",
					TemplateKind: "CAPITemplate",
					Objects: []*capiv1_protos.TemplateObject{
						{
							Name:        string("${CLUSTER_NAME}"),
							DisplayName: string("ClusterName"),
							ApiVersion:  "fooversion",
							Kind:        "fookind",
							Parameters:  []string{"CLUSTER_NAME"},
						},
					},
					Parameters: []*capiv1_protos.Parameter{
						{
							Name:        "CLUSTER_NAME",
							Description: "This is used for the cluster naming.",
						},
					},
				},
			},
		},
	}

	for _, tt := range testCases {
		t.Run(tt.name, func(t *testing.T) {
			s := createServer(t, serverOptions{
				clusterState: tt.clusterState,
				namespace:    "default",
			})

			listTemplatesRequest := &capiv1_protos.ListTemplatesRequest{
				TemplateKind: capiv1.Kind,
			}

			listTemplatesResponse, err := s.ListTemplates(context.Background(), listTemplatesRequest)
			if err != nil {
				if tt.err == nil {
					t.Fatalf("failed to read the templates:\n%s", err)
				}
				if diff := cmp.Diff(tt.err.Error(), err.Error()); diff != "" {
					t.Fatalf("failed to read the templates:\n%s", diff)
				}
			} else {
				if diff := cmp.Diff(tt.expected, listTemplatesResponse.Templates, protocmp.Transform()); diff != "" {
					t.Fatalf("templates didn't match expected:\n%s", diff)
				}
			}
		})
	}
}

func TestListClusterTemplates(t *testing.T) {
	testCases := []struct {
		name             string
		clusterState     []runtime.Object
		expected         []*capiv1_protos.Template
		err              error
		expectedErrorStr string
	}{
		{
			name:     "no configmap",
			err:      errors.New("error getting capitemplate default/cluster-template-1: capitemplates.capi.weave.works \"cluster-template-1\" not found"),
			expected: []*capiv1_protos.Template{},
		},
		{
			name:         "no templates",
			clusterState: []runtime.Object{},
			expected:     []*capiv1_protos.Template{},
		},
		{
			name: "1 template",
			clusterState: []runtime.Object{
				makeClusterTemplateWithProvider(t, "AWSCluster"),
			},
			expected: []*capiv1_protos.Template{
				{
					Name:         "cluster-template-1",
					Description:  "this is test template 1",
					Provider:     "aws",
					TemplateKind: "GitOpsTemplate",
					Objects: []*capiv1_protos.TemplateObject{
						{
							Name:       "${RESOURCE_NAME}",
							ApiVersion: "fooversion",
							Kind:       "AWSCluster",
							Parameters: []string{"RESOURCE_NAME"},
						},
					},
					Parameters: []*capiv1_protos.Parameter{
						{
							Name:        "RESOURCE_NAME",
							Description: "This is used for the resource naming.",
						},
					},
				},
			},
		},
		{
			name: "2 templates",
			clusterState: []runtime.Object{
				makeClusterTemplates(t, func(ct *gapiv1.GitOpsTemplate) {
					ct.ObjectMeta.Name = "cluster-template-2"
					ct.Spec.Description = "this is test template 2"
				}),
				makeClusterTemplates(t),
			},
			expected: []*capiv1_protos.Template{
				{
					Name:         "cluster-template-1",
					Description:  "this is test template 1",
					Provider:     "",
					TemplateKind: "GitOpsTemplate",
					Objects: []*capiv1_protos.TemplateObject{
						{
							Name:        "${RESOURCE_NAME}",
							DisplayName: "ClusterName",
							ApiVersion:  "fooversion",
							Kind:        "fookind",
							Parameters:  []string{"RESOURCE_NAME"},
						},
					},
					Parameters: []*capiv1_protos.Parameter{
						{
							Name:        "RESOURCE_NAME",
							Description: "This is used for the resource naming.",
						},
					},
				},
				{
					Name:         "cluster-template-2",
					Description:  "this is test template 2",
					Provider:     "",
					TemplateKind: "GitOpsTemplate",
					Objects: []*capiv1_protos.TemplateObject{
						{
							Name:        "${RESOURCE_NAME}",
							DisplayName: "ClusterName",
							ApiVersion:  "fooversion",
							Kind:        "fookind",
							Parameters:  []string{"RESOURCE_NAME"},
						},
					},
					Parameters: []*capiv1_protos.Parameter{
						{
							Name:        "RESOURCE_NAME",
							Description: "This is used for the resource naming.",
						},
					},
				},
			},
		},
	}

	for _, tt := range testCases {
		t.Run(tt.name, func(t *testing.T) {
			s := createServer(t, serverOptions{
				clusterState: tt.clusterState,
				namespace:    "default",
			})

			listTemplatesRequest := &capiv1_protos.ListTemplatesRequest{
				TemplateKind: gapiv1.Kind,
			}

			listTemplatesResponse, err := s.ListTemplates(context.Background(), listTemplatesRequest)
			if err != nil {
				if tt.err == nil {
					t.Fatalf("failed to read the templates:\n%s", err)
				}
				if diff := cmp.Diff(tt.err.Error(), err.Error()); diff != "" {
					t.Fatalf("failed to read the templates:\n%s", diff)
				}
			} else {
				if diff := cmp.Diff(tt.expected, listTemplatesResponse.Templates, protocmp.Transform()); diff != "" {
					t.Fatalf("templates didn't match expected:\n%s", diff)
				}
			}
		})
	}
}

func TestListTemplates_FilterByProvider(t *testing.T) {
	testCases := []struct {
		name         string
		provider     string
		clusterState []runtime.Object
		expected     []*capiv1_protos.Template
		err          error
	}{
		{
			name:     "Provider name with upper case letters",
			provider: "AWS",
			clusterState: []runtime.Object{
				makeTemplateWithProvider(t, "AWSCluster", func(ct *capiv1.CAPITemplate) {
					ct.ObjectMeta.Name = "cluster-template-2"
					ct.Spec.Description = "this is test template 2"
				}),
				makeCAPITemplate(t),
			},
			expected: []*capiv1_protos.Template{
				{
					Name:         "cluster-template-2",
					Description:  "this is test template 2",
					Provider:     "aws",
					TemplateKind: "CAPITemplate",
					Objects: []*capiv1_protos.TemplateObject{
						{
							Name:       string("${CLUSTER_NAME}"),
							ApiVersion: "fooversion",
							Kind:       "AWSCluster",
							Parameters: []string{"CLUSTER_NAME"},
						},
					},
					Parameters: []*capiv1_protos.Parameter{
						{
							Name:        "CLUSTER_NAME",
							Description: "This is used for the cluster naming.",
						},
					},
				},
			},
		},
		{
			name:     "Provider name with lower case letters",
			provider: "aws",
			clusterState: []runtime.Object{
				makeTemplateWithProvider(t, "AWSCluster", func(ct *capiv1.CAPITemplate) {
					ct.ObjectMeta.Name = "cluster-template-2"
					ct.Spec.Description = "this is test template 2"
				}),
				makeCAPITemplate(t),
			},
			expected: []*capiv1_protos.Template{
				{
					Name:         "cluster-template-2",
					Description:  "this is test template 2",
					Provider:     "aws",
					TemplateKind: "CAPITemplate",
					Objects: []*capiv1_protos.TemplateObject{
						{
							Name:       string("${CLUSTER_NAME}"),
							ApiVersion: "fooversion",
							Kind:       "AWSCluster",
							Parameters: []string{"CLUSTER_NAME"},
						},
					},
					Parameters: []*capiv1_protos.Parameter{
						{
							Name:        "CLUSTER_NAME",
							Description: "This is used for the cluster naming.",
						},
					},
				},
			},
		},
		{
			name:     "Provider name with no templates",
			provider: "Azure",
			clusterState: []runtime.Object{
				makeTemplateWithProvider(t, "AWSCluster", func(ct *capiv1.CAPITemplate) {
					ct.ObjectMeta.Name = "cluster-template-2"
					ct.Spec.Description = "this is test template 2"
				}),
				makeCAPITemplate(t),
			},
			expected: []*capiv1_protos.Template{},
		},
		{
			name:     "Provider name not recognised",
			provider: "foo",
			clusterState: []runtime.Object{
				makeTemplateWithProvider(t, "AWSCluster", func(ct *capiv1.CAPITemplate) {
					ct.ObjectMeta.Name = "cluster-template-2"
					ct.Spec.Description = "this is test template 2"
				}),
				makeCAPITemplate(t),
			},
			err: fmt.Errorf("provider %q is not recognised", "foo"),
		},
	}

	for _, tt := range testCases {
		t.Run(tt.name, func(t *testing.T) {
			s := createServer(t, serverOptions{
				clusterState: tt.clusterState,
				namespace:    "default",
			})

			listTemplatesRequest := new(capiv1_protos.ListTemplatesRequest)
			listTemplatesRequest.Provider = tt.provider

			listTemplatesResponse, err := s.ListTemplates(context.Background(), listTemplatesRequest)
			if err != nil {
				if tt.err == nil {
					t.Fatalf("failed to read the templates:\n%s", err)
				}
				if diff := cmp.Diff(tt.err.Error(), err.Error()); diff != "" {
					t.Fatalf("failed to read the templates:\n%s", diff)
				}
			} else {
				if diff := cmp.Diff(tt.expected, listTemplatesResponse.Templates, protocmp.Transform()); diff != "" {
					t.Fatalf("templates didn't match expected:\n%s", diff)
				}
			}
		})
	}
}

func TestGetTemplate(t *testing.T) {
	testCases := []struct {
		name             string
		clusterState     []runtime.Object
		expected         *capiv1_protos.Template
		err              error
		expectedErrorStr string
	}{
		{
			name: "No templates",
			err:  errors.New("error looking up template cluster-template-1: error getting capitemplate default/cluster-template-1: capitemplates.capi.weave.works \"cluster-template-1\" not found"),
		},
		{
			name: "1 parameter",
			clusterState: []runtime.Object{
				makeCAPITemplate(t, func(c *capiv1.CAPITemplate) {
					c.Annotations = map[string]string{"hi": "there"}
				}),
			},
			expected: &capiv1_protos.Template{
				Name:         "cluster-template-1",
				Annotations:  map[string]string{"hi": "there"},
				Description:  "this is test template 1",
				Provider:     "",
				TemplateKind: "CAPITemplate",
				Objects: []*capiv1_protos.TemplateObject{
					{
						Name:        string("${CLUSTER_NAME}"),
						DisplayName: string("ClusterName"),
						ApiVersion:  "fooversion",
						Kind:        "fookind",
						Parameters:  []string{"CLUSTER_NAME"},
					},
				},
				Parameters: []*capiv1_protos.Parameter{
					{
						Name:        "CLUSTER_NAME",
						Description: "This is used for the cluster naming.",
					},
				},
			},
		},
	}

	for _, tt := range testCases {
		t.Run(tt.name, func(t *testing.T) {
			s := createServer(t, serverOptions{
				clusterState: tt.clusterState,
				namespace:    "default",
			})
			getTemplateRes, err := s.GetTemplate(context.Background(), &capiv1_protos.GetTemplateRequest{TemplateName: "cluster-template-1"})
			if err != nil && tt.err == nil {
				t.Fatalf("failed to read the templates:\n%s", err)
			} else if err != nil && tt.err != nil {
				if diff := cmp.Diff(tt.err.Error(), err.Error()); diff != "" {
					t.Fatalf("got the wrong error:\n%s", diff)
				}
			} else {
				if diff := cmp.Diff(tt.expected, getTemplateRes.Template, protocmp.Transform()); diff != "" {
					t.Fatalf("templates didn't match expected:\n%s", diff)
				}
			}
		})
	}
}

func TestListTemplateParams(t *testing.T) {
	testCases := []struct {
		name             string
		clusterState     []runtime.Object
		expected         []*capiv1_protos.Parameter
		err              error
		expectedErrorStr string
	}{
		{
			name: "1 parameter err",
			err:  errors.New("error looking up template cluster-template-1: error getting capitemplate default/cluster-template-1: capitemplates.capi.weave.works \"cluster-template-1\" not found"),
		},
		{
			name: "1 parameter",
			clusterState: []runtime.Object{
				makeCAPITemplate(t),
			},
			expected: []*capiv1_protos.Parameter{
				{
					Name:        "CLUSTER_NAME",
					Description: "This is used for the cluster naming.",
				},
			},
		},
	}

	for _, tt := range testCases {
		t.Run(tt.name, func(t *testing.T) {
			s := createServer(t, serverOptions{
				clusterState: tt.clusterState,
				namespace:    "default",
			})

			listTemplateParamsRequest := new(capiv1_protos.ListTemplateParamsRequest)
			listTemplateParamsRequest.TemplateName = "cluster-template-1"

			listTemplateParamsResponse, err := s.ListTemplateParams(context.Background(), listTemplateParamsRequest)
			if err != nil {
				if tt.err == nil {
					t.Fatalf("failed to read the templates:\n%s", err)
				}
				if diff := cmp.Diff(tt.err.Error(), err.Error()); diff != "" {
					t.Fatalf("got the wrong error:\n%s", diff)
				}
			} else {
				if diff := cmp.Diff(tt.expected, listTemplateParamsResponse.Parameters, protocmp.Transform()); diff != "" {
					t.Fatalf("templates didn't match expected:\n%s", diff)
				}
			}
		})
	}
}

func TestListTemplateProfiles(t *testing.T) {
	testCases := []struct {
		name             string
		clusterState     []runtime.Object
		expected         []*capiv1_protos.TemplateProfile
		err              error
		expectedErrorStr string
	}{
		{
			name: "1 profile err",
			err:  errors.New("error looking up template cluster-template-1: error getting capitemplate default/cluster-template-1: capitemplates.capi.weave.works \"cluster-template-1\" not found"),
		},
		{
			name: "1 profile",
			clusterState: []runtime.Object{
				makeCAPITemplate(t, func(c *capiv1.CAPITemplate) {
					c.Annotations = map[string]string{
						"capi.weave.works/profile-0": "{\"name\": \"profile-a\", \"version\": \"v0.0.1\" }",
					}
				}),
			},
			expected: []*capiv1_protos.TemplateProfile{
				{
					Name:    "profile-a",
					Version: "v0.0.1",
				},
			},
		},
	}

	for _, tt := range testCases {
		t.Run(tt.name, func(t *testing.T) {
			s := createServer(t, serverOptions{
				clusterState: tt.clusterState,
				namespace:    "default",
			})

			listTemplateProfilesRequest := new(capiv1_protos.ListTemplateProfilesRequest)
			listTemplateProfilesRequest.TemplateName = "cluster-template-1"

			listTemplateProfilesResponse, err := s.ListTemplateProfiles(context.Background(), listTemplateProfilesRequest)
			if err != nil {
				if tt.err == nil {
					t.Fatalf("failed to read the profiles:\n%s", err)
				}
				if diff := cmp.Diff(tt.err.Error(), err.Error()); diff != "" {
					t.Fatalf("got the wrong error:\n%s", diff)
				}
			} else {
				if diff := cmp.Diff(tt.expected, listTemplateProfilesResponse.Profiles, protocmp.Transform()); diff != "" {
					t.Fatalf("profiles didn't match expected:\n%s", diff)
				}
			}
		})
	}
}

func TestRenderTemplate(t *testing.T) {
	u := &unstructured.Unstructured{}
	u.Object = map[string]interface{}{
		"metadata": map[string]interface{}{
			"name":      "cred-name",
			"namespace": "cred-namespace",
		},
	}
	u.SetGroupVersionKind(schema.GroupVersionKind{
		Group:   "infrastructure.cluster.x-k8s.io",
		Kind:    "AWSClusterStaticIdentity",
		Version: "v1alpha4",
	})

	testCases := []struct {
		name             string
		pruneEnvVar      string
		clusterNamespace string
		clusterState     []runtime.Object
		expected         string
		err              error
		expectedErrorStr string
		credentials      *capiv1_protos.Credential
	}{
		{
			name:             "render template",
			pruneEnvVar:      "disabled",
			clusterNamespace: "test-ns",
			clusterState: []runtime.Object{
				makeCAPITemplate(t),
			},
			expected: "apiVersion: fooversion\nkind: fookind\nmetadata:\n  annotations:\n    capi.weave.works/display-name: ClusterName\n  name: test-cluster\n  namespace: test-ns\n",
		},
		{
			name:             "render template with optional value",
			pruneEnvVar:      "disabled",
			clusterNamespace: "test-ns",
			clusterState: []runtime.Object{
				makeTemplateConfigMap("capi-templates", "template1",
					makeCAPITemplate(t, func(ct *capiv1.CAPITemplate) {
						ct.Template.Spec.Params = append(ct.Template.Spec.Params, apitemplates.TemplateParam{
							Name:     "OPTIONAL_PARAM",
							Required: false,
						})
						ct.Spec.ResourceTemplates = []templates.ResourceTemplate{
							{
								RawExtension: rawExtension(`{
							"apiVersion":"fooversion",
							"kind":"fookind",
							"metadata":{
								"name":"${CLUSTER_NAME}",
								"namespace":"${NAMESPACE}",
								"annotations":{
									"capi.weave.works/display-name":"ClusterName"
								}
							}
						}`),
							},
						}
					})),
			},
			expected: "apiVersion: fooversion\nkind: fookind\nmetadata:\n  annotations:\n    capi.weave.works/display-name: ClusterName\n  name: test-cluster\n  namespace: test-ns\n",
		},
		{
			// some client might send empty credentials objects
			name:             "render template with empty credentials",
			pruneEnvVar:      "disabled",
			clusterNamespace: "test-ns",
			clusterState: []runtime.Object{
				makeCAPITemplate(t),
			},
			credentials: &capiv1_protos.Credential{
				Group:     "",
				Version:   "",
				Kind:      "",
				Name:      "",
				Namespace: "",
			},
			expected: "apiVersion: fooversion\nkind: fookind\nmetadata:\n  annotations:\n    capi.weave.works/display-name: ClusterName\n  name: test-cluster\n  namespace: test-ns\n",
		},
		{
			name:             "render template with credentials",
			pruneEnvVar:      "disabled",
			clusterNamespace: "test-ns",
			clusterState: []runtime.Object{
				u,
				makeCAPITemplate(t, func(ct *capiv1.CAPITemplate) {
					ct.ObjectMeta.Name = "cluster-template-1"
					ct.Spec.Description = "this is test template 1"
					ct.Spec.ResourceTemplates = []templates.ResourceTemplate{
						{
							RawExtension: rawExtension(`{
							"apiVersion": "infrastructure.cluster.x-k8s.io/v1alpha4",
							"kind": "AWSCluster",
							"metadata": { "name": "boop" }
						}`),
						},
					}
				}),
			},
			credentials: &capiv1_protos.Credential{
				Group:     "infrastructure.cluster.x-k8s.io",
				Version:   "v1alpha4",
				Kind:      "AWSClusterStaticIdentity",
				Name:      "cred-name",
				Namespace: "cred-namespace",
			},
			expected: "apiVersion: infrastructure.cluster.x-k8s.io/v1alpha4\nkind: AWSCluster\nmetadata:\n  name: boop\n  namespace: test-ns\nspec:\n  identityRef:\n    kind: AWSClusterStaticIdentity\n    name: cred-name\n",
		},
		{
			name:             "enable prune injections",
			pruneEnvVar:      "enabled",
			clusterNamespace: "test-ns",
			clusterState: []runtime.Object{
				makeCAPITemplate(t),
			},
			expected: "apiVersion: fooversion\nkind: fookind\nmetadata:\n  annotations:\n    capi.weave.works/display-name: ClusterName\n    kustomize.toolkit.fluxcd.io/prune: disabled\n  name: test-cluster\n  namespace: test-ns\n",
		},
	}

	for _, tt := range testCases {
		t.Run(tt.name, func(t *testing.T) {
			viper.Reset()
			viper.SetDefault("inject-prune-annotation", tt.pruneEnvVar)
			viper.SetDefault("capi-clusters-namespace", tt.clusterNamespace)

			s := createServer(t, serverOptions{
				clusterState: tt.clusterState,
				namespace:    "default",
			})

			renderTemplateRequest := &capiv1_protos.RenderTemplateRequest{
				TemplateName: "cluster-template-1",
				Values: map[string]string{
					"CLUSTER_NAME": "test-cluster",
				},
				Credentials: tt.credentials,
			}

			renderTemplateResponse, err := s.RenderTemplate(context.Background(), renderTemplateRequest)
			if err != nil {
				if tt.err == nil {
					t.Fatalf("failed to read the templates:\n%s", err)
				}
				if diff := cmp.Diff(tt.err.Error(), err.Error()); diff != "" {
					t.Fatalf("got the wrong error:\n%s", diff)
				}
			} else {
				if diff := cmp.Diff(tt.expected, renderTemplateResponse.RenderedTemplate, protocmp.Transform()); diff != "" {
					t.Fatalf("templates didn't match expected:\n%s", diff)
				}
			}
		})
	}
}

func TestRenderTemplate_MissingVariables(t *testing.T) {
	clusterState := []runtime.Object{
<<<<<<< HEAD
		makeTemplateConfigMap("capi-templates", "template1", makeCAPITemplate(t, func(ct *capiv1.CAPITemplate) {
			ct.Template.Spec.Params = []apitemplates.TemplateParam{
				{
					Name:        "CLUSTER_NAME",
					Description: "This is used for the cluster naming.",
					Required:    true,
				},
			}
		})),
=======
		makeCAPITemplate(t),
>>>>>>> 9a378bf0
	}
	s := createServer(t, serverOptions{
		clusterState: clusterState,
		namespace:    "default",
	})

	renderTemplateRequest := &capiv1_protos.RenderTemplateRequest{
		TemplateName: "cluster-template-1",
		Credentials: &capiv1_protos.Credential{
			Group:     "",
			Version:   "",
			Kind:      "",
			Name:      "",
			Namespace: "",
		},
	}

	_, err := s.RenderTemplate(context.Background(), renderTemplateRequest)
	if diff := cmp.Diff(err.Error(), "error rendering template cluster-template-1, missing required parameter: CLUSTER_NAME"); diff != "" {
		t.Fatalf("got the wrong error:\n%s", diff)
	}
}

func TestRenderTemplate_ValidateVariables(t *testing.T) {
	testCases := []struct {
		name         string
		clusterState []runtime.Object
		expected     string
		err          error
		clusterName  string
	}{
		{
			name: "valid value",
			clusterState: []runtime.Object{
				makeCAPITemplate(t),
			},
			clusterName: "test-cluster",
			expected:    "apiVersion: fooversion\nkind: fookind\nmetadata:\n  annotations:\n    capi.weave.works/display-name: ClusterName\n    kustomize.toolkit.fluxcd.io/prune: disabled\n  name: test-cluster\n  namespace: default\n",
		},
		{
			name: "value contains non alphanumeric",
			clusterState: []runtime.Object{
				makeCAPITemplate(t),
			},
			clusterName: "t&est-cluster",
			err:         errors.New(`validation error rendering template cluster-template-1, invalid value for metadata.name: "t&est-cluster", a lowercase RFC 1123 subdomain must consist of lower case alphanumeric characters, '-' or '.', and must start and end with an alphanumeric character (e.g. 'example.com', regex used for validation is '[a-z0-9]([-a-z0-9]*[a-z0-9])?(\.[a-z0-9]([-a-z0-9]*[a-z0-9])?)*')`),
		},
		{
			name: "value does not end alphanumeric",
			clusterState: []runtime.Object{
				makeCAPITemplate(t),
			},
			clusterName: "test-cluster-",
			err:         errors.New(`validation error rendering template cluster-template-1, invalid value for metadata.name: "test-cluster-", a lowercase RFC 1123 subdomain must consist of lower case alphanumeric characters, '-' or '.', and must start and end with an alphanumeric character (e.g. 'example.com', regex used for validation is '[a-z0-9]([-a-z0-9]*[a-z0-9])?(\.[a-z0-9]([-a-z0-9]*[a-z0-9])?)*')`),
		},
		{
			name: "value contains uppercase letter",
			clusterState: []runtime.Object{
				makeCAPITemplate(t),
			},
			clusterName: "Test-Cluster",
			err:         errors.New(`validation error rendering template cluster-template-1, invalid value for metadata.name: "Test-Cluster", a lowercase RFC 1123 subdomain must consist of lower case alphanumeric characters, '-' or '.', and must start and end with an alphanumeric character (e.g. 'example.com', regex used for validation is '[a-z0-9]([-a-z0-9]*[a-z0-9])?(\.[a-z0-9]([-a-z0-9]*[a-z0-9])?)*')`),
		},
	}

	for _, tt := range testCases {
		t.Run(tt.name, func(t *testing.T) {
			viper.Reset()

			s := createServer(t, serverOptions{
				clusterState: tt.clusterState,
				namespace:    "default",
			})

			renderTemplateRequest := &capiv1_protos.RenderTemplateRequest{
				TemplateName: "cluster-template-1",
				Values: map[string]string{
					"CLUSTER_NAME": tt.clusterName,
				},
			}

			renderTemplateResponse, err := s.RenderTemplate(context.Background(), renderTemplateRequest)
			if err != nil {
				if tt.err == nil {
					t.Fatalf("failed to read the templates:\n%s", err)
				}
				if diff := cmp.Diff(tt.err.Error(), err.Error()); diff != "" {
					t.Fatalf("got the wrong error:\n%s", diff)
				}
			} else {
				if diff := cmp.Diff(tt.expected, renderTemplateResponse.RenderedTemplate, protocmp.Transform()); diff != "" {
					t.Fatalf("templates didn't match expected:\n%s", diff)
				}
			}
		})
	}
}

func TestGetProfilesFromTemplate(t *testing.T) {
	annotations := map[string]string{
		"capi.weave.works/profile-0": "{\"name\": \"profile-a\", \"version\": \"v0.0.1\", \"editable\": true }",
	}

	expected := []*capiv1_protos.TemplateProfile{
		{
			Name:     "profile-a",
			Version:  "v0.0.1",
			Editable: true,
		},
	}

	result, err := getProfilesFromTemplate(annotations)
	assert.NoError(t, err)

	assert.Equal(t, result, expected)
}

func makeTemplateWithProvider(t *testing.T, clusterKind string, opts ...func(*capiv1.CAPITemplate)) *capiv1.CAPITemplate {
	t.Helper()
	basicRaw := `
	{
		"apiVersion": "fooversion",
		"kind": "` + clusterKind + `",
		"metadata": {
		  "name": "${CLUSTER_NAME}"
		}
	  }`
	return makeCAPITemplate(t, append(opts, func(c *capiv1.CAPITemplate) {
		c.Spec.ResourceTemplates = []templates.ResourceTemplate{
			{
				RawExtension: rawExtension(basicRaw),
			},
		}
	})...)
}

func makeClusterTemplateWithProvider(t *testing.T, clusterKind string, opts ...func(template *gapiv1.GitOpsTemplate)) *gapiv1.GitOpsTemplate {
	t.Helper()
	basicRaw := `
	{
		"apiVersion": "fooversion",
		"kind": "` + clusterKind + `",
		"metadata": {
		  "name": "${RESOURCE_NAME}"
		}
	  }`
	return makeClusterTemplates(t, append(opts, func(c *gapiv1.GitOpsTemplate) {
		c.Spec.ResourceTemplates = []templates.ResourceTemplate{
			{
				RawExtension: rawExtension(basicRaw),
			},
		}
	})...)
}<|MERGE_RESOLUTION|>--- conflicted
+++ resolved
@@ -737,19 +737,7 @@
 
 func TestRenderTemplate_MissingVariables(t *testing.T) {
 	clusterState := []runtime.Object{
-<<<<<<< HEAD
-		makeTemplateConfigMap("capi-templates", "template1", makeCAPITemplate(t, func(ct *capiv1.CAPITemplate) {
-			ct.Template.Spec.Params = []apitemplates.TemplateParam{
-				{
-					Name:        "CLUSTER_NAME",
-					Description: "This is used for the cluster naming.",
-					Required:    true,
-				},
-			}
-		})),
-=======
 		makeCAPITemplate(t),
->>>>>>> 9a378bf0
 	}
 	s := createServer(t, serverOptions{
 		clusterState: clusterState,

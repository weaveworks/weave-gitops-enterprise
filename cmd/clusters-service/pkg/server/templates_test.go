--- conflicted
+++ resolved
@@ -20,15 +20,9 @@
 	"k8s.io/apimachinery/pkg/runtime/schema"
 	"k8s.io/apimachinery/pkg/types"
 
-<<<<<<< HEAD
 	capiv1 "github.com/weaveworks/weave-gitops-enterprise/cmd/clusters-service/api/capi/v1alpha2"
 	gapiv1 "github.com/weaveworks/weave-gitops-enterprise/cmd/clusters-service/api/gitopstemplate/v1alpha2"
-	"github.com/weaveworks/weave-gitops-enterprise/cmd/clusters-service/api/templates"
-=======
-	capiv1 "github.com/weaveworks/weave-gitops-enterprise/cmd/clusters-service/api/capi/v1alpha1"
-	gapiv1 "github.com/weaveworks/weave-gitops-enterprise/cmd/clusters-service/api/gitopstemplate/v1alpha1"
 	templatesv1 "github.com/weaveworks/weave-gitops-enterprise/cmd/clusters-service/api/templates"
->>>>>>> ee26a05b
 	capiv1_protos "github.com/weaveworks/weave-gitops-enterprise/cmd/clusters-service/pkg/protos"
 	"github.com/weaveworks/weave-gitops-enterprise/pkg/estimation"
 	"github.com/weaveworks/weave-gitops-enterprise/pkg/helm"
@@ -794,13 +788,15 @@
 				makeClusterTemplateWithProvider(t, "AWSCluster", func(gt *gapiv1.GitOpsTemplate) {
 					gt.Spec.ResourceTemplates = []templatesv1.ResourceTemplate{
 						{
-							RawExtension: rawExtension(`{
+							Content: []runtime.RawExtension{
+								rawExtension(`{
 							"apiVersion":"fooversion",
 							"kind":"fookind",
 							"metadata":{
 								"name": "${CLUSTER_NAME}"
 							}
 						}`),
+							},
 						},
 					}
 				}),
@@ -871,7 +867,7 @@
 					t.Fatalf("got the wrong error:\n%s", diff)
 				}
 			} else {
-				if diff := cmp.Diff(tt.expected, renderTemplateResponse.RenderedTemplate, protocmp.Transform()); diff != "" {
+				if diff := cmp.Diff(tt.expected, renderTemplateResponse.RenderedTemplate[0].Content, protocmp.Transform()); diff != "" {
 					t.Fatalf("templates didn't match expected:\n%s", diff)
 				}
 			}
@@ -1035,7 +1031,12 @@
 				},
 			},
 			expected: &capiv1_protos.RenderTemplateResponse{
-				RenderedTemplate: "apiVersion: fooversion\nkind: fookind\nmetadata:\n  annotations:\n    capi.weave.works/display-name: ClusterName\n  labels:\n    templates.weave.works/template-name: cluster-template-1\n    templates.weave.works/template-namespace: \"\"\n  name: dev\n  namespace: test-ns\n",
+				RenderedTemplate: []*capiv1_protos.CommitFile{
+					{
+						Content: "apiVersion: fooversion\nkind: fookind\nmetadata:\n  annotations:\n    capi.weave.works/display-name: ClusterName\n  labels:\n    templates.weave.works/template-name: cluster-template-1\n    templates.weave.works/template-namespace: \"\"\n  name: dev\n  namespace: clusters-namespace\n",
+						Path:    "clusters-namespace/dev.yaml",
+					},
+				},
 				KustomizationFiles: []*capiv1_protos.CommitFile{
 					{
 						Path: "clusters/clusters-namespace/dev/apps-capi-flux-system-kustomization.yaml",
@@ -1104,7 +1105,12 @@
 				},
 			},
 			expected: &capiv1_protos.RenderTemplateResponse{
-				RenderedTemplate: "apiVersion: fooversion\nkind: fookind\nmetadata:\n  annotations:\n    capi.weave.works/display-name: ClusterName\n  labels:\n    templates.weave.works/template-name: cluster-template-1\n    templates.weave.works/template-namespace: \"\"\n  name: dev\n  namespace: test-ns\n",
+				RenderedTemplate: []*capiv1_protos.CommitFile{
+					{
+						Content: "apiVersion: fooversion\nkind: fookind\nmetadata:\n  annotations:\n    capi.weave.works/display-name: ClusterName\n  labels:\n    templates.weave.works/template-name: cluster-template-1\n    templates.weave.works/template-namespace: \"\"\n  name: dev\n  namespace: clusters-namespace\n",
+						Path:    "clusters-namespace/dev.yaml",
+					},
+				},
 				KustomizationFiles: []*capiv1_protos.CommitFile{
 					{
 						Path: "clusters/clusters-namespace/dev/clusters-bases-kustomization.yaml",
@@ -1186,7 +1192,12 @@
 				TemplateNamespace: "default",
 			},
 			expected: &capiv1_protos.RenderTemplateResponse{
-				RenderedTemplate:   "apiVersion: fooversion\nkind: fookind\nmetadata:\n  annotations:\n    capi.weave.works/display-name: ClusterName\n  labels:\n    templates.weave.works/template-name: cluster-template-1\n    templates.weave.works/template-namespace: \"\"\n  name: dev\n  namespace: test-ns\n",
+				RenderedTemplate: []*capiv1_protos.CommitFile{
+					{
+						Content: "apiVersion: fooversion\nkind: fookind\nmetadata:\n  annotations:\n    capi.weave.works/display-name: ClusterName\n  labels:\n    templates.weave.works/template-name: cluster-template-1\n    templates.weave.works/template-namespace: \"\"\n  name: dev\n  namespace: clusters-namespace\n",
+						Path:    "clusters-namespace/dev.yaml",
+					},
+				},
 				KustomizationFiles: []*capiv1_protos.CommitFile{},
 				ProfileFiles:       []*capiv1_protos.CommitFile{},
 			},
@@ -1274,7 +1285,7 @@
 	}
 
 	_, err := s.RenderTemplate(context.Background(), renderTemplateRequest)
-	if diff := cmp.Diff(err.Error(), "error rendering template cluster-template-1, missing required parameter: CLUSTER_NAME"); diff != "" {
+	if diff := cmp.Diff(err.Error(), "unable to find 'CLUSTER_NAME' or 'RESOURCE_NAME' parameter in supplied values"); diff != "" {
 		t.Fatalf("got the wrong error:\n%s", diff)
 	}
 }
@@ -1348,7 +1359,7 @@
 					t.Fatalf("got the wrong error:\n%s", diff)
 				}
 			} else {
-				if diff := cmp.Diff(tt.expected, renderTemplateResponse.RenderedTemplate, protocmp.Transform()); diff != "" {
+				if diff := cmp.Diff(tt.expected, renderTemplateResponse.RenderedTemplate[0].Content, protocmp.Transform()); diff != "" {
 					t.Fatalf("templates didn't match expected:\n%s", diff)
 				}
 			}
@@ -1629,24 +1640,17 @@
 		  "name": "${RESOURCE_NAME}"
 		}
 	  }`
-<<<<<<< HEAD
-	return makeClusterTemplates(t, append(opts, func(c *gapiv1.GitOpsTemplate) {
-		c.Spec.ResourceTemplates = []templates.ResourceTemplate{
-			{
-				Content: []runtime.RawExtension{rawExtension(basicRaw)},
-			},
-		}
-	})...)
-=======
+
 	defaultOpts := []func(template *gapiv1.GitOpsTemplate){
 		func(c *gapiv1.GitOpsTemplate) {
 			c.Spec.ResourceTemplates = []templatesv1.ResourceTemplate{
 				{
-					RawExtension: rawExtension(basicRaw),
+					Content: []runtime.RawExtension{rawExtension(basicRaw)},
 				},
 			}
 		},
 	}
+
 	return makeClusterTemplates(t, append(defaultOpts, opts...)...)
 }
 
@@ -1666,5 +1670,4 @@
 
 func (t errorEstimator) Estimate(context.Context, []*unstructured.Unstructured) (*estimation.CostEstimate, error) {
 	return nil, t.err
->>>>>>> ee26a05b
 }
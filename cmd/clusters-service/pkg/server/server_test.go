package server

import (
	"context"
	"encoding/base64"
	"errors"
	"fmt"
	"io/ioutil"
	"net/http"
	"net/http/httptest"
	"os"
	"strings"
	"testing"
	"time"

	"github.com/fluxcd/go-git-providers/gitprovider"
	sourcev1beta1 "github.com/fluxcd/source-controller/api/v1beta1"
	"github.com/go-logr/logr"
	"github.com/google/go-cmp/cmp"
	"github.com/stretchr/testify/assert"
<<<<<<< HEAD
=======
	capiv1 "github.com/weaveworks/weave-gitops-enterprise/cmd/clusters-service/api/v1alpha1"
	"github.com/weaveworks/weave-gitops-enterprise/cmd/clusters-service/pkg/charts"
	"github.com/weaveworks/weave-gitops-enterprise/cmd/clusters-service/pkg/git"
	capiv1_protos "github.com/weaveworks/weave-gitops-enterprise/cmd/clusters-service/pkg/protos"
	"github.com/weaveworks/weave-gitops-enterprise/cmd/clusters-service/pkg/templates"
	"github.com/weaveworks/weave-gitops-enterprise/common/database/models"
	"github.com/weaveworks/weave-gitops-enterprise/common/database/utils"
>>>>>>> 6b9a7005
	"google.golang.org/grpc/metadata"
	"google.golang.org/protobuf/testing/protocmp"
	"gorm.io/gorm"
	"gorm.io/gorm/clause"
	"helm.sh/helm/v3/pkg/chart"
	"helm.sh/helm/v3/pkg/repo"
	corev1 "k8s.io/api/core/v1"
	metav1 "k8s.io/apimachinery/pkg/apis/meta/v1"
	"k8s.io/apimachinery/pkg/apis/meta/v1/unstructured"
	"k8s.io/apimachinery/pkg/runtime"
	"k8s.io/apimachinery/pkg/runtime/schema"
	"k8s.io/client-go/discovery"
	fakeclientset "k8s.io/client-go/kubernetes/fake"
	"sigs.k8s.io/controller-runtime/pkg/client"
	"sigs.k8s.io/controller-runtime/pkg/client/fake"
	"sigs.k8s.io/yaml"

	capiv1 "github.com/weaveworks/weave-gitops-enterprise/cmd/clusters-service/api/v1alpha1"
	"github.com/weaveworks/weave-gitops-enterprise/cmd/clusters-service/pkg/git"
	capiv1_protos "github.com/weaveworks/weave-gitops-enterprise/cmd/clusters-service/pkg/protos"
	"github.com/weaveworks/weave-gitops-enterprise/cmd/clusters-service/pkg/templates"
	"github.com/weaveworks/weave-gitops-enterprise/common/database/models"
	"github.com/weaveworks/weave-gitops-enterprise/common/database/utils"
)

const (
	testNamespace = "testing"
)

func TestListTemplates(t *testing.T) {
	testCases := []struct {
		name             string
		clusterState     []runtime.Object
		expected         []*capiv1_protos.Template
		err              error
		expectedErrorStr string
	}{
		{
			name:     "no configmap",
			err:      errors.New("configmap capi-templates not found in default namespace"),
			expected: []*capiv1_protos.Template{},
		},
		{
			name: "no templates",
			clusterState: []runtime.Object{
				makeTemplateConfigMap(),
			},
			expected: []*capiv1_protos.Template{},
		},
		{
			name: "1 template",
			clusterState: []runtime.Object{
				makeTemplateConfigMap("template1", makeTemplateWithProvider(t, "AWSCluster")),
			},
			expected: []*capiv1_protos.Template{
				{
					Name:        "cluster-template-1",
					Description: "this is test template 1",
					Provider:    "aws",
					Objects: []*capiv1_protos.TemplateObject{
						{
							Name:       string("${CLUSTER_NAME}"),
							ApiVersion: "fooversion",
							Kind:       "AWSCluster",
							Parameters: []string{"CLUSTER_NAME"},
						},
					},
					Parameters: []*capiv1_protos.Parameter{
						{
							Name:        "CLUSTER_NAME",
							Description: "This is used for the cluster naming.",
						},
					},
				},
			},
		},
		{
			name: "2 templates",
			clusterState: []runtime.Object{
				makeTemplateConfigMap("template2", makeTemplate(t, func(ct *capiv1.CAPITemplate) {
					ct.ObjectMeta.Name = "cluster-template-2"
					ct.Spec.Description = "this is test template 2"
				}), "template1", makeTemplate(t)),
			},
			expected: []*capiv1_protos.Template{
				{
					Name:        "cluster-template-1",
					Description: "this is test template 1",
					Provider:    "",
					Objects: []*capiv1_protos.TemplateObject{
						{
							Name:        string("${CLUSTER_NAME}"),
							DisplayName: string("ClusterName"),
							ApiVersion:  "fooversion",
							Kind:        "fookind",
							Parameters:  []string{"CLUSTER_NAME"},
						},
					},
					Parameters: []*capiv1_protos.Parameter{
						{
							Name:        "CLUSTER_NAME",
							Description: "This is used for the cluster naming.",
						},
					},
				},
				{
					Name:        "cluster-template-2",
					Description: "this is test template 2",
					Provider:    "",
					Objects: []*capiv1_protos.TemplateObject{
						{
							Name:        string("${CLUSTER_NAME}"),
							DisplayName: string("ClusterName"),
							ApiVersion:  "fooversion",
							Kind:        "fookind",
							Parameters:  []string{"CLUSTER_NAME"},
						},
					},
					Parameters: []*capiv1_protos.Parameter{
						{
							Name:        "CLUSTER_NAME",
							Description: "This is used for the cluster naming.",
						},
					},
				},
			},
		},
	}

	for _, tt := range testCases {
		t.Run(tt.name, func(t *testing.T) {
			s := createServer(t, tt.clusterState, "capi-templates", "default", nil, nil, "", nil)

			listTemplatesRequest := new(capiv1_protos.ListTemplatesRequest)

			listTemplatesResponse, err := s.ListTemplates(context.Background(), listTemplatesRequest)
			if err != nil {
				if tt.err == nil {
					t.Fatalf("failed to read the templates:\n%s", err)
				}
				if diff := cmp.Diff(tt.err.Error(), err.Error()); diff != "" {
					t.Fatalf("failed to read the templates:\n%s", diff)
				}
			} else {
				if diff := cmp.Diff(tt.expected, listTemplatesResponse.Templates, protocmp.Transform()); diff != "" {
					t.Fatalf("templates didn't match expected:\n%s", diff)
				}
			}
		})
	}
}

func TestListTemplates_FilterByProvider(t *testing.T) {
	testCases := []struct {
		name         string
		provider     string
		clusterState []runtime.Object
		expected     []*capiv1_protos.Template
		err          error
	}{
		{
			name:     "Provider name with upper case letters",
			provider: "AWS",
			clusterState: []runtime.Object{
				makeTemplateConfigMap("template2", makeTemplateWithProvider(t, "AWSCluster", func(ct *capiv1.CAPITemplate) {
					ct.ObjectMeta.Name = "cluster-template-2"
					ct.Spec.Description = "this is test template 2"
				}), "template1", makeTemplate(t)),
			},
			expected: []*capiv1_protos.Template{
				{
					Name:        "cluster-template-2",
					Description: "this is test template 2",
					Provider:    "aws",
					Objects: []*capiv1_protos.TemplateObject{
						{
							Name:       string("${CLUSTER_NAME}"),
							ApiVersion: "fooversion",
							Kind:       "AWSCluster",
							Parameters: []string{"CLUSTER_NAME"},
						},
					},
					Parameters: []*capiv1_protos.Parameter{
						{
							Name:        "CLUSTER_NAME",
							Description: "This is used for the cluster naming.",
						},
					},
				},
			},
		},
		{
			name:     "Provider name with lower case letters",
			provider: "aws",
			clusterState: []runtime.Object{
				makeTemplateConfigMap("template2", makeTemplateWithProvider(t, "AWSCluster", func(ct *capiv1.CAPITemplate) {
					ct.ObjectMeta.Name = "cluster-template-2"
					ct.Spec.Description = "this is test template 2"
				}), "template1", makeTemplate(t)),
			},
			expected: []*capiv1_protos.Template{
				{
					Name:        "cluster-template-2",
					Description: "this is test template 2",
					Provider:    "aws",
					Objects: []*capiv1_protos.TemplateObject{
						{
							Name:       string("${CLUSTER_NAME}"),
							ApiVersion: "fooversion",
							Kind:       "AWSCluster",
							Parameters: []string{"CLUSTER_NAME"},
						},
					},
					Parameters: []*capiv1_protos.Parameter{
						{
							Name:        "CLUSTER_NAME",
							Description: "This is used for the cluster naming.",
						},
					},
				},
			},
		},
		{
			name:     "Provider name with no templates",
			provider: "Azure",
			clusterState: []runtime.Object{
				makeTemplateConfigMap("template2", makeTemplateWithProvider(t, "AWSCluster", func(ct *capiv1.CAPITemplate) {
					ct.ObjectMeta.Name = "cluster-template-2"
					ct.Spec.Description = "this is test template 2"
				}), "template1", makeTemplate(t)),
			},
			expected: []*capiv1_protos.Template{},
		},
		{
			name:     "Provider name not recognised",
			provider: "foo",
			clusterState: []runtime.Object{
				makeTemplateConfigMap("template2", makeTemplateWithProvider(t, "AWSCluster", func(ct *capiv1.CAPITemplate) {
					ct.ObjectMeta.Name = "cluster-template-2"
					ct.Spec.Description = "this is test template 2"
				}), "template1", makeTemplate(t)),
			},
			err: fmt.Errorf("provider %q is not recognised", "foo"),
		},
	}

	for _, tt := range testCases {
		t.Run(tt.name, func(t *testing.T) {
			s := createServer(t, tt.clusterState, "capi-templates", "default", nil, nil, "", nil)

			listTemplatesRequest := new(capiv1_protos.ListTemplatesRequest)
			listTemplatesRequest.Provider = tt.provider

			listTemplatesResponse, err := s.ListTemplates(context.Background(), listTemplatesRequest)
			if err != nil {
				if tt.err == nil {
					t.Fatalf("failed to read the templates:\n%s", err)
				}
				if diff := cmp.Diff(tt.err.Error(), err.Error()); diff != "" {
					t.Fatalf("failed to read the templates:\n%s", diff)
				}
			} else {
				if diff := cmp.Diff(tt.expected, listTemplatesResponse.Templates, protocmp.Transform()); diff != "" {
					t.Fatalf("templates didn't match expected:\n%s", diff)
				}
			}
		})
	}
}

func TestGetTemplate(t *testing.T) {
	testCases := []struct {
		name             string
		clusterState     []runtime.Object
		expected         *capiv1_protos.Template
		err              error
		expectedErrorStr string
	}{
		{
			name: "No templates",
			err:  errors.New("error looking up template cluster-template-1: configmap capi-templates not found in default namespace"),
		},
		{
			name: "1 parameter",
			clusterState: []runtime.Object{
				makeTemplateConfigMap("template1", makeTemplate(t, func(c *capiv1.CAPITemplate) {
					c.Annotations = map[string]string{"hi": "there"}
				})),
			},
			expected: &capiv1_protos.Template{
				Name:        "cluster-template-1",
				Annotations: map[string]string{"hi": "there"},
				Description: "this is test template 1",
				Provider:    "",
				Objects: []*capiv1_protos.TemplateObject{
					{
						Name:        string("${CLUSTER_NAME}"),
						DisplayName: string("ClusterName"),
						ApiVersion:  "fooversion",
						Kind:        "fookind",
						Parameters:  []string{"CLUSTER_NAME"},
					},
				},
				Parameters: []*capiv1_protos.Parameter{
					{
						Name:        "CLUSTER_NAME",
						Description: "This is used for the cluster naming.",
					},
				},
			},
		},
	}

	for _, tt := range testCases {
		t.Run(tt.name, func(t *testing.T) {
			s := createServer(t, tt.clusterState, "capi-templates", "default", nil, nil, "", nil)
			getTemplateRes, err := s.GetTemplate(context.Background(), &capiv1_protos.GetTemplateRequest{TemplateName: "cluster-template-1"})
			if err != nil && tt.err == nil {
				t.Fatalf("failed to read the templates:\n%s", err)
			} else if err != nil && tt.err != nil {
				if diff := cmp.Diff(tt.err.Error(), err.Error()); diff != "" {
					t.Fatalf("got the wrong error:\n%s", diff)
				}
			} else {
				if diff := cmp.Diff(tt.expected, getTemplateRes.Template, protocmp.Transform()); diff != "" {
					t.Fatalf("templates didn't match expected:\n%s", diff)
				}
			}
		})
	}
}

func TestListTemplateParams(t *testing.T) {
	testCases := []struct {
		name             string
		clusterState     []runtime.Object
		expected         []*capiv1_protos.Parameter
		err              error
		expectedErrorStr string
	}{
		{
			name: "1 parameter err",
			err:  errors.New("error looking up template cluster-template-1: configmap capi-templates not found in default namespace"),
		},
		{
			name: "1 parameter",
			clusterState: []runtime.Object{
				makeTemplateConfigMap("template1", makeTemplate(t)),
			},
			expected: []*capiv1_protos.Parameter{
				{
					Name:        "CLUSTER_NAME",
					Description: "This is used for the cluster naming.",
				},
			},
		},
	}

	for _, tt := range testCases {
		t.Run(tt.name, func(t *testing.T) {
			s := createServer(t, tt.clusterState, "capi-templates", "default", nil, nil, "", nil)

			listTemplateParamsRequest := new(capiv1_protos.ListTemplateParamsRequest)
			listTemplateParamsRequest.TemplateName = "cluster-template-1"

			listTemplateParamsResponse, err := s.ListTemplateParams(context.Background(), listTemplateParamsRequest)
			if err != nil {
				if tt.err == nil {
					t.Fatalf("failed to read the templates:\n%s", err)
				}
				if diff := cmp.Diff(tt.err.Error(), err.Error()); diff != "" {
					t.Fatalf("got the wrong error:\n%s", diff)
				}
			} else {
				if diff := cmp.Diff(tt.expected, listTemplateParamsResponse.Parameters, protocmp.Transform()); diff != "" {
					t.Fatalf("templates didn't match expected:\n%s", diff)
				}
			}
		})
	}
}

func TestListTemplateProfiles(t *testing.T) {
	testCases := []struct {
		name             string
		clusterState     []runtime.Object
		expected         []*capiv1_protos.TemplateProfile
		err              error
		expectedErrorStr string
	}{
		{
			name: "1 profile err",
			err:  errors.New("error looking up template cluster-template-1: configmap capi-templates not found in default namespace"),
		},
		{
			name: "1 profile",
			clusterState: []runtime.Object{
				makeTemplateConfigMap("template1", makeTemplate(t, func(c *capiv1.CAPITemplate) {
					c.Annotations = map[string]string{
						"capi.weave.works/profile-0": "{\"name\": \"profile-a\", \"version\": \"v0.0.1\" }",
					}
				})),
			},
			expected: []*capiv1_protos.TemplateProfile{
				{
					Name:    "profile-a",
					Version: "v0.0.1",
				},
			},
		},
	}

	for _, tt := range testCases {
		t.Run(tt.name, func(t *testing.T) {
			s := createServer(t, tt.clusterState, "capi-templates", "default", nil, nil, "", nil)

			listTemplateProfilesRequest := new(capiv1_protos.ListTemplateProfilesRequest)
			listTemplateProfilesRequest.TemplateName = "cluster-template-1"

			listTemplateProfilesResponse, err := s.ListTemplateProfiles(context.Background(), listTemplateProfilesRequest)
			if err != nil {
				if tt.err == nil {
					t.Fatalf("failed to read the profiles:\n%s", err)
				}
				if diff := cmp.Diff(tt.err.Error(), err.Error()); diff != "" {
					t.Fatalf("got the wrong error:\n%s", diff)
				}
			} else {
				if diff := cmp.Diff(tt.expected, listTemplateProfilesResponse.Profiles, protocmp.Transform()); diff != "" {
					t.Fatalf("profiles didn't match expected:\n%s", diff)
				}
			}
		})
	}
}

func TestRenderTemplate(t *testing.T) {
	u := &unstructured.Unstructured{}
	u.Object = map[string]interface{}{
		"metadata": map[string]interface{}{
			"name":      "cred-name",
			"namespace": "cred-namespace",
		},
	}
	u.SetGroupVersionKind(schema.GroupVersionKind{
		Group:   "infrastructure.cluster.x-k8s.io",
		Kind:    "AWSClusterStaticIdentity",
		Version: "v1alpha4",
	})

	testCases := []struct {
		name             string
		pruneEnvVar      string
		clusterNamespace string
		clusterState     []runtime.Object
		expected         string
		err              error
		expectedErrorStr string
		credentials      *capiv1_protos.Credential
	}{
		{
			name:             "render template",
			pruneEnvVar:      "disabled",
			clusterNamespace: "test-ns",
			clusterState: []runtime.Object{
				makeTemplateConfigMap("template1", makeTemplate(t)),
			},
			expected: "apiVersion: fooversion\nkind: fookind\nmetadata:\n  annotations:\n    capi.weave.works/display-name: ClusterName\n  name: test-cluster\n  namespace: test-ns\n",
		},
		{
			// some client might send empty credentials objects
			name:             "render template with empty credentials",
			pruneEnvVar:      "disabled",
			clusterNamespace: "test-ns",
			clusterState: []runtime.Object{
				makeTemplateConfigMap("template1", makeTemplate(t)),
			},
			credentials: &capiv1_protos.Credential{
				Group:     "",
				Version:   "",
				Kind:      "",
				Name:      "",
				Namespace: "",
			},
			expected: "apiVersion: fooversion\nkind: fookind\nmetadata:\n  annotations:\n    capi.weave.works/display-name: ClusterName\n  name: test-cluster\n  namespace: test-ns\n",
		},
		{
			name:             "render template with credentials",
			pruneEnvVar:      "disabled",
			clusterNamespace: "test-ns",
			clusterState: []runtime.Object{
				u,
				makeTemplateConfigMap("template1",
					makeTemplate(t, func(ct *capiv1.CAPITemplate) {
						ct.ObjectMeta.Name = "cluster-template-1"
						ct.Spec.Description = "this is test template 1"
						ct.Spec.ResourceTemplates = []capiv1.CAPIResourceTemplate{
							{
								RawExtension: rawExtension(`{
							"apiVersion": "infrastructure.cluster.x-k8s.io/v1alpha4",
							"kind": "AWSCluster",
							"metadata": { "name": "boop" }
						}`),
							},
						}
					}),
				),
			},
			credentials: &capiv1_protos.Credential{
				Group:     "infrastructure.cluster.x-k8s.io",
				Version:   "v1alpha4",
				Kind:      "AWSClusterStaticIdentity",
				Name:      "cred-name",
				Namespace: "cred-namespace",
			},
			expected: "apiVersion: infrastructure.cluster.x-k8s.io/v1alpha4\nkind: AWSCluster\nmetadata:\n  name: boop\n  namespace: test-ns\nspec:\n  identityRef:\n    kind: AWSClusterStaticIdentity\n    name: cred-name\n",
		},
		{
			name:             "enable prune injections",
			pruneEnvVar:      "enabled",
			clusterNamespace: "test-ns",
			clusterState: []runtime.Object{
				makeTemplateConfigMap("template1", makeTemplate(t)),
			},
			expected: "apiVersion: fooversion\nkind: fookind\nmetadata:\n  annotations:\n    capi.weave.works/display-name: ClusterName\n    kustomize.toolkit.fluxcd.io/prune: disabled\n  name: test-cluster\n  namespace: test-ns\n",
		},
	}

	for _, tt := range testCases {
		t.Run(tt.name, func(t *testing.T) {
			os.Setenv("INJECT_PRUNE_ANNOTATION", tt.pruneEnvVar)
			defer os.Unsetenv("INJECT_PRUNE_ANNOTATION")
			os.Setenv("CAPI_CLUSTERS_NAMESPACE", tt.clusterNamespace)
			defer os.Unsetenv("CAPI_CLUSTERS_NAMESPACE")

			s := createServer(t, tt.clusterState, "capi-templates", "default", nil, nil, "", nil)

			renderTemplateRequest := &capiv1_protos.RenderTemplateRequest{
				TemplateName: "cluster-template-1",
				Values: map[string]string{
					"CLUSTER_NAME": "test-cluster",
				},
				Credentials: tt.credentials,
			}

			renderTemplateResponse, err := s.RenderTemplate(context.Background(), renderTemplateRequest)
			if err != nil {
				if tt.err == nil {
					t.Fatalf("failed to read the templates:\n%s", err)
				}
				if diff := cmp.Diff(tt.err.Error(), err.Error()); diff != "" {
					t.Fatalf("got the wrong error:\n%s", diff)
				}
			} else {
				if diff := cmp.Diff(tt.expected, renderTemplateResponse.RenderedTemplate, protocmp.Transform()); diff != "" {
					t.Fatalf("templates didn't match expected:\n%s", diff)
				}
			}
		})
	}
}

func TestRenderTemplate_MissingVariables(t *testing.T) {
	clusterState := []runtime.Object{
		makeTemplateConfigMap("template1", makeTemplate(t)),
	}
	s := createServer(t, clusterState, "capi-templates", "default", nil, nil, "", nil)

	renderTemplateRequest := &capiv1_protos.RenderTemplateRequest{
		TemplateName: "cluster-template-1",
		Credentials: &capiv1_protos.Credential{
			Group:     "",
			Version:   "",
			Kind:      "",
			Name:      "",
			Namespace: "",
		},
	}

	_, err := s.RenderTemplate(context.Background(), renderTemplateRequest)
	if diff := cmp.Diff(err.Error(), "error rendering template cluster-template-1 due to missing variables: [CLUSTER_NAME]"); diff != "" {
		t.Fatalf("got the wrong error:\n%s", diff)
	}
}

func TestRenderTemplate_ValidateVariables(t *testing.T) {
	testCases := []struct {
		name         string
		clusterState []runtime.Object
		expected     string
		err          error
		clusterName  string
	}{
		{
			name: "valid value",
			clusterState: []runtime.Object{
				makeTemplateConfigMap("template1", makeTemplate(t)),
			},
			clusterName: "test-cluster",
			expected:    "apiVersion: fooversion\nkind: fookind\nmetadata:\n  annotations:\n    capi.weave.works/display-name: ClusterName\n    kustomize.toolkit.fluxcd.io/prune: disabled\n  name: test-cluster\n",
		},
		{
			name: "value contains non alphanumeric",
			clusterState: []runtime.Object{
				makeTemplateConfigMap("template1", makeTemplate(t)),
			},
			clusterName: "t&est-cluster",
			err:         errors.New(`validation error rendering template cluster-template-1, invalid value for metadata.name: "t&est-cluster", a lowercase RFC 1123 subdomain must consist of lower case alphanumeric characters, '-' or '.', and must start and end with an alphanumeric character (e.g. 'example.com', regex used for validation is '[a-z0-9]([-a-z0-9]*[a-z0-9])?(\.[a-z0-9]([-a-z0-9]*[a-z0-9])?)*')`),
		},
		{
			name: "value does not end alphanumeric",
			clusterState: []runtime.Object{
				makeTemplateConfigMap("template1", makeTemplate(t)),
			},
			clusterName: "test-cluster-",
			err:         errors.New(`validation error rendering template cluster-template-1, invalid value for metadata.name: "test-cluster-", a lowercase RFC 1123 subdomain must consist of lower case alphanumeric characters, '-' or '.', and must start and end with an alphanumeric character (e.g. 'example.com', regex used for validation is '[a-z0-9]([-a-z0-9]*[a-z0-9])?(\.[a-z0-9]([-a-z0-9]*[a-z0-9])?)*')`),
		},
		{
			name: "value contains uppercase letter",
			clusterState: []runtime.Object{
				makeTemplateConfigMap("template1", makeTemplate(t)),
			},
			clusterName: "Test-Cluster",
			err:         errors.New(`validation error rendering template cluster-template-1, invalid value for metadata.name: "Test-Cluster", a lowercase RFC 1123 subdomain must consist of lower case alphanumeric characters, '-' or '.', and must start and end with an alphanumeric character (e.g. 'example.com', regex used for validation is '[a-z0-9]([-a-z0-9]*[a-z0-9])?(\.[a-z0-9]([-a-z0-9]*[a-z0-9])?)*')`),
		},
	}

	for _, tt := range testCases {
		t.Run(tt.name, func(t *testing.T) {
			s := createServer(t, tt.clusterState, "capi-templates", "default", nil, nil, "", nil)

			renderTemplateRequest := &capiv1_protos.RenderTemplateRequest{
				TemplateName: "cluster-template-1",
				Values: map[string]string{
					"CLUSTER_NAME": tt.clusterName,
				},
			}

			renderTemplateResponse, err := s.RenderTemplate(context.Background(), renderTemplateRequest)
			if err != nil {
				if tt.err == nil {
					t.Fatalf("failed to read the templates:\n%s", err)
				}
				if diff := cmp.Diff(tt.err.Error(), err.Error()); diff != "" {
					t.Fatalf("got the wrong error:\n%s", diff)
				}
			} else {
				if diff := cmp.Diff(tt.expected, renderTemplateResponse.RenderedTemplate, protocmp.Transform()); diff != "" {
					t.Fatalf("templates didn't match expected:\n%s", diff)
				}
			}
		})
	}
}

func TestCreatePullRequest(t *testing.T) {
	testCases := []struct {
		name           string
		clusterState   []runtime.Object
		provider       git.Provider
		pruneEnvVar    string
		req            *capiv1_protos.CreatePullRequestRequest
		expected       string
		committedFiles []CommittedFile
		err            error
		dbRows         int
	}{
		{
			name:   "validation errors",
			req:    &capiv1_protos.CreatePullRequestRequest{},
			err:    errors.New("2 errors occurred:\ntemplate name must be specified\nparameter values must be specified"),
			dbRows: 0,
		},
		{
			name: "name validation errors",
			clusterState: []runtime.Object{
				makeTemplateConfigMap("template1", makeTemplate(t)),
			},
			req: &capiv1_protos.CreatePullRequestRequest{
				TemplateName: "cluster-template-1",
				ParameterValues: map[string]string{
					"CLUSTER_NAME": "foo bar bad name",
					"NAMESPACE":    "default",
				},
				RepositoryUrl: "https://github.com/org/repo.git",
				HeadBranch:    "feature-01",
				BaseBranch:    "main",
				Title:         "New Cluster",
				Description:   "Creates a cluster through a CAPI template",
				CommitMessage: "Add cluster manifest",
			},
			err:    errors.New(`validation error rendering template cluster-template-1, invalid value for metadata.name: "foo bar bad name", a lowercase RFC 1123 subdomain must consist of lower case alphanumeric characters, '-' or '.', and must start and end with an alphanumeric character (e.g. 'example.com', regex used for validation is '[a-z0-9]([-a-z0-9]*[a-z0-9])?(\.[a-z0-9]([-a-z0-9]*[a-z0-9])?)*')`),
			dbRows: 0,
		},
		{
			name: "pull request failed",
			clusterState: []runtime.Object{
				makeTemplateConfigMap("template1", makeTemplate(t)),
			},
			provider: NewFakeGitProvider("", nil, errors.New("oops")),
			req: &capiv1_protos.CreatePullRequestRequest{
				TemplateName: "cluster-template-1",
				ParameterValues: map[string]string{
					"CLUSTER_NAME": "foo",
					"NAMESPACE":    "default",
				},
				RepositoryUrl: "https://github.com/org/repo.git",
				HeadBranch:    "feature-01",
				BaseBranch:    "main",
				Title:         "New Cluster",
				Description:   "Creates a cluster through a CAPI template",
				CommitMessage: "Add cluster manifest",
			},
			dbRows: 0,
			err:    errors.New(`rpc error: code = Unauthenticated desc = failed to access repo https://github.com/org/repo.git: oops`),
		},
		{
			name: "create pull request",
			clusterState: []runtime.Object{
				makeTemplateConfigMap("template1", makeTemplate(t)),
			},
			provider: NewFakeGitProvider("https://github.com/org/repo/pull/1", nil, nil),
			req: &capiv1_protos.CreatePullRequestRequest{
				TemplateName: "cluster-template-1",
				ParameterValues: map[string]string{
					"CLUSTER_NAME": "foo",
					"NAMESPACE":    "default",
				},
				RepositoryUrl: "https://github.com/org/repo.git",
				HeadBranch:    "feature-01",
				BaseBranch:    "main",
				Title:         "New Cluster",
				Description:   "Creates a cluster through a CAPI template",
				CommitMessage: "Add cluster manifest",
			},
			dbRows:   1,
			expected: "https://github.com/org/repo/pull/1",
		},
		{
			name: "default profile values",
			clusterState: []runtime.Object{
				makeTemplateConfigMap("template1", makeTemplate(t)),
			},
			provider: NewFakeGitProvider("https://github.com/org/repo/pull/1", nil, nil),
			req: &capiv1_protos.CreatePullRequestRequest{
				TemplateName: "cluster-template-1",
				ParameterValues: map[string]string{
					"CLUSTER_NAME": "dev",
					"NAMESPACE":    "default",
				},
				RepositoryUrl: "https://github.com/org/repo.git",
				HeadBranch:    "feature-01",
				BaseBranch:    "main",
				Title:         "New Cluster",
				Description:   "Creates a cluster through a CAPI template",
				CommitMessage: "Add cluster manifest",
				Values: []*capiv1_protos.ProfileValues{
					{
						Name:    "demo-profile",
						Version: "0.0.1",
						Values:  base64.StdEncoding.EncodeToString([]byte(``)),
					},
				},
			},
			dbRows: 1,
			committedFiles: []CommittedFile{
				{
					Path: ".weave-gitops/apps/capi/dev.yaml",
					Content: `apiVersion: fooversion
kind: fookind
metadata:
  annotations:
    capi.weave.works/display-name: ClusterName
    kustomize.toolkit.fluxcd.io/prune: disabled
  name: dev
`,
				},
				{
					Path: ".weave-gitops/clusters/dev/system/demo-profile.yaml",
					Content: `apiVersion: source.toolkit.fluxcd.io/v1beta1
kind: HelmRepository
metadata:
  creationTimestamp: null
  name: weaveworks-charts
  namespace: default
spec:
  interval: 10m0s
  url: http://127.0.0.1:%s/charts
status: {}
---
apiVersion: helm.toolkit.fluxcd.io/v2beta1
kind: HelmRelease
metadata:
  creationTimestamp: null
  name: dev-demo-profile
  namespace: wego-system
spec:
  chart:
    spec:
      chart: demo-profile
      sourceRef:
        apiVersion: source.toolkit.fluxcd.io/v1beta1
        kind: HelmRepository
        name: weaveworks-charts
        namespace: default
      version: 0.0.1
  interval: 1m0s
  values:
    favoriteDrink: coffee
status: {}
`,
				},
			},
			expected: "https://github.com/org/repo/pull/1",
		},
	}

	for _, tt := range testCases {
		t.Run(tt.name, func(t *testing.T) {
			_ = os.Setenv("RUNTIME_NAMESPACE", "default") // needs to match the helm repo namespace
			defer os.Unsetenv("RUNTIME_NAMESPACE")
			// setup
			ts := httptest.NewServer(makeServeMux(t))
			hr := makeTestHelmRepository(ts.URL, func(hr *sourcev1beta1.HelmRepository) {
				hr.Name = "weaveworks-charts"
				hr.Namespace = "default"
			})
			tt.clusterState = append(tt.clusterState, hr)
			db := createDatabase(t)
			s := createServer(t, tt.clusterState, "capi-templates", "default", tt.provider, db, "", hr)

			// request
			createPullRequestResponse, err := s.CreatePullRequest(context.Background(), tt.req)

			// Check the response looks good
			if err != nil {
				if tt.err == nil {
					t.Fatalf("failed to create a pull request:\n%s", err)
				}
				if diff := cmp.Diff(tt.err.Error(), err.Error()); diff != "" {
					t.Fatalf("got the wrong error:\n%s", diff)
				}
			} else {
				if diff := cmp.Diff(tt.expected, createPullRequestResponse.WebUrl, protocmp.Transform()); diff != "" {
					t.Fatalf("pull request url didn't match expected:\n%s", diff)
				}
				fakeGitProvider := (tt.provider).(*FakeGitProvider)
				if diff := cmp.Diff(tt.committedFiles, fakeGitProvider.GetCommittedFiles()); len(tt.committedFiles) > 0 && diff != "" {
					if !strings.Contains(diff, "url") {
						t.Fatalf("committed files do not match expected committed files:\n%s", diff)
					}
				}
			}

			// Check the db looks good
			var clusters []models.Cluster
			tx := db.Find(&clusters)
			if tx.Error != nil {
				t.Fatalf("error querying db:\n%v", tx.Error)
			}
			if diff := cmp.Diff(len(clusters), tt.dbRows); diff != "" {
				t.Fatalf("Rows mismatch:\n%s\nwas: %d", diff, len(clusters))
			}
		})
	}
}

func TestGetKubeconfig(t *testing.T) {
	testCases := []struct {
		name                    string
		clusterState            []runtime.Object
		clusterObjectsNamespace string // Namespace that cluster objects are created in
		req                     *capiv1_protos.GetKubeconfigRequest
		ctx                     context.Context
		expected                []byte
		err                     error
	}{
		{
			name: "get kubeconfig as JSON",
			clusterState: []runtime.Object{
				makeSecret("dev-kubeconfig", "default", "value", "foo"),
			},
			clusterObjectsNamespace: "default",
			req: &capiv1_protos.GetKubeconfigRequest{
				ClusterName: "dev",
			},
			ctx:      metadata.NewIncomingContext(context.Background(), metadata.MD{}),
			expected: []byte(fmt.Sprintf(`{"kubeconfig":"%s"}`, base64.StdEncoding.EncodeToString([]byte("foo")))),
		},
		{
			name: "get kubeconfig as binary",
			clusterState: []runtime.Object{
				makeSecret("dev-kubeconfig", "default", "value", "foo"),
			},
			clusterObjectsNamespace: "default",
			req: &capiv1_protos.GetKubeconfigRequest{
				ClusterName: "dev",
			},
			ctx:      metadata.NewIncomingContext(context.Background(), metadata.Pairs("accept", "application/octet-stream")),
			expected: []byte("foo"),
		},
		{
			name:                    "secret not found",
			clusterObjectsNamespace: "default",
			req: &capiv1_protos.GetKubeconfigRequest{
				ClusterName: "dev",
			},
			err: errors.New("unable to get secret \"dev-kubeconfig\" for Kubeconfig: secrets \"dev-kubeconfig\" not found"),
		},
		{
			name: "secret found but is missing key",
			clusterState: []runtime.Object{
				makeSecret("dev-kubeconfig", "default", "val", "foo"),
			},
			clusterObjectsNamespace: "default",
			req: &capiv1_protos.GetKubeconfigRequest{
				ClusterName: "dev",
			},
			err: errors.New("secret \"default/dev-kubeconfig\" was found but is missing key \"value\""),
		},
	}
	for _, tt := range testCases {
		t.Run(tt.name, func(t *testing.T) {
			db := createDatabase(t)
			gp := NewFakeGitProvider("", nil, nil)
			s := createServer(t, tt.clusterState, "capi-templates", "default", gp, db, tt.clusterObjectsNamespace, nil)

			res, err := s.GetKubeconfig(tt.ctx, tt.req)

			if err != nil {
				if tt.err == nil {
					t.Fatalf("failed to get the kubeconfig:\n%s", err)
				}
				if diff := cmp.Diff(tt.err.Error(), err.Error()); diff != "" {
					t.Fatalf("got the wrong error:\n%s", diff)
				}
			} else {
				if diff := cmp.Diff(tt.expected, res.Data, protocmp.Transform()); diff != "" {
					t.Fatalf("kubeconfig didn't match expected:\n%s", diff)
				}
			}
		})
	}
}

func TestDeleteClustersPullRequest(t *testing.T) {
	testCases := []struct {
		name     string
		dbState  []interface{}
		provider git.Provider
		req      *capiv1_protos.DeleteClustersPullRequestRequest
		expected string
		err      error
	}{
		{
			name: "validation errors",
			req:  &capiv1_protos.DeleteClustersPullRequestRequest{},
			err:  errors.New("at least one cluster name must be specified"),
		},
		{
			name:     "cluster does not exist",
			dbState:  []interface{}{},
			provider: NewFakeGitProvider("https://github.com/org/repo/pull/1", nil, nil),
			req: &capiv1_protos.DeleteClustersPullRequestRequest{
				ClusterNames:  []string{"foo"},
				RepositoryUrl: "https://github.com/org/repo.git",
				HeadBranch:    "feature-02",
				BaseBranch:    "feature-01",
				Title:         "Delete Cluster",
				Description:   "Deletes a cluster",
				CommitMessage: "Remove cluster manifest",
			},
			err: gorm.ErrRecordNotFound,
		},
		{
			name: "create delete pull request",
			dbState: []interface{}{
				&models.Cluster{Name: "foo", Token: "foo-token"},
				&models.Cluster{Name: "bar", Token: "bar-token"},
			},
			provider: NewFakeGitProvider("https://github.com/org/repo/pull/1", nil, nil),
			req: &capiv1_protos.DeleteClustersPullRequestRequest{
				ClusterNames:  []string{"foo", "bar"},
				RepositoryUrl: "https://github.com/org/repo.git",
				HeadBranch:    "feature-02",
				BaseBranch:    "feature-01",
				Title:         "Delete Cluster",
				Description:   "Deletes a cluster",
				CommitMessage: "Remove cluster manifest",
			},
			expected: "https://github.com/org/repo/pull/1",
		},
	}

	for _, tt := range testCases {
		t.Run(tt.name, func(t *testing.T) {
			// setup
			db := createDatabase(t)
			s := createServer(t, []runtime.Object{}, "capi-templates", "default", tt.provider, db, "", nil)
			for _, o := range tt.dbState {
				db.Create(o)
			}

			// delete request
			deletePullRequestResponse, err := s.DeleteClustersPullRequest(context.Background(), tt.req)

			// Check the response looks good
			if err != nil {
				if tt.err == nil {
					t.Fatalf("failed to create a pull request:\n%s", err)
				}
				if diff := cmp.Diff(tt.err.Error(), err.Error()); diff != "" {
					t.Fatalf("got the wrong error:\n%s", diff)
				}
			} else {
				if diff := cmp.Diff(tt.expected, deletePullRequestResponse.WebUrl, protocmp.Transform()); diff != "" {
					t.Fatalf("pull request url didn't match expected:\n%s", diff)
				}

				var clusters []models.Cluster
				db.Preload(clause.Associations).Find(&clusters)
				for _, cluster := range clusters {
					if len(cluster.PullRequests) != 1 {
						t.Fatalf("got the wrong number of pull requests:%d", len(cluster.PullRequests))
					}
					if cluster.PullRequests[0].Type != "delete" {
						t.Fatalf("got the wrong type of pull request:%s", cluster.PullRequests[0].Type)
					}
				}
			}
		})
	}
}

func TestGetProvider(t *testing.T) {
	tests := []struct {
		name     string
		template *capiv1.CAPITemplate
		provider string
	}{
		{
			name: "AWSCluster",
			template: &capiv1.CAPITemplate{
				Spec: capiv1.CAPITemplateSpec{
					ResourceTemplates: []capiv1.CAPIResourceTemplate{
						{
							RawExtension: rawExtension(`{
								"apiVersion": "infrastructure.cluster.x-k8s.io/v1alpha4",
								"kind": "AWSCluster"
							}`),
						},
					},
				},
			},
			provider: "aws",
		},
		{
			name: "AWSManagedCluster",
			template: &capiv1.CAPITemplate{
				Spec: capiv1.CAPITemplateSpec{
					ResourceTemplates: []capiv1.CAPIResourceTemplate{
						{
							RawExtension: rawExtension(`{
								"apiVersion": "infrastructure.cluster.x-k8s.io/v1alpha4",
								"kind": "AWSManagedCluster"
							}`),
						},
					},
				},
			},
			provider: "aws",
		},
		{
			name: "AWSManagedControlPlane",
			template: &capiv1.CAPITemplate{
				Spec: capiv1.CAPITemplateSpec{
					ResourceTemplates: []capiv1.CAPIResourceTemplate{
						{
							RawExtension: rawExtension(`{
								"apiVersion": "infrastructure.cluster.x-k8s.io/v1alpha4",
								"kind": "AWSManagedControlPlane"
							}`),
						},
					},
				},
			},
			provider: "aws",
		},
		{
			name: "AzureCluster",
			template: &capiv1.CAPITemplate{
				Spec: capiv1.CAPITemplateSpec{
					ResourceTemplates: []capiv1.CAPIResourceTemplate{
						{
							RawExtension: rawExtension(`{
								"apiVersion": "infrastructure.cluster.x-k8s.io/v1alpha4",
								"kind": "AzureCluster"
							}`),
						},
					},
				},
			},
			provider: "azure",
		},
		{
			name: "AzureManagedCluster",
			template: &capiv1.CAPITemplate{
				Spec: capiv1.CAPITemplateSpec{
					ResourceTemplates: []capiv1.CAPIResourceTemplate{
						{
							RawExtension: rawExtension(`{
								"apiVersion": "infrastructure.cluster.x-k8s.io/v1alpha4",
								"kind": "AzureManagedCluster"
							}`),
						},
					},
				},
			},
			provider: "azure",
		},
		{
			name: "DOCluster",
			template: &capiv1.CAPITemplate{
				Spec: capiv1.CAPITemplateSpec{
					ResourceTemplates: []capiv1.CAPIResourceTemplate{
						{
							RawExtension: rawExtension(`{
								"apiVersion": "infrastructure.cluster.x-k8s.io/v1alpha4",
								"kind": "DOCluster"
							}`),
						},
					},
				},
			},
			provider: "digitalocean",
		},
		{
			name: "GCPCluster",
			template: &capiv1.CAPITemplate{
				Spec: capiv1.CAPITemplateSpec{
					ResourceTemplates: []capiv1.CAPIResourceTemplate{
						{
							RawExtension: rawExtension(`{
								"apiVersion": "infrastructure.cluster.x-k8s.io/v1alpha4",
								"kind": "GCPCluster"
							}`),
						},
					},
				},
			},
			provider: "gcp",
		},
		{
			name: "OpenStackCluster",
			template: &capiv1.CAPITemplate{
				Spec: capiv1.CAPITemplateSpec{
					ResourceTemplates: []capiv1.CAPIResourceTemplate{
						{
							RawExtension: rawExtension(`{
								"apiVersion": "infrastructure.cluster.x-k8s.io/v1alpha4",
								"kind": "OpenStackCluster"
							}`),
						},
					},
				},
			},
			provider: "openstack",
		},
		{
			name: "PacketCluster",
			template: &capiv1.CAPITemplate{
				Spec: capiv1.CAPITemplateSpec{
					ResourceTemplates: []capiv1.CAPIResourceTemplate{
						{
							RawExtension: rawExtension(`{
								"apiVersion": "infrastructure.cluster.x-k8s.io/v1alpha4",
								"kind": "PacketCluster"
							}`),
						},
					},
				},
			},
			provider: "packet",
		},
		{
			name: "VSphereCluster",
			template: &capiv1.CAPITemplate{
				Spec: capiv1.CAPITemplateSpec{
					ResourceTemplates: []capiv1.CAPIResourceTemplate{
						{
							RawExtension: rawExtension(`{
								"apiVersion": "infrastructure.cluster.x-k8s.io/v1alpha4",
								"kind": "VSphereCluster"
							}`),
						},
					},
				},
			},
			provider: "vsphere",
		},
		{
			name: "FooCluster",
			template: &capiv1.CAPITemplate{
				Spec: capiv1.CAPITemplateSpec{
					ResourceTemplates: []capiv1.CAPIResourceTemplate{
						{
							RawExtension: rawExtension(`{
								"apiVersion": "infrastructure.cluster.x-k8s.io/v1alpha4",
								"kind": "FooCluster"
							}`),
						},
					},
				},
			},
			provider: "",
		},
	}

	for _, tt := range tests {
		t.Run(tt.name, func(t *testing.T) {
			if tt.provider != getProvider(tt.template) {
				t.Fatalf("expected %s but got %s", tt.provider, getProvider(tt.template))
			}
		})
	}
}

func TestGenerateProfileFiles(t *testing.T) {
	c := createClient(makeTestHelmRepository("base"))
	file, err := generateProfileFiles(
		context.TODO(),
		"testing",
		"test-ns",
		"",
		"cluster-foo",
		c,
		[]*capiv1_protos.ProfileValues{
			{
				Name:    "foo",
				Version: "0.0.1",
				Values:  base64.StdEncoding.EncodeToString([]byte("foo: bar")),
			},
		},
	)
	assert.NoError(t, err)
	expected := `apiVersion: source.toolkit.fluxcd.io/v1beta1
kind: HelmRepository
metadata:
  creationTimestamp: null
  name: testing
  namespace: test-ns
spec:
  interval: 10m0s
  url: base/charts
status: {}
---
apiVersion: helm.toolkit.fluxcd.io/v2beta1
kind: HelmRelease
metadata:
  creationTimestamp: null
  name: cluster-foo-foo
  namespace: wego-system
spec:
  chart:
    spec:
      chart: foo
      sourceRef:
        apiVersion: source.toolkit.fluxcd.io/v1beta1
        kind: HelmRepository
        name: testing
        namespace: test-ns
      version: 0.0.1
  interval: 1m0s
  values:
    foo: bar
status: {}
`
	assert.Equal(t, expected, *file.Content)
}

func TestGenerateProfileFilesWithLayers(t *testing.T) {
	c := createClient(makeTestHelmRepository("base"))
	file, err := generateProfileFiles(
		context.TODO(),
		"testing",
		"test-ns",
		"",
		"cluster-foo",
		c,
		[]*capiv1_protos.ProfileValues{
			{
				Name:    "foo",
				Version: "0.0.1",
				Values:  base64.StdEncoding.EncodeToString([]byte("foo: bar")),
			},
			{
				Name:    "bar",
				Version: "0.0.1",
				Layer:   "testing",
				Values:  base64.StdEncoding.EncodeToString([]byte("foo: bar")),
			},
		},
	)
	assert.NoError(t, err)
	expected := `apiVersion: source.toolkit.fluxcd.io/v1beta1
kind: HelmRepository
metadata:
  creationTimestamp: null
  name: testing
  namespace: test-ns
spec:
  interval: 10m0s
  url: base/charts
status: {}
---
apiVersion: helm.toolkit.fluxcd.io/v2beta1
kind: HelmRelease
metadata:
  creationTimestamp: null
  labels:
    weave.works/applied-layer: testing
  name: cluster-foo-bar
  namespace: wego-system
spec:
  chart:
    spec:
      chart: bar
      sourceRef:
        apiVersion: source.toolkit.fluxcd.io/v1beta1
        kind: HelmRepository
        name: testing
        namespace: test-ns
      version: 0.0.1
  interval: 1m0s
  values:
    foo: bar
status: {}
---
apiVersion: helm.toolkit.fluxcd.io/v2beta1
kind: HelmRelease
metadata:
  creationTimestamp: null
  name: cluster-foo-foo
  namespace: wego-system
spec:
  chart:
    spec:
      chart: foo
      sourceRef:
        apiVersion: source.toolkit.fluxcd.io/v1beta1
        kind: HelmRepository
        name: testing
        namespace: test-ns
      version: 0.0.1
  dependsOn:
  - name: cluster-foo-bar
  interval: 1m0s
  values:
    foo: bar
status: {}
`
	assert.Equal(t, expected, *file.Content)
}

<<<<<<< HEAD
=======
func TestGetProfiles(t *testing.T) {
	testCases := []struct {
		name             string
		clusterState     []runtime.Object
		expected         []*capiv1_protos.Profile
		err              error
		expectedErrorStr string
	}{
		{
			name: "with helm repo",
			clusterState: []runtime.Object{
				makeTestHelmRepository("base"),
			},
			expected: []*capiv1_protos.Profile{},
		},
		{
			name:     "without helm repo",
			expected: []*capiv1_protos.Profile{},
		},
	}

	for _, tt := range testCases {
		t.Run(tt.name, func(t *testing.T) {
			s := createServer(t, tt.clusterState, "capi-templates", "default", nil, nil, "", nil)

			getProfilesRequest := new(capiv1_protos.GetProfilesRequest)

			getProfilesResponse, err := s.GetProfiles(context.Background(), getProfilesRequest)
			if err != nil {
				if tt.err == nil {
					t.Fatalf("failed to get the profiles:\n%s", err)
				}
				if diff := cmp.Diff(tt.err.Error(), err.Error()); diff != "" {
					t.Fatalf("failed to get the profiles:\n%s", diff)
				}
			} else {
				if diff := cmp.Diff(tt.expected, getProfilesResponse.Profiles, protocmp.Transform()); diff != "" {
					t.Fatalf("profiles didn't match expected:\n%s", diff)
				}
			}
		})
	}
}

func TestGetProfilesFromTemplate(t *testing.T) {
	annotations := map[string]string{
		"capi.weave.works/profile-0": "{\"name\": \"profile-a\", \"version\": \"v0.0.1\" }",
	}

	expected := []*capiv1_protos.TemplateProfile{
		{
			Name:    "profile-a",
			Version: "v0.0.1",
		},
	}

	result := getProfilesFromTemplate(annotations)

	assert.Equal(t, result, expected)
}

>>>>>>> 6b9a7005
func createClient(clusterState ...runtime.Object) client.Client {
	scheme := runtime.NewScheme()
	schemeBuilder := runtime.SchemeBuilder{
		corev1.AddToScheme,
		capiv1.AddToScheme,
		sourcev1beta1.AddToScheme,
	}
	schemeBuilder.AddToScheme(scheme)

	c := fake.NewClientBuilder().
		WithScheme(scheme).
		WithRuntimeObjects(clusterState...).
		Build()

	return c
}

func createServer(t *testing.T, clusterState []runtime.Object, configMapName, namespace string, provider git.Provider, db *gorm.DB, ns string, hr *sourcev1beta1.HelmRepository) capiv1_protos.ClustersServiceServer {

	c := createClient(clusterState...)

	dc := discovery.NewDiscoveryClient(fakeclientset.NewSimpleClientset().Discovery().RESTClient())

	// var cc *charts.HelmChartClient
	// if hr != nil {
	// 	cc = makeChartClient(t, c, hr)
	// }

	s := NewClusterServer(logr.Discard(),
		&templates.ConfigMapLibrary{
			Log:           logr.Discard(),
			Client:        c,
			ConfigMapName: configMapName,
			Namespace:     namespace,
		}, provider, c, dc, db, ns, "weaveworks-charts", "")

	return s
}

func createDatabase(t *testing.T) *gorm.DB {
	db, err := utils.OpenDebug("", os.Getenv("DEBUG_SERVER_DB") == "true")
	if err != nil {
		t.Fatal(err)
	}
	err = utils.MigrateTables(db)
	if err != nil {
		t.Fatal(err)
	}
	return db
}

func makeTestHelmRepository(base string, opts ...func(*sourcev1beta1.HelmRepository)) *sourcev1beta1.HelmRepository {
	hr := &sourcev1beta1.HelmRepository{
		TypeMeta: metav1.TypeMeta{
			Kind:       sourcev1beta1.HelmRepositoryKind,
			APIVersion: sourcev1beta1.GroupVersion.Identifier(),
		},
		ObjectMeta: metav1.ObjectMeta{
			Name:      "testing",
			Namespace: "test-ns",
		},
		Spec: sourcev1beta1.HelmRepositorySpec{
			URL:      base + "/charts",
			Interval: metav1.Duration{Duration: time.Minute * 10},
		},
		Status: sourcev1beta1.HelmRepositoryStatus{
			URL: base + "/index.yaml",
		},
	}
	for _, o := range opts {
		o(hr)
	}
	return hr
}

func makeTemplateConfigMap(s ...string) *corev1.ConfigMap {
	data := make(map[string]string)
	for i := 0; i < len(s); i += 2 {
		data[s[i]] = s[i+1]
	}
	return &corev1.ConfigMap{
		ObjectMeta: metav1.ObjectMeta{
			Name:      "capi-templates",
			Namespace: "default",
		},
		Data: data,
	}
}

func makeTemplate(t *testing.T, opts ...func(*capiv1.CAPITemplate)) string {
	t.Helper()
	basicRaw := `
	{
		"apiVersion":"fooversion",
		"kind":"fookind",
		"metadata":{
		   "name":"${CLUSTER_NAME}",
		   "annotations":{
			  "capi.weave.works/display-name":"ClusterName"
		   }
		}
	 }`
	ct := &capiv1.CAPITemplate{
		TypeMeta: metav1.TypeMeta{
			Kind:       "CAPITemplate",
			APIVersion: "capi.weave.works/v1alpha1",
		},
		ObjectMeta: metav1.ObjectMeta{
			Name: "cluster-template-1",
		},
		Spec: capiv1.CAPITemplateSpec{
			Description: "this is test template 1",
			Params: []capiv1.TemplateParam{
				{
					Name:        "CLUSTER_NAME",
					Description: "This is used for the cluster naming.",
				},
			},
			ResourceTemplates: []capiv1.CAPIResourceTemplate{
				{
					RawExtension: rawExtension(basicRaw),
				},
			},
		},
	}
	for _, o := range opts {
		o(ct)
	}
	b, err := yaml.Marshal(ct)
	if err != nil {
		t.Fatal(err)
	}
	return string(b)
}

func makeTemplateWithProvider(t *testing.T, clusterKind string, opts ...func(*capiv1.CAPITemplate)) string {
	t.Helper()
	basicRaw := `
	{
		"apiVersion": "fooversion",
		"kind": "` + clusterKind + `",
		"metadata": {
		  "name": "${CLUSTER_NAME}"
		}
	  }`
	return makeTemplate(t, append(opts, func(c *capiv1.CAPITemplate) {
		c.Spec.ResourceTemplates = []capiv1.CAPIResourceTemplate{
			{
				RawExtension: rawExtension(basicRaw),
			},
		}
	})...)
}

func makeNamespace(n string) *corev1.Namespace {
	return &corev1.Namespace{
		ObjectMeta: metav1.ObjectMeta{
			Name: n,
		},
	}
}

func makeSecret(n string, ns string, s ...string) *corev1.Secret {
	data := make(map[string][]byte)
	for i := 0; i < len(s); i += 2 {
		data[s[i]] = []byte(s[i+1])
	}

	nsObj := makeNamespace(ns)

	return &corev1.Secret{
		ObjectMeta: metav1.ObjectMeta{
			Name:      n,
			Namespace: nsObj.GetName(),
		},
		Data: data,
	}
}

func rawExtension(s string) runtime.RawExtension {
	return runtime.RawExtension{
		Raw: []byte(s),
	}
}

func NewFakeGitProvider(url string, repo *git.GitRepo, err error) git.Provider {
	return &FakeGitProvider{
		url:  url,
		repo: repo,
		err:  err,
	}
}

type FakeGitProvider struct {
	url            string
	repo           *git.GitRepo
	err            error
	committedFiles []gitprovider.CommitFile
}

func (p *FakeGitProvider) WriteFilesToBranchAndCreatePullRequest(ctx context.Context, req git.WriteFilesToBranchAndCreatePullRequestRequest) (*git.WriteFilesToBranchAndCreatePullRequestResponse, error) {
	if p.err != nil {
		return nil, p.err
	}
	p.committedFiles = append(p.committedFiles, req.Files...)
	return &git.WriteFilesToBranchAndCreatePullRequestResponse{WebURL: p.url}, nil
}

func (p *FakeGitProvider) CloneRepoToTempDir(req git.CloneRepoToTempDirRequest) (*git.CloneRepoToTempDirResponse, error) {
	if p.err != nil {
		return nil, p.err
	}
	return &git.CloneRepoToTempDirResponse{Repo: p.repo}, nil
}

func (p *FakeGitProvider) GetRepository(ctx context.Context, gp git.GitProvider, url string) (gitprovider.OrgRepository, error) {
	if p.err != nil {
		return nil, p.err
	}
	return nil, nil
}

func (p *FakeGitProvider) GetCommittedFiles() []CommittedFile {
	var committedFiles []CommittedFile
	for _, f := range p.committedFiles {
		committedFiles = append(committedFiles, CommittedFile{
			Path:    *f.Path,
			Content: *f.Content,
		})
	}
	return committedFiles
}

func makeChartClient(t *testing.T, cl client.Client, hr *sourcev1beta1.HelmRepository) *charts.HelmChartClient {
	t.Helper()
	tempDir, err := ioutil.TempDir("", "prefix")
	if err != nil {
		t.Fatal(err)
	}
	t.Cleanup(func() {
		if err := os.RemoveAll(tempDir); err != nil {
			t.Fatal(err)
		}
	})
	cc := charts.NewHelmChartClient(cl, testNamespace, hr, charts.WithCacheDir(tempDir))
	if err := cc.UpdateCache(context.TODO()); err != nil {
		t.Fatal(err)
	}
	return cc
}

type CommittedFile struct {
	Path    string
	Content string
}

func makeServeMux(t *testing.T, opts ...func(*repo.IndexFile)) *http.ServeMux {
	mux := http.NewServeMux()
	mux.HandleFunc("/charts/index.yaml", func(w http.ResponseWriter, req *http.Request) {
		b, err := yaml.Marshal(makeTestChartIndex(opts...))
		if err != nil {
			t.Fatal(err)
		}
		w.Write(b)
	})
	mux.Handle("/", http.FileServer(http.Dir("../charts/testdata")))
	return mux
}

func makeTestChartIndex(opts ...func(*repo.IndexFile)) *repo.IndexFile {
	ri := &repo.IndexFile{
		APIVersion: "v1",
		Entries: map[string]repo.ChartVersions{
			"demo-profile": {
				{
					Metadata: &chart.Metadata{
						Annotations: map[string]string{
							charts.ProfileAnnotation: "demo-profile",
						},
						Description: "Simple demo profile",
						Home:        "https://example.com/testing",
						Name:        "demo-profile",
						Sources: []string{
							"https://example.com/testing",
						},
						Version: "0.0.1",
					},
					Created: time.Now(),
					Digest:  "aaff4545f79d8b2913a10cb400ebb6fa9c77fe813287afbacf1a0b897cdffffff",
					URLs: []string{
						"/charts/demo-profile-0.1.0.tgz",
					},
				},
			},
		},
	}
	for _, o := range opts {
		o(ri)
	}
	return ri
}<|MERGE_RESOLUTION|>--- conflicted
+++ resolved
@@ -18,16 +18,6 @@
 	"github.com/go-logr/logr"
 	"github.com/google/go-cmp/cmp"
 	"github.com/stretchr/testify/assert"
-<<<<<<< HEAD
-=======
-	capiv1 "github.com/weaveworks/weave-gitops-enterprise/cmd/clusters-service/api/v1alpha1"
-	"github.com/weaveworks/weave-gitops-enterprise/cmd/clusters-service/pkg/charts"
-	"github.com/weaveworks/weave-gitops-enterprise/cmd/clusters-service/pkg/git"
-	capiv1_protos "github.com/weaveworks/weave-gitops-enterprise/cmd/clusters-service/pkg/protos"
-	"github.com/weaveworks/weave-gitops-enterprise/cmd/clusters-service/pkg/templates"
-	"github.com/weaveworks/weave-gitops-enterprise/common/database/models"
-	"github.com/weaveworks/weave-gitops-enterprise/common/database/utils"
->>>>>>> 6b9a7005
 	"google.golang.org/grpc/metadata"
 	"google.golang.org/protobuf/testing/protocmp"
 	"gorm.io/gorm"
@@ -46,6 +36,7 @@
 	"sigs.k8s.io/yaml"
 
 	capiv1 "github.com/weaveworks/weave-gitops-enterprise/cmd/clusters-service/api/v1alpha1"
+	"github.com/weaveworks/weave-gitops-enterprise/cmd/clusters-service/pkg/charts"
 	"github.com/weaveworks/weave-gitops-enterprise/cmd/clusters-service/pkg/git"
 	capiv1_protos "github.com/weaveworks/weave-gitops-enterprise/cmd/clusters-service/pkg/protos"
 	"github.com/weaveworks/weave-gitops-enterprise/cmd/clusters-service/pkg/templates"
@@ -1392,52 +1383,6 @@
 	assert.Equal(t, expected, *file.Content)
 }
 
-<<<<<<< HEAD
-=======
-func TestGetProfiles(t *testing.T) {
-	testCases := []struct {
-		name             string
-		clusterState     []runtime.Object
-		expected         []*capiv1_protos.Profile
-		err              error
-		expectedErrorStr string
-	}{
-		{
-			name: "with helm repo",
-			clusterState: []runtime.Object{
-				makeTestHelmRepository("base"),
-			},
-			expected: []*capiv1_protos.Profile{},
-		},
-		{
-			name:     "without helm repo",
-			expected: []*capiv1_protos.Profile{},
-		},
-	}
-
-	for _, tt := range testCases {
-		t.Run(tt.name, func(t *testing.T) {
-			s := createServer(t, tt.clusterState, "capi-templates", "default", nil, nil, "", nil)
-
-			getProfilesRequest := new(capiv1_protos.GetProfilesRequest)
-
-			getProfilesResponse, err := s.GetProfiles(context.Background(), getProfilesRequest)
-			if err != nil {
-				if tt.err == nil {
-					t.Fatalf("failed to get the profiles:\n%s", err)
-				}
-				if diff := cmp.Diff(tt.err.Error(), err.Error()); diff != "" {
-					t.Fatalf("failed to get the profiles:\n%s", diff)
-				}
-			} else {
-				if diff := cmp.Diff(tt.expected, getProfilesResponse.Profiles, protocmp.Transform()); diff != "" {
-					t.Fatalf("profiles didn't match expected:\n%s", diff)
-				}
-			}
-		})
-	}
-}
-
 func TestGetProfilesFromTemplate(t *testing.T) {
 	annotations := map[string]string{
 		"capi.weave.works/profile-0": "{\"name\": \"profile-a\", \"version\": \"v0.0.1\" }",
@@ -1455,7 +1400,6 @@
 	assert.Equal(t, result, expected)
 }
 
->>>>>>> 6b9a7005
 func createClient(clusterState ...runtime.Object) client.Client {
 	scheme := runtime.NewScheme()
 	schemeBuilder := runtime.SchemeBuilder{

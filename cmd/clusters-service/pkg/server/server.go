package server

import (
	"bytes"
	"context"
	"crypto/md5"
	"encoding/base64"
	"encoding/json"
	"fmt"
	"os"
	"path/filepath"
	"sort"
	"strings"

	"github.com/fluxcd/go-git-providers/gitprovider"
	helmv2beta1 "github.com/fluxcd/helm-controller/api/v2beta1"
	sourcev1beta1 "github.com/fluxcd/source-controller/api/v1beta1"
	"github.com/go-logr/logr"
	"github.com/mkmik/multierror"
	capiv1 "github.com/weaveworks/weave-gitops-enterprise/cmd/clusters-service/api/v1alpha1"
	"github.com/weaveworks/weave-gitops-enterprise/cmd/clusters-service/pkg/capi"
	"github.com/weaveworks/weave-gitops-enterprise/cmd/clusters-service/pkg/charts"
	"github.com/weaveworks/weave-gitops-enterprise/cmd/clusters-service/pkg/credentials"
	"github.com/weaveworks/weave-gitops-enterprise/cmd/clusters-service/pkg/git"
	capiv1_proto "github.com/weaveworks/weave-gitops-enterprise/cmd/clusters-service/pkg/protos"
	"github.com/weaveworks/weave-gitops-enterprise/cmd/clusters-service/pkg/templates"
	"github.com/weaveworks/weave-gitops-enterprise/cmd/clusters-service/pkg/version"
	"github.com/weaveworks/weave-gitops-enterprise/common/database/models"
	common_utils "github.com/weaveworks/weave-gitops-enterprise/common/database/utils"
	wegogit "github.com/weaveworks/weave-gitops/pkg/git"
	"github.com/weaveworks/weave-gitops/pkg/server/middleware"
	"google.golang.org/genproto/googleapis/api/httpbody"
	"google.golang.org/grpc/codes"
	"google.golang.org/grpc/metadata"
	grpcStatus "google.golang.org/grpc/status"
	"gorm.io/gorm"
	"helm.sh/helm/v3/pkg/chartutil"
	corev1 "k8s.io/api/core/v1"
	metav1 "k8s.io/apimachinery/pkg/apis/meta/v1"
	"k8s.io/client-go/discovery"
	"sigs.k8s.io/controller-runtime/pkg/client"
	"sigs.k8s.io/yaml"
)

var providers = map[string]string{
	"AWSCluster":             "aws",
	"AWSManagedCluster":      "aws",
	"AWSManagedControlPlane": "aws",
	"AzureCluster":           "azure",
	"AzureManagedCluster":    "azure",
	"DOCluster":              "digitalocean",
	"DockerCluster":          "docker",
	"GCPCluster":             "gcp",
	"OpenStackCluster":       "openstack",
	"PacketCluster":          "packet",
	"VSphereCluster":         "vsphere",
}

type server struct {
	log             logr.Logger
	library         templates.Library
	provider        git.Provider
	client          client.Client
	discoveryClient discovery.DiscoveryInterface
	capiv1_proto.UnimplementedClustersServiceServer
	db                        *gorm.DB
	ns                        string // The namespace where cluster objects reside
	profileHelmRepositoryName string
	helmRepositoryCacheDir    string
}

var DefaultRepositoryPath string = filepath.Join(wegogit.WegoRoot, wegogit.WegoAppDir, "capi")

func NewClusterServer(log logr.Logger, library templates.Library, provider git.Provider, client client.Client, discoveryClient discovery.DiscoveryInterface, db *gorm.DB, ns string, profileHelmRepositoryName string, helmRepositoryCacheDir string) capiv1_proto.ClustersServiceServer {
	return &server{
		log:                       log,
		library:                   library,
		provider:                  provider,
		client:                    client,
		discoveryClient:           discoveryClient,
		db:                        db,
		ns:                        ns,
		profileHelmRepositoryName: profileHelmRepositoryName,
		helmRepositoryCacheDir:    helmRepositoryCacheDir,
	}
}

func (s *server) ListTemplates(ctx context.Context, msg *capiv1_proto.ListTemplatesRequest) (*capiv1_proto.ListTemplatesResponse, error) {
	tl, err := s.library.List(ctx)
	if err != nil {
		return nil, err
	}
	templates := []*capiv1_proto.Template{}

	for _, t := range tl {
		templates = append(templates, ToTemplateResponse(t))
	}

	if msg.Provider != "" {
		if !isProviderRecognised(msg.Provider) {
			return nil, fmt.Errorf("provider %q is not recognised", msg.Provider)
		}

		templates = filterTemplatesByProvider(templates, msg.Provider)
	}

	sort.Slice(templates, func(i, j int) bool { return templates[i].Name < templates[j].Name })
	return &capiv1_proto.ListTemplatesResponse{Templates: templates, Total: int32(len(tl))}, err
}

func (s *server) GetTemplate(ctx context.Context, msg *capiv1_proto.GetTemplateRequest) (*capiv1_proto.GetTemplateResponse, error) {
	tm, err := s.library.Get(ctx, msg.TemplateName)
	if err != nil {
		return nil, fmt.Errorf("error looking up template %v: %v", msg.TemplateName, err)
	}
	t := ToTemplateResponse(tm)
	if t.Error != "" {
		return nil, fmt.Errorf("error reading template %v, %v", msg.TemplateName, t.Error)
	}
	return &capiv1_proto.GetTemplateResponse{Template: t}, err
}

func (s *server) ListTemplateParams(ctx context.Context, msg *capiv1_proto.ListTemplateParamsRequest) (*capiv1_proto.ListTemplateParamsResponse, error) {
	tm, err := s.library.Get(ctx, msg.TemplateName)
	if err != nil {
		return nil, fmt.Errorf("error looking up template %v: %v", msg.TemplateName, err)
	}
	t := ToTemplateResponse(tm)
	if t.Error != "" {
		return nil, fmt.Errorf("error looking up template params for %v, %v", msg.TemplateName, t.Error)
	}

	return &capiv1_proto.ListTemplateParamsResponse{Parameters: t.Parameters, Objects: t.Objects}, err
}

func (s *server) ListTemplateProfiles(ctx context.Context, msg *capiv1_proto.ListTemplateProfilesRequest) (*capiv1_proto.ListTemplateProfilesResponse, error) {
	tm, err := s.library.Get(ctx, msg.TemplateName)
	if err != nil {
		return nil, fmt.Errorf("error looking up template %v: %v", msg.TemplateName, err)
	}
	t := ToTemplateResponse(tm)
	if t.Error != "" {
		return nil, fmt.Errorf("error looking up template annotations for %v, %v", msg.TemplateName, t.Error)
	}

	profiles := getProfilesFromTemplate(t.Annotations)

	return &capiv1_proto.ListTemplateProfilesResponse{Profiles: profiles, Objects: t.Objects}, err
}

func (s *server) RenderTemplate(ctx context.Context, msg *capiv1_proto.RenderTemplateRequest) (*capiv1_proto.RenderTemplateResponse, error) {
	s.log.WithValues("request_values", msg.Values, "request_credentials", msg.Credentials).Info("Received message")
	tm, err := s.library.Get(ctx, msg.TemplateName)
	if err != nil {
		return nil, fmt.Errorf("error looking up template %v: %v", msg.TemplateName, err)
	}

	templateBits, err := renderTemplateWithValues(tm, msg.TemplateName, msg.Values)
	if err != nil {
		return nil, err
	}

	err = capi.ValidateRenderedTemplates(templateBits)
	if err != nil {
		return nil, fmt.Errorf("validation error rendering template %v, %v", msg.TemplateName, err)
	}

	tmplWithValuesAndCredentials, err := credentials.CheckAndInjectCredentials(s.log, s.client, templateBits, msg.Credentials, msg.TemplateName)
	if err != nil {
		return nil, err
	}

	resultStr := string(tmplWithValuesAndCredentials[:])

	return &capiv1_proto.RenderTemplateResponse{RenderedTemplate: resultStr}, err
}

func (s *server) CreatePullRequest(ctx context.Context, msg *capiv1_proto.CreatePullRequestRequest) (*capiv1_proto.CreatePullRequestResponse, error) {
	gp, err := getGitProvider(ctx)
	if err != nil {
		return nil, grpcStatus.Errorf(codes.Unauthenticated, "error creating pull request: %s", err.Error())
	}

	if err := validateCreateClusterPR(msg); err != nil {
		s.log.Error(err, "Failed to create pull request, message payload was invalid")
		return nil, err
	}

	tmpl, err := s.library.Get(ctx, msg.TemplateName)
	if err != nil {
		return nil, fmt.Errorf("unable to get template %q: %w", msg.TemplateName, err)
	}

	tmplWithValues, err := renderTemplateWithValues(tmpl, msg.TemplateName, msg.ParameterValues)
	if err != nil {
		return nil, fmt.Errorf("failed to render template with parameter values: %w", err)
	}

	err = capi.ValidateRenderedTemplates(tmplWithValues)
	if err != nil {
		return nil, fmt.Errorf("validation error rendering template %v, %v", msg.TemplateName, err)
	}

	tmplWithValuesAndCredentials, err := credentials.CheckAndInjectCredentials(s.log, s.client, tmplWithValues, msg.Credentials, msg.TemplateName)
	if err != nil {
		return nil, err
	}

	// FIXME: parse and read from Cluster in yaml template
	clusterName, ok := msg.ParameterValues["CLUSTER_NAME"]
	if !ok {
		return nil, fmt.Errorf("unable to find 'CLUSTER_NAME' parameter in supplied values")
	}
	// FIXME: parse and read from Cluster in yaml template
	clusterNamespace, ok := msg.ParameterValues["NAMESPACE"]
	if !ok {
		s.log.Info("Couldn't find NAMESPACE param in request, using 'default'.")
		// TODO: https://weaveworks.atlassian.net/browse/WKP-2205
		clusterNamespace = "default"
	}

	path := getClusterPathInRepo(clusterName)
	content := string(tmplWithValuesAndCredentials[:])
	files := []gitprovider.CommitFile{
		{
			Path:    &path,
			Content: &content,
		},
	}

	repositoryURL := os.Getenv("CAPI_TEMPLATES_REPOSITORY_URL")
	if msg.RepositoryUrl != "" {
		repositoryURL = msg.RepositoryUrl
	}
	baseBranch := os.Getenv("CAPI_TEMPLATES_REPOSITORY_BASE_BRANCH")
	if msg.BaseBranch != "" {
		baseBranch = msg.BaseBranch
	}
	if msg.HeadBranch == "" {
		msg.HeadBranch = getHash(msg.RepositoryUrl, msg.ParameterValues["CLUSTER_NAME"], msg.BaseBranch)
	}
	if msg.Title == "" {
		msg.Title = fmt.Sprintf("Gitops add cluster %s", msg.ParameterValues["CLUSTER_NAME"])
	}
	if msg.Description == "" {
		msg.Description = fmt.Sprintf("Pull request to create cluster %s", msg.ParameterValues["CLUSTER_NAME"])
	}
	if msg.CommitMessage == "" {
		msg.CommitMessage = "Add Cluster Manifests"
	}
	_, err = s.provider.GetRepository(ctx, *gp, repositoryURL)
	if err != nil {
		return nil, grpcStatus.Errorf(codes.Unauthenticated, "failed to access repo %s: %s", repositoryURL, err)
	}

	if len(msg.Values) > 0 {
		profilesFile, err := generateProfileFiles(
			ctx,
			s.profileHelmRepositoryName,
			os.Getenv("RUNTIME_NAMESPACE"),
			s.helmRepositoryCacheDir,
			clusterName,
			s.client,
			msg.Values,
		)
		if err != nil {
			return nil, err
		}
		files = append(files, *profilesFile)
	}

	var pullRequestURL string
	err = s.db.Transaction(func(tx *gorm.DB) error {
		t, err := common_utils.Generate()
		if err != nil {
			return fmt.Errorf("error generating token for new cluster: %v", err)
		}

		c := &models.Cluster{
			Name:          clusterName,
			CAPIName:      clusterName,
			CAPINamespace: clusterNamespace,
			Token:         t,
		}
		if err := tx.Create(c).Error; err != nil {
			return err
		}

		// FIXME: maybe this should reconcile rather than just try to create in case of other errors, e.g. database row creation
		res, err := s.provider.WriteFilesToBranchAndCreatePullRequest(ctx, git.WriteFilesToBranchAndCreatePullRequestRequest{
			GitProvider:   *gp,
			RepositoryURL: repositoryURL,
			HeadBranch:    msg.HeadBranch,
			BaseBranch:    baseBranch,
			Title:         msg.Title,
			Description:   msg.Description,
			CommitMessage: msg.CommitMessage,
			Files:         files,
		})
		if err != nil {
			s.log.Error(err, "Failed to create pull request")
			return err
		}

		// Create the PR, this shouldn't fail, but if it does it will rollback the Cluster but not the delete the PR
		pullRequestURL = res.WebURL
		pr := &models.PullRequest{
			URL:  pullRequestURL,
			Type: "create",
		}
		if err := tx.Create(pr).Error; err != nil {
			return err
		}

		c.PullRequests = append(c.PullRequests, pr)
		if err := tx.Save(c).Error; err != nil {
			return err
		}

		return nil
	})

	if err != nil {
		return nil, fmt.Errorf("unable to create pull request and cluster rows for %q: %w", msg.TemplateName, err)
	}

	return &capiv1_proto.CreatePullRequestResponse{
		WebUrl: pullRequestURL,
	}, nil
}

// ListCredentials searches the management cluster and lists any objects that match specific given types
func (s *server) ListCredentials(ctx context.Context, msg *capiv1_proto.ListCredentialsRequest) (*capiv1_proto.ListCredentialsResponse, error) {
	creds := []*capiv1_proto.Credential{}
	foundCredentials, err := credentials.FindCredentials(ctx, s.client, s.discoveryClient)
	if err != nil {
		return nil, err
	}

	for _, identity := range foundCredentials {
		creds = append(creds, &capiv1_proto.Credential{
			Group:     identity.GroupVersionKind().Group,
			Version:   identity.GroupVersionKind().Version,
			Kind:      identity.GetKind(),
			Name:      identity.GetName(),
			Namespace: identity.GetNamespace(),
		})
	}

	return &capiv1_proto.ListCredentialsResponse{Credentials: creds, Total: int32(len(creds))}, nil
}

// GetKubeconfig returns the Kubeconfig for the given workload cluster
func (s *server) GetKubeconfig(ctx context.Context, msg *capiv1_proto.GetKubeconfigRequest) (*httpbody.HttpBody, error) {
	var sec corev1.Secret
	secs := &corev1.SecretList{}
	var nsName string
	name := fmt.Sprintf("%s-kubeconfig", msg.ClusterName)

	s.client.List(ctx, secs)

	for _, item := range secs.Items {
		if item.Name == name {
			nsName = item.GetNamespace()
			break
		}
	}

	if nsName == "" {
		nsName = "default"
	}

	key := client.ObjectKey{
		Namespace: nsName,
		Name:      name,
	}
	err := s.client.Get(ctx, key, &sec)
	if err != nil {
		return nil, fmt.Errorf("unable to get secret %q for Kubeconfig: %w", name, err)
	}

	val, ok := sec.Data["value"]
	if !ok {
		return nil, fmt.Errorf("secret %q was found but is missing key %q", key, "value")
	}

	var acceptHeader string
	if md, ok := metadata.FromIncomingContext(ctx); ok {
		if accept, ok := md["accept"]; ok {
			acceptHeader = strings.Join(accept, ",")
		}
	}

	if strings.Contains(acceptHeader, "application/octet-stream") {
		return &httpbody.HttpBody{
			ContentType: "application/octet-stream",
			Data:        val,
		}, nil
	}

	res, err := json.Marshal(&capiv1_proto.GetKubeconfigResponse{
		Kubeconfig: base64.StdEncoding.EncodeToString(val),
	})
	if err != nil {
		return nil, fmt.Errorf("failed to marshal response to JSON: %w", err)
	}

	return &httpbody.HttpBody{
		ContentType: "application/json",
		Data:        res,
	}, nil
}

func (s *server) DeleteClustersPullRequest(ctx context.Context, msg *capiv1_proto.DeleteClustersPullRequestRequest) (*capiv1_proto.DeleteClustersPullRequestResponse, error) {
	gp, err := getGitProvider(ctx)
	if err != nil {
		return nil, grpcStatus.Errorf(codes.Unauthenticated, "error creating pull request: %s", err.Error())
	}

	if err := validateDeleteClustersPR(msg); err != nil {
		s.log.Error(err, "Failed to create pull request, message payload was invalid")
		return nil, err
	}

	repositoryURL := os.Getenv("CAPI_TEMPLATES_REPOSITORY_URL")
	if msg.RepositoryUrl != "" {
		repositoryURL = msg.RepositoryUrl
	}
	baseBranch := os.Getenv("CAPI_TEMPLATES_REPOSITORY_BASE_BRANCH")
	if msg.BaseBranch != "" {
		baseBranch = msg.BaseBranch
	}

	var filesList []gitprovider.CommitFile
	for _, clusterName := range msg.ClusterNames {
		path := getClusterPathInRepo(clusterName)
		filesList = append(filesList, gitprovider.CommitFile{
			Path:    &path,
			Content: nil,
		})
	}

	if msg.HeadBranch == "" {
		clusters := strings.Join(msg.ClusterNames, "")
		msg.HeadBranch = getHash(msg.RepositoryUrl, clusters, msg.BaseBranch)
	}
	if msg.Title == "" {
		msg.Title = fmt.Sprintf("Gitops delete clusters: %s", msg.ClusterNames)
	}
	if msg.Description == "" {
		msg.Description = fmt.Sprintf("Pull request to delete clusters: %s", strings.Join(msg.ClusterNames, ", "))
	}
	if msg.CommitMessage == "" {
		msg.CommitMessage = "Remove Clusters Manifests"
	}
	_, err = s.provider.GetRepository(ctx, *gp, repositoryURL)
	if err != nil {
		return nil, grpcStatus.Errorf(codes.Unauthenticated, "failed to get repo %s: %s", repositoryURL, err)
	}

	var pullRequestURL string

	// FIXME: maybe this should reconcile rather than just try to create in case of other errors, e.g. database row creation
	res, err := s.provider.WriteFilesToBranchAndCreatePullRequest(ctx, git.WriteFilesToBranchAndCreatePullRequestRequest{
		GitProvider:   *gp,
		RepositoryURL: repositoryURL,
		HeadBranch:    msg.HeadBranch,
		BaseBranch:    baseBranch,
		Title:         msg.Title,
		Description:   msg.Description,
		CommitMessage: msg.CommitMessage,
		Files:         filesList,
	})
	if err != nil {
		s.log.Error(err, "Failed to create pull request")
		return nil, err
	}

	pullRequestURL = res.WebURL

	err = s.db.Transaction(func(tx *gorm.DB) error {
		pr := &models.PullRequest{
			URL:  pullRequestURL,
			Type: "delete",
		}
		if err := tx.Create(pr).Error; err != nil {
			return err
		}

		for _, clusterName := range msg.ClusterNames {
			var cluster models.Cluster
			if err := tx.Where("name = ?", clusterName).First(&cluster).Error; err != nil {
				return err
			}

			cluster.PullRequests = append(cluster.PullRequests, pr)
			if err := tx.Save(cluster).Error; err != nil {
				return err
			}
		}
		return nil
	})
	if err != nil {
		return nil, err
	}

	return &capiv1_proto.DeleteClustersPullRequestResponse{
		WebUrl: pullRequestURL,
	}, nil
}

func renderTemplateWithValues(t *capiv1.CAPITemplate, name string, values map[string]string) ([][]byte, error) {
	opts := []capi.RenderOptFunc{
		capi.InNamespace(os.Getenv("CAPI_CLUSTERS_NAMESPACE")),
	}
	if os.Getenv("INJECT_PRUNE_ANNOTATION") != "disabled" {
		opts = append(opts, capi.InjectPruneAnnotation)
	}

	templateBits, err := capi.Render(t.Spec, values, opts...)
	if err != nil {
		if missing, ok := isMissingVariableError(err); ok {
			return nil, fmt.Errorf("error rendering template %v due to missing variables: %s", name, missing)
		}
		return nil, fmt.Errorf("error rendering template %v, %v", name, err)
	}

	return templateBits, nil
}

func getHash(inputs ...string) string {
	final := []byte(strings.Join(inputs, ""))
	return fmt.Sprintf("wego-%x", md5.Sum(final))
}

func getToken(ctx context.Context) (string, string, error) {
	token := os.Getenv("GIT_PROVIDER_TOKEN")

	providerToken, err := middleware.ExtractProviderToken(ctx)
	if err != nil {
		// fallback to env token
		return token, "", nil
	}

	return providerToken.AccessToken, "oauth2", nil
}

func getGitProvider(ctx context.Context) (*git.GitProvider, error) {
	token, tokenType, err := getToken(ctx)
	if err != nil {
		return nil, err
	}

	return &git.GitProvider{
		Type:      os.Getenv("GIT_PROVIDER_TYPE"),
		TokenType: tokenType,
		Token:     token,
		Hostname:  os.Getenv("GIT_PROVIDER_HOSTNAME"),
	}, nil
}

func (s *server) GetEnterpriseVersion(ctx context.Context, msg *capiv1_proto.GetEnterpriseVersionRequest) (*capiv1_proto.GetEnterpriseVersionResponse, error) {
	return &capiv1_proto.GetEnterpriseVersionResponse{
		Version: version.Version,
	}, nil
}

func (s *server) GetProfiles(ctx context.Context, msg *capiv1_proto.GetProfilesRequest) (*capiv1_proto.GetProfilesResponse, error) {
	// Look for helm repository object in the current namespace
	namespace := os.Getenv("RUNTIME_NAMESPACE")
	helmRepo := &sourcev1beta1.HelmRepository{}
	err := s.client.Get(ctx, client.ObjectKey{
		Name:      s.profileHelmRepositoryName,
		Namespace: namespace,
	}, helmRepo)
	if err != nil {
		s.log.Error(err, "cannot find Helm repository")
		return &capiv1_proto.GetProfilesResponse{
			Profiles: []*capiv1_proto.Profile{},
		}, nil
	}

	ps, err := charts.ScanCharts(ctx, helmRepo, charts.Profiles)
	if err != nil {
		return nil, fmt.Errorf("cannot scan for profiles: %w", err)
	}

	return &capiv1_proto.GetProfilesResponse{
		Profiles: ps,
	}, nil
}

func (s *server) GetProfileValues(ctx context.Context, msg *capiv1_proto.GetProfileValuesRequest) (*httpbody.HttpBody, error) {
	namespace := os.Getenv("RUNTIME_NAMESPACE")
	helmRepo := &sourcev1beta1.HelmRepository{}
	err := s.client.Get(ctx, client.ObjectKey{
		Name:      s.profileHelmRepositoryName,
		Namespace: namespace,
	}, helmRepo)
	if err != nil {
		s.log.Error(err, "cannot find Helm repository")
		return &httpbody.HttpBody{
			ContentType: "application/json",
			Data:        []byte{},
		}, nil
	}

	cc := charts.NewHelmChartClient(s.client, namespace, helmRepo, charts.WithCacheDir(s.helmRepositoryCacheDir))
	if err := cc.UpdateCache(ctx); err != nil {
		return nil, fmt.Errorf("failed to update Helm cache: %w", err)
	}
	sourceRef := helmv2beta1.CrossNamespaceObjectReference{
		APIVersion: helmRepo.TypeMeta.APIVersion,
		Kind:       helmRepo.TypeMeta.Kind,
		Name:       helmRepo.ObjectMeta.Name,
		Namespace:  helmRepo.ObjectMeta.Namespace,
	}
	ref := &charts.ChartReference{Chart: msg.ProfileName, Version: msg.ProfileVersion, SourceRef: sourceRef}
	bs, err := cc.FileFromChart(ctx, ref, chartutil.ValuesfileName)
	if err != nil {
		return nil, fmt.Errorf("cannot retrieve values file from Helm chart %q: %w", ref, err)
	}

	var acceptHeader string
	if md, ok := metadata.FromIncomingContext(ctx); ok {
		if accept, ok := md["accept"]; ok {
			acceptHeader = strings.Join(accept, ",")
		}
	}

	if strings.Contains(acceptHeader, "application/octet-stream") {
		return &httpbody.HttpBody{
			ContentType: "application/octet-stream",
			Data:        bs,
		}, nil
	}

	res, err := json.Marshal(&capiv1_proto.GetProfileValuesResponse{
		Values: base64.StdEncoding.EncodeToString(bs),
	})
	if err != nil {
		return nil, fmt.Errorf("failed to marshal response to JSON: %w", err)
	}

	return &httpbody.HttpBody{
		ContentType: "application/json",
		Data:        res,
	}, nil
}

func createProfileYAML(helmRepo *sourcev1beta1.HelmRepository, helmReleases []*helmv2beta1.HelmRelease) ([]byte, error) {
	out := [][]byte{}
	// Add HelmRepository object
	b, err := yaml.Marshal(helmRepo)
	if err != nil {
		return nil, fmt.Errorf("failed to marshal HelmRepository object to YAML: %w", err)
	}
	out = append(out, b)
	// Add HelmRelease objects
	for _, v := range helmReleases {
		b, err := yaml.Marshal(v)
		if err != nil {
			return nil, fmt.Errorf("failed to marshal HelmRelease object to YAML: %w", err)
		}
		out = append(out, b)
	}

	return bytes.Join(out, []byte("---\n")), nil
}

func validateCreateClusterPR(msg *capiv1_proto.CreatePullRequestRequest) error {
	var err error

	if msg.TemplateName == "" {
		err = multierror.Append(err, fmt.Errorf("template name must be specified"))
	}

	if msg.ParameterValues == nil {
		err = multierror.Append(err, fmt.Errorf("parameter values must be specified"))
	}

	return err
}

func isProviderRecognised(provider string) bool {
	for _, p := range providers {
		if strings.EqualFold(provider, p) {
			return true
		}
	}
	return false
}

func getProvider(t *capiv1.CAPITemplate) string {
	meta, err := capi.ParseTemplateMeta(t)

	if err != nil {
		return ""
	}

	for _, obj := range meta.Objects {
		if p, ok := providers[obj.Kind]; ok {
			return p
		}
	}

	return ""
}

func filterTemplatesByProvider(tl []*capiv1_proto.Template, provider string) []*capiv1_proto.Template {
	templates := []*capiv1_proto.Template{}

	for _, t := range tl {
		if strings.EqualFold(t.Provider, provider) {
			templates = append(templates, t)
		}
	}

	return templates
}

func validateDeleteClustersPR(msg *capiv1_proto.DeleteClustersPullRequestRequest) error {
	var err error

	if msg.ClusterNames == nil {
		err = multierror.Append(err, fmt.Errorf("at least one cluster name must be specified"))
	}

	return err
}

func getClusterPathInRepo(clusterName string) string {
	repositoryPath := os.Getenv("CAPI_REPOSITORY_PATH")
	if repositoryPath == "" {
		repositoryPath = DefaultRepositoryPath
	}
	return filepath.Join(repositoryPath, fmt.Sprintf("%s.yaml", clusterName))
}

func isMissingVariableError(err error) (string, bool) {
	errStr := err.Error()
	prefix := "processing template: value for variables"
	suffix := "is not set. Please set the value using os environment variables or the clusterctl config file"
	if strings.HasPrefix(errStr, prefix) && strings.HasSuffix(errStr, suffix) {
		missing := strings.TrimSpace(errStr[len(prefix):strings.Index(errStr, suffix)])
		return missing, true
	}
	return "", false
}

// generateProfileFiles to create a HelmRelease object with the profile and values.
// profileValues is what the client will provide to the API.
// It may have > 1 and its values parameter may be empty.
// Assumption: each profile should have a values.yaml that we can treat as the default.
func generateProfileFiles(ctx context.Context, helmRepoName, helmRepoNamespace, helmRepositoryCacheDir, clusterName string, kubeClient client.Client, profileValues []*capiv1_proto.ProfileValues) (*gitprovider.CommitFile, error) {
	helmRepo := &sourcev1beta1.HelmRepository{}
	err := kubeClient.Get(ctx, client.ObjectKey{
		Name:      helmRepoName,
		Namespace: helmRepoNamespace,
	}, helmRepo)
	if err != nil {
		return nil, fmt.Errorf("cannot find Helm repository: %w", err)
	}
	helmRepoTemplate := &sourcev1beta1.HelmRepository{
		TypeMeta: metav1.TypeMeta{
			Kind:       sourcev1beta1.HelmRepositoryKind,
			APIVersion: sourcev1beta1.GroupVersion.Identifier(),
		},
		ObjectMeta: metav1.ObjectMeta{
			Name:      helmRepoName,
			Namespace: helmRepoNamespace,
		},
		Spec: helmRepo.Spec,
	}

	sourceRef := helmv2beta1.CrossNamespaceObjectReference{
		APIVersion: helmRepo.TypeMeta.APIVersion,
		Kind:       helmRepo.TypeMeta.Kind,
		Name:       helmRepo.ObjectMeta.Name,
		Namespace:  helmRepo.ObjectMeta.Namespace,
	}

	var profileName string
	var installs []charts.ChartInstall
	for _, v := range profileValues {
		// Check the values and if empty use profile defaults. This should happen before parsing.
		if v.Values == "" {
			v.Values, err = getDefaultValues(ctx, kubeClient, v.Name, v.Version, helmRepositoryCacheDir, sourceRef, helmRepo)
			if err != nil {
				return nil, fmt.Errorf("cannot retrieve default values of profile: %w", err)
			}
		}

		// Check the version and if empty use thr latest version in profile defaults.
		if v.Version == "" {
			v.Version, err = getProfileLatestVersion(ctx, v.Name, helmRepo)
			if err != nil {
				return nil, fmt.Errorf("cannot retrieve latest version of profile: %w", err)
			}
		}

		parsed, err := parseValues(v.Values)
		if err != nil {
			return nil, fmt.Errorf("failed to parse values for profile %s/%s: %w", v.Name, v.Version, err)
		}
		installs = append(installs, charts.ChartInstall{
			Ref: charts.ChartReference{
				Chart:   v.Name,
				Version: v.Version,
				SourceRef: helmv2beta1.CrossNamespaceObjectReference{
					Name:      helmRepo.GetName(),
					Namespace: helmRepo.GetNamespace(),
					Kind:      "HelmRepository",
				},
			},
			Layer:  v.Layer,
			Values: parsed,
		})

	}

	helmReleases, err := charts.MakeHelmReleasesInLayers(clusterName, "wego-system", installs)
	if err != nil {
		return nil, fmt.Errorf("making helm releases for cluster %s: %w", clusterName, err)
	}
	c, err := createProfileYAML(helmRepoTemplate, helmReleases)
	if err != nil {
		return nil, err
	}
	profilePath := fmt.Sprintf(".weave-gitops/clusters/%s/system/%s.yaml", clusterName, profileName)
	profileContent := string(c)
	file := &gitprovider.CommitFile{
		Path:    &profilePath,
		Content: &profileContent,
	}

	return file, nil
}

<<<<<<< HEAD
func (s *server) GetConfig(ctx context.Context, msg *capiv1_proto.GetConfigRequest) (*capiv1_proto.GetConfigResponse, error) {

	repositoryURL := os.Getenv("CAPI_TEMPLATES_REPOSITORY_URL")

	return &capiv1_proto.GetConfigResponse{RepositoryURL: repositoryURL}, nil
=======
func getProfilesFromTemplate(annotations map[string]string) []*capiv1_proto.TemplateProfile {
	profiles := []*capiv1_proto.TemplateProfile{}
	profile := capiv1_proto.TemplateProfile{}

	for k, v := range annotations {
		if strings.Contains(k, "capi.weave.works/profile-") {
			json.Unmarshal([]byte(v), &profile)
			profiles = append(profiles, &profile)
		}
	}

	return profiles
}

// getProfileLatestVersion returns the default profile values if not given
func getDefaultValues(ctx context.Context, kubeClient client.Client, name, version, helmRepositoryCacheDir string, sourceRef helmv2beta1.CrossNamespaceObjectReference, helmRepo *sourcev1beta1.HelmRepository) (string, error) {
	ref := &charts.ChartReference{Chart: name, Version: version, SourceRef: sourceRef}
	cc := charts.NewHelmChartClient(kubeClient, os.Getenv("RUNTIME_NAMESPACE"), helmRepo, charts.WithCacheDir(helmRepositoryCacheDir))
	if err := cc.UpdateCache(ctx); err != nil {
		return "", fmt.Errorf("failed to update Helm cache: %w", err)
	}
	bs, err := cc.FileFromChart(ctx, ref, chartutil.ValuesfileName)
	if err != nil {
		return "", fmt.Errorf("cannot retrieve values file from Helm chart %q: %w", ref, err)
	}
	// Base64 encode the content of values.yaml and assign it
	values := base64.StdEncoding.EncodeToString(bs)

	return values, nil
}

// getProfileLatestVersion returns the latest profile version if not given
func getProfileLatestVersion(ctx context.Context, name string, helmRepo *sourcev1beta1.HelmRepository) (string, error) {
	ps, err := charts.ScanCharts(ctx, helmRepo, charts.Profiles)
	version := ""
	if err != nil {
		return "", fmt.Errorf("cannot scan for profiles: %w", err)
	}

	for _, p := range ps {
		if p.Name == name {
			version = p.AvailableVersions[len(p.AvailableVersions)-1]
		}
	}

	return version, nil
>>>>>>> 6b9a7005
}

func parseValues(s string) (map[string]interface{}, error) {
	decoded, err := base64.StdEncoding.DecodeString(s)
	if err != nil {
		return nil, fmt.Errorf("failed to base64 decode values: %w", err)
	}

	vals := map[string]interface{}{}
	if err := yaml.Unmarshal(decoded, &vals); err != nil {
		return nil, fmt.Errorf("failed to parse values from JSON: %w", err)
	}
	return vals, nil
}<|MERGE_RESOLUTION|>--- conflicted
+++ resolved
@@ -837,13 +837,12 @@
 	return file, nil
 }
 
-<<<<<<< HEAD
 func (s *server) GetConfig(ctx context.Context, msg *capiv1_proto.GetConfigRequest) (*capiv1_proto.GetConfigResponse, error) {
 
 	repositoryURL := os.Getenv("CAPI_TEMPLATES_REPOSITORY_URL")
 
 	return &capiv1_proto.GetConfigResponse{RepositoryURL: repositoryURL}, nil
-=======
+
 func getProfilesFromTemplate(annotations map[string]string) []*capiv1_proto.TemplateProfile {
 	profiles := []*capiv1_proto.TemplateProfile{}
 	profile := capiv1_proto.TemplateProfile{}
@@ -890,7 +889,6 @@
 	}
 
 	return version, nil
->>>>>>> 6b9a7005
 }
 
 func parseValues(s string) (map[string]interface{}, error) {

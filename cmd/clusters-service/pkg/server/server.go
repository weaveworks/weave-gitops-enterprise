package server

import (
	"bytes"
	"context"
	"crypto/md5"
	"encoding/base64"
	"encoding/json"
	"fmt"
	"os"
	"path/filepath"
	"sort"
	"strings"

	"github.com/fluxcd/go-git-providers/gitprovider"
	helmv2beta1 "github.com/fluxcd/helm-controller/api/v2beta1"
	sourcev1beta1 "github.com/fluxcd/source-controller/api/v1beta1"
	"github.com/go-logr/logr"
	"github.com/mkmik/multierror"
	capiv1 "github.com/weaveworks/weave-gitops-enterprise/cmd/clusters-service/api/v1alpha1"
	"github.com/weaveworks/weave-gitops-enterprise/cmd/clusters-service/pkg/capi"
	"github.com/weaveworks/weave-gitops-enterprise/cmd/clusters-service/pkg/charts"
	"github.com/weaveworks/weave-gitops-enterprise/cmd/clusters-service/pkg/credentials"
	"github.com/weaveworks/weave-gitops-enterprise/cmd/clusters-service/pkg/git"
	capiv1_proto "github.com/weaveworks/weave-gitops-enterprise/cmd/clusters-service/pkg/protos"
	"github.com/weaveworks/weave-gitops-enterprise/cmd/clusters-service/pkg/templates"
	"github.com/weaveworks/weave-gitops-enterprise/cmd/clusters-service/pkg/version"
	"github.com/weaveworks/weave-gitops-enterprise/common/database/models"
	common_utils "github.com/weaveworks/weave-gitops-enterprise/common/database/utils"
	wegogit "github.com/weaveworks/weave-gitops/pkg/git"
	"github.com/weaveworks/weave-gitops/pkg/server/middleware"
	"google.golang.org/genproto/googleapis/api/httpbody"
	"google.golang.org/grpc/codes"
	"google.golang.org/grpc/metadata"
	grpcStatus "google.golang.org/grpc/status"
	"gorm.io/gorm"
	"helm.sh/helm/v3/pkg/chartutil"
	corev1 "k8s.io/api/core/v1"
	metav1 "k8s.io/apimachinery/pkg/apis/meta/v1"
	"k8s.io/client-go/discovery"
	"sigs.k8s.io/controller-runtime/pkg/client"
	"sigs.k8s.io/yaml"
)

var providers = map[string]string{
	"AWSCluster":             "aws",
	"AWSManagedCluster":      "aws",
	"AWSManagedControlPlane": "aws",
	"AzureCluster":           "azure",
	"AzureManagedCluster":    "azure",
	"DOCluster":              "digitalocean",
	"DockerCluster":          "docker",
	"GCPCluster":             "gcp",
	"OpenStackCluster":       "openstack",
	"PacketCluster":          "packet",
	"VSphereCluster":         "vsphere",
}

type server struct {
	log             logr.Logger
	library         templates.Library
	provider        git.Provider
	client          client.Client
	discoveryClient discovery.DiscoveryInterface
	capiv1_proto.UnimplementedClustersServiceServer
	db                        *gorm.DB
	ns                        string // The namespace where cluster objects reside
	profileHelmRepositoryName string
	helmRepositoryCacheDir    string
}

var DefaultRepositoryPath string = filepath.Join(wegogit.WegoRoot, wegogit.WegoAppDir, "capi")

func NewClusterServer(log logr.Logger, library templates.Library, provider git.Provider, client client.Client, discoveryClient discovery.DiscoveryInterface, db *gorm.DB, ns string, profileHelmRepositoryName string, helmRepositoryCacheDir string) capiv1_proto.ClustersServiceServer {
	return &server{log: log, library: library, provider: provider, client: client, discoveryClient: discoveryClient, db: db, ns: ns, profileHelmRepositoryName: profileHelmRepositoryName, helmRepositoryCacheDir: helmRepositoryCacheDir}
}

func (s *server) ListTemplates(ctx context.Context, msg *capiv1_proto.ListTemplatesRequest) (*capiv1_proto.ListTemplatesResponse, error) {
	tl, err := s.library.List(ctx)
	if err != nil {
		return nil, err
	}
	templates := []*capiv1_proto.Template{}

	for _, t := range tl {
		templates = append(templates, ToTemplateResponse(t))
	}

	if msg.Provider != "" {
		if !isProviderRecognised(msg.Provider) {
			return nil, fmt.Errorf("provider %q is not recognised", msg.Provider)
		}

		templates = filterTemplatesByProvider(templates, msg.Provider)
	}

	sort.Slice(templates, func(i, j int) bool { return templates[i].Name < templates[j].Name })
	return &capiv1_proto.ListTemplatesResponse{Templates: templates, Total: int32(len(tl))}, err
}

func (s *server) GetTemplate(ctx context.Context, msg *capiv1_proto.GetTemplateRequest) (*capiv1_proto.GetTemplateResponse, error) {
	tm, err := s.library.Get(ctx, msg.TemplateName)
	if err != nil {
		return nil, fmt.Errorf("error looking up template %v: %v", msg.TemplateName, err)
	}
	t := ToTemplateResponse(tm)
	if t.Error != "" {
		return nil, fmt.Errorf("error reading template %v, %v", msg.TemplateName, t.Error)
	}
	return &capiv1_proto.GetTemplateResponse{Template: t}, err
}

func (s *server) ListTemplateParams(ctx context.Context, msg *capiv1_proto.ListTemplateParamsRequest) (*capiv1_proto.ListTemplateParamsResponse, error) {
	tm, err := s.library.Get(ctx, msg.TemplateName)
	if err != nil {
		return nil, fmt.Errorf("error looking up template %v: %v", msg.TemplateName, err)
	}
	t := ToTemplateResponse(tm)
	if t.Error != "" {
		return nil, fmt.Errorf("error looking up template params for %v, %v", msg.TemplateName, t.Error)
	}

	return &capiv1_proto.ListTemplateParamsResponse{Parameters: t.Parameters, Objects: t.Objects}, err
}

func (s *server) RenderTemplate(ctx context.Context, msg *capiv1_proto.RenderTemplateRequest) (*capiv1_proto.RenderTemplateResponse, error) {
	s.log.WithValues("request_values", msg.Values, "request_credentials", msg.Credentials).Info("Received message")
	tm, err := s.library.Get(ctx, msg.TemplateName)
	if err != nil {
		return nil, fmt.Errorf("error looking up template %v: %v", msg.TemplateName, err)
	}

	templateBits, err := renderTemplateWithValues(tm, msg.TemplateName, msg.Values)
	if err != nil {
		return nil, err
	}

	err = capi.ValidateRenderedTemplates(templateBits)
	if err != nil {
		return nil, fmt.Errorf("validation error rendering template %v, %v", msg.TemplateName, err)
	}

	tmplWithValuesAndCredentials, err := credentials.CheckAndInjectCredentials(s.log, s.client, templateBits, msg.Credentials, msg.TemplateName)
	if err != nil {
		return nil, err
	}

	resultStr := string(tmplWithValuesAndCredentials[:])

	return &capiv1_proto.RenderTemplateResponse{RenderedTemplate: resultStr}, err
}

func (s *server) CreatePullRequest(ctx context.Context, msg *capiv1_proto.CreatePullRequestRequest) (*capiv1_proto.CreatePullRequestResponse, error) {
	gp, err := getGitProvider(ctx)
	if err != nil {
		return nil, grpcStatus.Errorf(codes.Unauthenticated, "error creating pull request: %s", err.Error())
	}

	if err := validateCreateClusterPR(msg); err != nil {
		s.log.Error(err, "Failed to create pull request, message payload was invalid")
		return nil, err
	}

	tmpl, err := s.library.Get(ctx, msg.TemplateName)
	if err != nil {
		return nil, fmt.Errorf("unable to get template %q: %w", msg.TemplateName, err)
	}

	tmplWithValues, err := renderTemplateWithValues(tmpl, msg.TemplateName, msg.ParameterValues)
	if err != nil {
		return nil, fmt.Errorf("failed to render template with parameter values: %w", err)
	}

	err = capi.ValidateRenderedTemplates(tmplWithValues)
	if err != nil {
		return nil, fmt.Errorf("validation error rendering template %v, %v", msg.TemplateName, err)
	}

	tmplWithValuesAndCredentials, err := credentials.CheckAndInjectCredentials(s.log, s.client, tmplWithValues, msg.Credentials, msg.TemplateName)
	if err != nil {
		return nil, err
	}

	// FIXME: parse and read from Cluster in yaml template
	clusterName, ok := msg.ParameterValues["CLUSTER_NAME"]
	if !ok {
		return nil, fmt.Errorf("unable to find 'CLUSTER_NAME' parameter in supplied values")
	}
	// FIXME: parse and read from Cluster in yaml template
	clusterNamespace, ok := msg.ParameterValues["NAMESPACE"]
	if !ok {
		s.log.Info("Couldn't find NAMESPACE param in request, using 'default'.")
		// TODO: https://weaveworks.atlassian.net/browse/WKP-2205
		clusterNamespace = "default"
	}

	path := getClusterPathInRepo(clusterName)
	content := string(tmplWithValuesAndCredentials[:])
	files := []gitprovider.CommitFile{
		{
			Path:    &path,
			Content: &content,
		},
	}

	repositoryURL := os.Getenv("CAPI_TEMPLATES_REPOSITORY_URL")
	if msg.RepositoryUrl != "" {
		repositoryURL = msg.RepositoryUrl
	}
	baseBranch := os.Getenv("CAPI_TEMPLATES_REPOSITORY_BASE_BRANCH")
	if msg.BaseBranch != "" {
		baseBranch = msg.BaseBranch
	}
	if msg.HeadBranch == "" {
		msg.HeadBranch = getHash(msg.RepositoryUrl, msg.ParameterValues["CLUSTER_NAME"], msg.BaseBranch)
	}
	if msg.Title == "" {
		msg.Title = fmt.Sprintf("Gitops add cluster %s", msg.ParameterValues["CLUSTER_NAME"])
	}
	if msg.Description == "" {
		msg.Description = fmt.Sprintf("Pull request to create cluster %s", msg.ParameterValues["CLUSTER_NAME"])
	}
	if msg.CommitMessage == "" {
		msg.CommitMessage = "Add Cluster Manifests"
	}
	_, err = s.provider.GetRepository(ctx, *gp, repositoryURL)
	if err != nil {
		return nil, grpcStatus.Errorf(codes.Unauthenticated, "failed to access repo %s: %s", repositoryURL, err)
	}

	if len(msg.Values) > 0 {
		profilesFile, err := generateProfileFiles(
			ctx,
			s.profileHelmRepositoryName,
			os.Getenv("RUNTIME_NAMESPACE"),
			clusterName,
			s.client,
			msg.Values,
		)
		if err != nil {
			return nil, err
		}
		files = append(files, *profilesFile)
	}

	var pullRequestURL string
	err = s.db.Transaction(func(tx *gorm.DB) error {
		t, err := common_utils.Generate()
		if err != nil {
			return fmt.Errorf("error generating token for new cluster: %v", err)
		}

		c := &models.Cluster{
			Name:          clusterName,
			CAPIName:      clusterName,
			CAPINamespace: clusterNamespace,
			Token:         t,
		}
		if err := tx.Create(c).Error; err != nil {
			return err
		}

		// FIXME: maybe this should reconcile rather than just try to create in case of other errors, e.g. database row creation
		res, err := s.provider.WriteFilesToBranchAndCreatePullRequest(ctx, git.WriteFilesToBranchAndCreatePullRequestRequest{
			GitProvider:   *gp,
			RepositoryURL: repositoryURL,
			HeadBranch:    msg.HeadBranch,
			BaseBranch:    baseBranch,
			Title:         msg.Title,
			Description:   msg.Description,
			CommitMessage: msg.CommitMessage,
			Files:         files,
		})
		if err != nil {
			s.log.Error(err, "Failed to create pull request")
			return err
		}

		// Create the PR, this shouldn't fail, but if it does it will rollback the Cluster but not the delete the PR
		pullRequestURL = res.WebURL
		pr := &models.PullRequest{
			URL:  pullRequestURL,
			Type: "create",
		}
		if err := tx.Create(pr).Error; err != nil {
			return err
		}

		c.PullRequests = append(c.PullRequests, pr)
		if err := tx.Save(c).Error; err != nil {
			return err
		}

		return nil
	})

	if err != nil {
		return nil, fmt.Errorf("unable to create pull request and cluster rows for %q: %w", msg.TemplateName, err)
	}

	return &capiv1_proto.CreatePullRequestResponse{
		WebUrl: pullRequestURL,
	}, nil
}

// ListCredentials searches the management cluster and lists any objects that match specific given types
func (s *server) ListCredentials(ctx context.Context, msg *capiv1_proto.ListCredentialsRequest) (*capiv1_proto.ListCredentialsResponse, error) {
	creds := []*capiv1_proto.Credential{}
	foundCredentials, err := credentials.FindCredentials(ctx, s.client, s.discoveryClient)
	if err != nil {
		return nil, err
	}

	for _, identity := range foundCredentials {
		creds = append(creds, &capiv1_proto.Credential{
			Group:     identity.GroupVersionKind().Group,
			Version:   identity.GroupVersionKind().Version,
			Kind:      identity.GetKind(),
			Name:      identity.GetName(),
			Namespace: identity.GetNamespace(),
		})
	}

	return &capiv1_proto.ListCredentialsResponse{Credentials: creds, Total: int32(len(creds))}, nil
}

// GetKubeconfig returns the Kubeconfig for the given workload cluster
func (s *server) GetKubeconfig(ctx context.Context, msg *capiv1_proto.GetKubeconfigRequest) (*httpbody.HttpBody, error) {
	var sec corev1.Secret
	secs := &corev1.SecretList{}
	var nsName string
	name := fmt.Sprintf("%s-kubeconfig", msg.ClusterName)

	s.client.List(ctx, secs)

	for _, item := range secs.Items {
		if item.Name == name {
			nsName = item.GetNamespace()
			break
		}
	}

	if nsName == "" {
		nsName = "default"
	}

	key := client.ObjectKey{
		Namespace: nsName,
		Name:      name,
	}
	err := s.client.Get(ctx, key, &sec)
	if err != nil {
		return nil, fmt.Errorf("unable to get secret %q for Kubeconfig: %w", name, err)
	}

	val, ok := sec.Data["value"]
	if !ok {
		return nil, fmt.Errorf("secret %q was found but is missing key %q", key, "value")
	}

	var acceptHeader string
	if md, ok := metadata.FromIncomingContext(ctx); ok {
		if accept, ok := md["accept"]; ok {
			acceptHeader = strings.Join(accept, ",")
		}
	}

	if strings.Contains(acceptHeader, "application/octet-stream") {
		return &httpbody.HttpBody{
			ContentType: "application/octet-stream",
			Data:        val,
		}, nil
	}

	res, err := json.Marshal(&capiv1_proto.GetKubeconfigResponse{
		Kubeconfig: base64.StdEncoding.EncodeToString(val),
	})
	if err != nil {
		return nil, fmt.Errorf("failed to marshal response to JSON: %w", err)
	}

	return &httpbody.HttpBody{
		ContentType: "application/json",
		Data:        res,
	}, nil
}

func (s *server) DeleteClustersPullRequest(ctx context.Context, msg *capiv1_proto.DeleteClustersPullRequestRequest) (*capiv1_proto.DeleteClustersPullRequestResponse, error) {
	gp, err := getGitProvider(ctx)
	if err != nil {
		return nil, grpcStatus.Errorf(codes.Unauthenticated, "error creating pull request: %s", err.Error())
	}

	if err := validateDeleteClustersPR(msg); err != nil {
		s.log.Error(err, "Failed to create pull request, message payload was invalid")
		return nil, err
	}

	repositoryURL := os.Getenv("CAPI_TEMPLATES_REPOSITORY_URL")
	if msg.RepositoryUrl != "" {
		repositoryURL = msg.RepositoryUrl
	}
	baseBranch := os.Getenv("CAPI_TEMPLATES_REPOSITORY_BASE_BRANCH")
	if msg.BaseBranch != "" {
		baseBranch = msg.BaseBranch
	}

	var filesList []gitprovider.CommitFile
	for _, clusterName := range msg.ClusterNames {
		path := getClusterPathInRepo(clusterName)
		filesList = append(filesList, gitprovider.CommitFile{
			Path:    &path,
			Content: nil,
		})
	}

	if msg.HeadBranch == "" {
		clusters := strings.Join(msg.ClusterNames, "")
		msg.HeadBranch = getHash(msg.RepositoryUrl, clusters, msg.BaseBranch)
	}
	if msg.Title == "" {
		msg.Title = fmt.Sprintf("Gitops delete clusters: %s", msg.ClusterNames)
	}
	if msg.Description == "" {
		msg.Description = fmt.Sprintf("Pull request to delete clusters: %s", strings.Join(msg.ClusterNames, ", "))
	}
	if msg.CommitMessage == "" {
		msg.CommitMessage = "Remove Clusters Manifests"
	}
	_, err = s.provider.GetRepository(ctx, *gp, repositoryURL)
	if err != nil {
		return nil, grpcStatus.Errorf(codes.Unauthenticated, "failed to get repo %s: %s", repositoryURL, err)
	}

	var pullRequestURL string

	// FIXME: maybe this should reconcile rather than just try to create in case of other errors, e.g. database row creation
	res, err := s.provider.WriteFilesToBranchAndCreatePullRequest(ctx, git.WriteFilesToBranchAndCreatePullRequestRequest{
		GitProvider:   *gp,
		RepositoryURL: repositoryURL,
		HeadBranch:    msg.HeadBranch,
		BaseBranch:    baseBranch,
		Title:         msg.Title,
		Description:   msg.Description,
		CommitMessage: msg.CommitMessage,
		Files:         filesList,
	})
	if err != nil {
		s.log.Error(err, "Failed to create pull request")
		return nil, err
	}

	pullRequestURL = res.WebURL

	err = s.db.Transaction(func(tx *gorm.DB) error {
		pr := &models.PullRequest{
			URL:  pullRequestURL,
			Type: "delete",
		}
		if err := tx.Create(pr).Error; err != nil {
			return err
		}

		for _, clusterName := range msg.ClusterNames {
			var cluster models.Cluster
			if err := tx.Where("name = ?", clusterName).First(&cluster).Error; err != nil {
				return err
			}

			cluster.PullRequests = append(cluster.PullRequests, pr)
			if err := tx.Save(cluster).Error; err != nil {
				return err
			}
		}
		return nil
	})
	if err != nil {
		return nil, err
	}

	return &capiv1_proto.DeleteClustersPullRequestResponse{
		WebUrl: pullRequestURL,
	}, nil
}

func renderTemplateWithValues(t *capiv1.CAPITemplate, name string, values map[string]string) ([][]byte, error) {
	opts := []capi.RenderOptFunc{
		capi.InNamespace(os.Getenv("CAPI_CLUSTERS_NAMESPACE")),
	}
	if os.Getenv("INJECT_PRUNE_ANNOTATION") != "disabled" {
		opts = append(opts, capi.InjectPruneAnnotation)
	}

	templateBits, err := capi.Render(t.Spec, values, opts...)
	if err != nil {
		if missing, ok := isMissingVariableError(err); ok {
			return nil, fmt.Errorf("error rendering template %v due to missing variables: %s", name, missing)
		}
		return nil, fmt.Errorf("error rendering template %v, %v", name, err)
	}

	return templateBits, nil
}

func getHash(inputs ...string) string {
	final := []byte(strings.Join(inputs, ""))
	return fmt.Sprintf("wego-%x", md5.Sum(final))
}

func getToken(ctx context.Context) (string, error) {
	token := os.Getenv("GIT_PROVIDER_TOKEN")

	providerToken, err := middleware.ExtractProviderToken(ctx)
	if err != nil {
		// fallback to env token
		return token, nil
	}

	return providerToken.AccessToken, nil
}

func getGitProvider(ctx context.Context) (*git.GitProvider, error) {
	token, err := getToken(ctx)
	if err != nil {
		return nil, err
	}

	return &git.GitProvider{
		Type:     os.Getenv("GIT_PROVIDER_TYPE"),
		Token:    token,
		Hostname: os.Getenv("GIT_PROVIDER_HOSTNAME"),
	}, nil
}

func (s *server) GetEnterpriseVersion(ctx context.Context, msg *capiv1_proto.GetEnterpriseVersionRequest) (*capiv1_proto.GetEnterpriseVersionResponse, error) {
	return &capiv1_proto.GetEnterpriseVersionResponse{
		Version: version.Version,
	}, nil
}

func (s *server) GetProfiles(ctx context.Context, msg *capiv1_proto.GetProfilesRequest) (*capiv1_proto.GetProfilesResponse, error) {
	// Look for helm repository object in the current namespace
	namespace := os.Getenv("RUNTIME_NAMESPACE")
	helmRepo := &sourcev1beta1.HelmRepository{}
	err := s.client.Get(ctx, client.ObjectKey{
		Name:      s.profileHelmRepositoryName,
		Namespace: namespace,
	}, helmRepo)
	if err != nil {
		s.log.Error(err, "cannot find Helm repository")
		return &capiv1_proto.GetProfilesResponse{
			Profiles: []*capiv1_proto.Profile{},
		}, nil
	}

	ps, err := charts.ScanCharts(ctx, helmRepo, charts.Profiles)
	if err != nil {
		return nil, fmt.Errorf("cannot scan for profiles: %w", err)
	}

	return &capiv1_proto.GetProfilesResponse{
		Profiles: ps,
	}, nil
}

func (s *server) GetProfileValues(ctx context.Context, msg *capiv1_proto.GetProfileValuesRequest) (*httpbody.HttpBody, error) {
	namespace := os.Getenv("RUNTIME_NAMESPACE")
	helmRepo := &sourcev1beta1.HelmRepository{}
	err := s.client.Get(ctx, client.ObjectKey{
		Name:      s.profileHelmRepositoryName,
		Namespace: namespace,
	}, helmRepo)
	if err != nil {
		s.log.Error(err, "cannot find Helm repository")
		return &httpbody.HttpBody{
			ContentType: "application/json",
			Data:        []byte{},
		}, nil
	}

	cc := charts.NewHelmChartClient(s.client, namespace, helmRepo, charts.WithCacheDir(s.helmRepositoryCacheDir))
	if err := cc.UpdateCache(ctx); err != nil {
		return nil, fmt.Errorf("failed to update Helm cache: %w", err)
	}
	sourceRef := helmv2beta1.CrossNamespaceObjectReference{
		APIVersion: helmRepo.TypeMeta.APIVersion,
		Kind:       helmRepo.TypeMeta.Kind,
		Name:       helmRepo.ObjectMeta.Name,
		Namespace:  helmRepo.ObjectMeta.Namespace,
	}
	ref := &charts.ChartReference{Chart: msg.ProfileName, Version: msg.ProfileVersion, SourceRef: sourceRef}
	bs, err := cc.FileFromChart(ctx, ref, chartutil.ValuesfileName)
	if err != nil {
		return nil, fmt.Errorf("cannot retrieve values file from Helm chart %q: %w", ref, err)
	}

	var acceptHeader string
	if md, ok := metadata.FromIncomingContext(ctx); ok {
		if accept, ok := md["accept"]; ok {
			acceptHeader = strings.Join(accept, ",")
		}
	}

	if strings.Contains(acceptHeader, "application/octet-stream") {
		return &httpbody.HttpBody{
			ContentType: "application/octet-stream",
			Data:        bs,
		}, nil
	}

	res, err := json.Marshal(&capiv1_proto.GetProfileValuesResponse{
		Values: base64.StdEncoding.EncodeToString(bs),
	})
	if err != nil {
		return nil, fmt.Errorf("failed to marshal response to JSON: %w", err)
	}

	return &httpbody.HttpBody{
		ContentType: "application/json",
		Data:        res,
	}, nil
}

func createProfileYAML(helmRepo *sourcev1beta1.HelmRepository, helmReleases []*helmv2beta1.HelmRelease) ([]byte, error) {
	out := [][]byte{}
	// Add HelmRepository object
	b, err := yaml.Marshal(helmRepo)
	if err != nil {
		return nil, fmt.Errorf("failed to marshal HelmRepository object to YAML: %w", err)
	}
	out = append(out, b)
	// Add HelmRelease objects
	for _, v := range helmReleases {
		b, err := yaml.Marshal(v)
		if err != nil {
			return nil, fmt.Errorf("failed to marshal HelmRelease object to YAML: %w", err)
		}
		out = append(out, b)
	}

	return bytes.Join(out, []byte("---\n")), nil
}

func validateCreateClusterPR(msg *capiv1_proto.CreatePullRequestRequest) error {
	var err error

	if msg.TemplateName == "" {
		err = multierror.Append(err, fmt.Errorf("template name must be specified"))
	}

	if msg.ParameterValues == nil {
		err = multierror.Append(err, fmt.Errorf("parameter values must be specified"))
	}

	return err
}

func isProviderRecognised(provider string) bool {
	for _, p := range providers {
		if strings.EqualFold(provider, p) {
			return true
		}
	}
	return false
}

func getProvider(t *capiv1.CAPITemplate) string {
	meta, err := capi.ParseTemplateMeta(t)

	if err != nil {
		return ""
	}

	for _, obj := range meta.Objects {
		if p, ok := providers[obj.Kind]; ok {
			return p
		}
	}

	return ""
}

func filterTemplatesByProvider(tl []*capiv1_proto.Template, provider string) []*capiv1_proto.Template {
	templates := []*capiv1_proto.Template{}

	for _, t := range tl {
		if strings.EqualFold(t.Provider, provider) {
			templates = append(templates, t)
		}
	}

	return templates
}

func validateDeleteClustersPR(msg *capiv1_proto.DeleteClustersPullRequestRequest) error {
	var err error

	if msg.ClusterNames == nil {
		err = multierror.Append(err, fmt.Errorf("at least one cluster name must be specified"))
	}

	return err
}

func getClusterPathInRepo(clusterName string) string {
	repositoryPath := os.Getenv("CAPI_REPOSITORY_PATH")
	if repositoryPath == "" {
		repositoryPath = DefaultRepositoryPath
	}
	return filepath.Join(repositoryPath, fmt.Sprintf("%s.yaml", clusterName))
}

func isMissingVariableError(err error) (string, bool) {
	errStr := err.Error()
	prefix := "processing template: value for variables"
	suffix := "is not set. Please set the value using os environment variables or the clusterctl config file"
	if strings.HasPrefix(errStr, prefix) && strings.HasSuffix(errStr, suffix) {
		missing := strings.TrimSpace(errStr[len(prefix):strings.Index(errStr, suffix)])
		return missing, true
	}
	return "", false
}

func generateProfileFiles(ctx context.Context, helmRepoName, helmRepoNamespace, clusterName string, kubeClient client.Client, profileValues []*capiv1_proto.ProfileValues) (*gitprovider.CommitFile, error) {
	helmRepo := &sourcev1beta1.HelmRepository{}
	err := kubeClient.Get(ctx, client.ObjectKey{
		Name:      helmRepoName,
		Namespace: helmRepoNamespace,
	}, helmRepo)
	if err != nil {
		return nil, fmt.Errorf("cannot find Helm repository: %w", err)
	}
	helmRepoTemplate := &sourcev1beta1.HelmRepository{
		TypeMeta: metav1.TypeMeta{
			Kind:       sourcev1beta1.HelmRepositoryKind,
			APIVersion: sourcev1beta1.GroupVersion.Identifier(),
		},
		ObjectMeta: metav1.ObjectMeta{
			Name:      helmRepoName,
			Namespace: helmRepoNamespace,
		},
		Spec: helmRepo.Spec,
	}

	var profileName string
	var installs []charts.ChartInstall
	for _, v := range profileValues {
		parsed, err := parseValues(v.Values)
		if err != nil {
			return nil, fmt.Errorf("failed to parse values for profile %s/%s: %w", v.Name, v.Version, err)
		}
		installs = append(installs, charts.ChartInstall{
			Ref: charts.ChartReference{
				Chart:   v.Name,
				Version: v.Version,
				SourceRef: helmv2beta1.CrossNamespaceObjectReference{
					Name:      helmRepo.GetName(),
					Namespace: helmRepo.GetNamespace(),
					Kind:      "HelmRepository",
				},
			},
			Layer:  v.Layer,
			Values: parsed,
		})
	}

	helmReleases, err := charts.MakeHelmReleasesInLayers(clusterName, "wego-system", installs)
	if err != nil {
		return nil, fmt.Errorf("making helm releases for cluster %s: %w", clusterName, err)
	}
	c, err := createProfileYAML(helmRepoTemplate, helmReleases)
	if err != nil {
		return nil, err
	}
	profilePath := fmt.Sprintf(".weave-gitops/clusters/%s/system/%s.yaml", clusterName, profileName)
	profileContent := string(c)
	file := &gitprovider.CommitFile{
		Path:    &profilePath,
		Content: &profileContent,
	}

	return file, nil
}

<<<<<<< HEAD
func (s *server) GetConfig(ctx context.Context, msg *capiv1_proto.GetConfigRequest) (*capiv1_proto.GetConfigResponse, error) {

	repositoryURL := os.Getenv("CAPI_TEMPLATES_REPOSITORY_URL")

	return &capiv1_proto.GetConfigResponse{RepositoryURL: repositoryURL}, nil
=======
func parseValues(s string) (map[string]interface{}, error) {
	decoded, err := base64.StdEncoding.DecodeString(s)
	if err != nil {
		return nil, fmt.Errorf("failed to base64 decode values: %w", err)
	}

	vals := map[string]interface{}{}
	if err := yaml.Unmarshal(decoded, &vals); err != nil {
		return nil, fmt.Errorf("failed to parse values from JSON: %w", err)
	}
	return vals, nil
>>>>>>> 5cf56ac2
}<|MERGE_RESOLUTION|>--- conflicted
+++ resolved
@@ -782,13 +782,13 @@
 	return file, nil
 }
 
-<<<<<<< HEAD
 func (s *server) GetConfig(ctx context.Context, msg *capiv1_proto.GetConfigRequest) (*capiv1_proto.GetConfigResponse, error) {
 
 	repositoryURL := os.Getenv("CAPI_TEMPLATES_REPOSITORY_URL")
 
 	return &capiv1_proto.GetConfigResponse{RepositoryURL: repositoryURL}, nil
-=======
+}
+
 func parseValues(s string) (map[string]interface{}, error) {
 	decoded, err := base64.StdEncoding.DecodeString(s)
 	if err != nil {
@@ -800,5 +800,4 @@
 		return nil, fmt.Errorf("failed to parse values from JSON: %w", err)
 	}
 	return vals, nil
->>>>>>> 5cf56ac2
 }
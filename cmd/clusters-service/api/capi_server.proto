--- conflicted
+++ resolved
@@ -265,14 +265,11 @@
   string name = 1;
   string version = 2;
   string values = 3;
-<<<<<<< HEAD
-}
-
+  string layer = 4;
+}
+ 
 message GetConfigRequest {}
 
 message GetConfigResponse {
   string repositoryURL = 1;
-=======
-  string layer = 4;
->>>>>>> 5cf56ac2
 }
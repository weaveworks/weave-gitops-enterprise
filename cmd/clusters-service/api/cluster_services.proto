/**
 * This file holds the protobuf definitions
 * for the Weave GitOps Enterprise gRPC API.
 */
syntax = "proto3";

package cluster_services.v1;

import "google/api/annotations.proto";
import "google/api/httpbody.proto";
import "google/protobuf/any.proto";
import "google/protobuf/struct.proto";
import "protoc-gen-openapiv2/options/annotations.proto";

option go_package = "github.com/weaveworks/weave-gitops-enterprise/cmd/clusters-service/proto/cluster_services";
option (grpc.gateway.protoc_gen_openapiv2.options.openapiv2_swagger) = {
    info: {
      title: "Weave GitOps Enterprise API",
      version: "0.1";
      description: "The API handles operations for Weave GitOps Enterprise";
    };
    consumes: "application/json";
    produces: "application/json";
    tags: {
      name: "default",
      description: "system endpoints"
    };
    tags: {
      name: "internal",
      description: "Internal APIs which should not be used"
    };
};


/**
 * Weave GitOps Enterprise ClustersService service definition
 */
service ClustersService {

  // List templates
  //
  // List templates from the management cluster.
  rpc ListTemplates(ListTemplatesRequest) returns (ListTemplatesResponse) {
    option (grpc.gateway.protoc_gen_openapiv2.options.openapiv2_operation) = { tags: ["templates"]; };
    option (google.api.http) = {
      get : "/v1/templates"
    };
  }

  // Get template details
  //
  // Get a single template from the management cluster.
  rpc GetTemplate(GetTemplateRequest) returns (GetTemplateResponse) {
    option (grpc.gateway.protoc_gen_openapiv2.options.openapiv2_operation) = { tags: ["templates"]; };
    option (google.api.http) = {
      get : "/v1/namespaces/{namespace}/templates/{name}"
    };
  }

  
  // Renders a template using given values.
  //
  // Render out a template using the given values. See the /pull-request endpoint for more details.
  rpc RenderTemplate(RenderTemplateRequest) returns (RenderTemplateResponse) {
    option (grpc.gateway.protoc_gen_openapiv2.options.openapiv2_operation) = { tags: ["templates"]; };
    option (google.api.http) = {
      post : "/v1/namespaces/{namespace}/templates/{name}/render"
      body : "*"
    };
  }

  // Create a pull request from a rendered template
  //
  // Render a template and create a pull request containing the output.
  //
  // **See the Examples for a complete solution.**
  //
  // This endpoint requires a few different parameters to be set.
  //
  // 1. The details of the git repository to create the pull request in.
  // 2. An JWT encoded git provider token to autheticate the create-pull-request request.
  //    This is provided via the `Git-Provider-Token` header. An existing git provider (github/gitlab)
  //    token should be wrapped in a JWT via the Weave Gitops GitAuth APIs.
  // 3. The template params and list of charts to include in the pull request.
  //
  rpc CreatePullRequest(CreatePullRequestRequest) returns (CreatePullRequestResponse) {
    option (grpc.gateway.protoc_gen_openapiv2.options.openapiv2_operation) = { tags: ["templates"]; };
    option (google.api.http) = {
      post : "/v1/namespaces/{namespace}/templates/{name}/pull-request"
      body : "*"
    };
  }

  // Create a pull request to delete templated resources
  //
  // _INTERNAL: will undergo changes to how we calculate which files to delete in the future._
  rpc CreateDeletionPullRequest(CreateDeletionPullRequestRequest) returns (CreateDeletionPullRequestResponse) {
    option (grpc.gateway.protoc_gen_openapiv2.options.openapiv2_operation) = { tags: ["internal"]; };
    option (google.api.http) = {
      post : "/v1/templates/deletion-pull-request"
      body : "*"
    };
  }


  // Preview adding automations to a cluster
  //
  // Preview what the automations would look like if added to a cluster.
  //
  // Various resources can be created via this endpoint, see the `Model` section for full params
  //
  // - Kustomization 
  // - HelmRelease 
  // - ExternalSecret 
  // - PolicyConfig
  // - SopsSecret
  //
  rpc RenderAutomation(RenderAutomationRequest) returns (RenderAutomationResponse) {
    option (grpc.gateway.protoc_gen_openapiv2.options.openapiv2_operation) = { tags: ["automations"]; };
    option (google.api.http) = {
      post : "/v1/automations/render"
      body : "*"
    };
  }

  // Creates a pull request to add automations to a cluster
  //
  // Add kustomizations, helm releases, external secrets, policy configs, and sops secrets
  //
  // **See the Examples for a complete solution.**
  //
  // As in the template pull-request endpoint, this endpoint requires a few different parameters to be set.
  //
  // 1. The details of the git repository to create the pull request in.
  // 2. An JWT encoded git provider token to autheticate the create-pull-request request.
  // 3. What kustomizations, helm releases, external secrets, policy configs, and sops secrets to add.
  //
  rpc CreateAutomationsPullRequest(CreateAutomationsPullRequestRequest) returns (CreateAutomationsPullRequestResponse) {
    option (grpc.gateway.protoc_gen_openapiv2.options.openapiv2_operation) = { tags: ["automations"]; };
    option (google.api.http) = {
      post : "/v1/automations/pull-request"
      body : "*"
    };
  }

  // List available CAPI identities
  //
  // Search the cluster for available CAPI identities.
  rpc ListCredentials(ListCredentialsRequest) returns (ListCredentialsResponse) {
    option (grpc.gateway.protoc_gen_openapiv2.options.openapiv2_operation) = { tags: ["templates"]; };
    option (google.api.http) = {
      get : "/v1/templates/capi-identities"
    };
  }

  // Creates a pull request from a tfcontroller template.
  //
  // Use CreatePullRequest instead
  rpc CreateTfControllerPullRequest(CreateTfControllerPullRequestRequest) returns (CreateTfControllerPullRequestResponse) {
    option (grpc.gateway.protoc_gen_openapiv2.options.openapiv2_operation) = {
      deprecated: true;
      tags: ["templates"];
    };
    option (google.api.http) = {
      post : "/v1/tfcontrollers/pull-request"
      body : "*"
    };
  }

  // List GitOpsClusters
  //
  // List the `GitOpsClusters` in the management cluster.
  //
  // If the GitopsCluster references a CAPI Cluster via a `capiClusterRef` then retrieve and include
  // that resources too.
  rpc ListGitopsClusters(ListGitopsClustersRequest) returns (ListGitopsClustersResponse) {
    option (grpc.gateway.protoc_gen_openapiv2.options.openapiv2_operation) = { tags: ["clusters"]; };
    option (google.api.http) = {
      get : "/v1/clusters"
    };
  }

  // Get the kubeconfig for a GitOpsCluster
  //
  // Provide the name and namespace of a `GitOpsCluster` to retrieve its kubeconfig
  rpc GetKubeconfig(GetKubeconfigRequest) returns (google.api.HttpBody) {
    option (grpc.gateway.protoc_gen_openapiv2.options.openapiv2_operation) = { tags: ["clusters"]; };
    option (google.api.http) = {
      get : "/v1/namespaces/{namespace}/clusters/{name}/kubeconfig"
    };
  }

<<<<<<< HEAD
  // Get the Weave Gitops Enterprise version
  //
  // Returns the version of the Weave GitOps Enterprise server.
=======
  // Get the Weave GitOps Enterprise version
>>>>>>> ada80e53
  rpc GetEnterpriseVersion(GetEnterpriseVersionRequest) returns (GetEnterpriseVersionResponse) {
    option (google.api.http) = {
      // Namespaced under /enterprise/ so as not to conflict with the OSS endpoint.
      get : "/v1/enterprise/version"
    };
  }

<<<<<<< HEAD
  // Get the Weave Gitops Enterprise configuration
  //
  // Returns information about the current configuration of the Weave GitOps Enterprise.
=======
  // Get the Weave GitOps Enterprise configuration
>>>>>>> ada80e53
  rpc GetConfig(GetConfigRequest) returns (GetConfigResponse) {
    option (google.api.http) = {
      get : "/v1/config"
    };
  }

  // List the kubernetes events for a resource
  rpc ListEvents(ListEventsRequest) returns (ListEventsResponse) {
    option (grpc.gateway.protoc_gen_openapiv2.options.openapiv2_operation) = { tags: ["internal"]; };
    option (google.api.http) = {
      // namespaced under /enterprise/ so as not to conflict with the OSS endpoint
      get : "/v1/enterprise/events"
    };
  }

  // Lists charts in a HelmRepository
  //
  // Given a HelmRepository list the available charts and their versions.
  rpc ListChartsForRepository(ListChartsForRepositoryRequest) returns (ListChartsForRepositoryResponse) {
    option (grpc.gateway.protoc_gen_openapiv2.options.openapiv2_operation) = { tags: ["charts"]; };
     option (google.api.http) = {
        get : "/v1/charts/list",
      };
    }

  // Get the values.yaml for a chart
  //
  // Given
  // - a helm repository reference of `{ cluster, name, namespace, kind }`
  // - a chart reference within the helm repository of `{ name, version }`
  //
  // Then retrieve the values.yaml for this version of the chart.
  //
  // Creates a job. Job status the final result can be retrieved via /v1/charts/jobs/{job_id}
  rpc GetValuesForChart(GetValuesForChartRequest) returns (GetValuesForChartResponse) {
    option (grpc.gateway.protoc_gen_openapiv2.options.openapiv2_operation) = { tags: ["charts"]; };
     option (google.api.http) = {
        post : "/v1/charts/values"
        body : "*"
      };
    }

  // Retrieve the results of a /v1/charts/values job
  //
  // After calling `/v1/charts/values` a job will be created and a `jobId` returned in the response.
  // The jobId is then used with this endpoint to retrieve the results of the job.
  //
  // If the job has not finished yet `values` will be empty.
  // When the job has finished the `values` will contain the contents of `values.yaml` for the chart.
  // If an error has occurred the `error` will contain the error message.
  rpc GetChartsJob(GetChartsJobRequest) returns (GetChartsJobResponse) {
    option (grpc.gateway.protoc_gen_openapiv2.options.openapiv2_operation) = { tags: ["charts"]; };
     option (google.api.http) = {
        get : "/v1/charts/jobs/{job_id}",
      };
    }


  // List workspaces
  //
  // See the workspaces documentation for an overview of how they work.
  // In effect a workspace is a set of namespaces, roles, rolebindings, serviceaccounts, and policies.
  // All these resources are labeled with the workspace.
  // 
  // Returns a list of workspaces and the namespaces they each manage.
  rpc ListWorkspaces(ListWorkspacesRequest) returns (ListWorkspacesResponse) {
    option (grpc.gateway.protoc_gen_openapiv2.options.openapiv2_operation) = { tags: ["workspaces"]; };
    option (google.api.http) = {
      get : "/v1/workspaces"
    };
  }

   // Get workspace details
   //
   // Get a single workspace and its namespaces.
   rpc GetWorkspace(GetWorkspaceRequest) returns (GetWorkspaceResponse) {
    option (grpc.gateway.protoc_gen_openapiv2.options.openapiv2_operation) = { tags: ["workspaces"]; };
    option (google.api.http) = {
      get : "/v1/workspaces/{name}"
    };
  }

   // List workspace roles
   rpc GetWorkspaceRoles(GetWorkspaceRequest) returns (GetWorkspaceRolesResponse) {
    option (grpc.gateway.protoc_gen_openapiv2.options.openapiv2_operation) = { tags: ["workspaces"]; };
    option (google.api.http) = {
      get : "/v1/workspaces/{name}/roles"
    };
  }

   // List workspace role bindings
   rpc GetWorkspaceRoleBindings(GetWorkspaceRequest) returns (GetWorkspaceRoleBindingsResponse) {
    option (grpc.gateway.protoc_gen_openapiv2.options.openapiv2_operation) = { tags: ["workspaces"]; };
    option (google.api.http) = {
      get : "/v1/workspaces/{name}/rolebindings"
    };
  }

   // List workspace service accounts
   rpc GetWorkspaceServiceAccounts(GetWorkspaceRequest) returns (GetWorkspaceServiceAccountsResponse) {
    option (grpc.gateway.protoc_gen_openapiv2.options.openapiv2_operation) = { tags: ["workspaces"]; };
    option (google.api.http) = {
      get : "/v1/workspaces/{name}/serviceaccounts"
    };
  }

  // List workspace service accounts
  rpc GetWorkspacePolicies(GetWorkspaceRequest) returns (GetWorkspacePoliciesResponse) {
    option (grpc.gateway.protoc_gen_openapiv2.options.openapiv2_operation) = { tags: ["workspaces"]; };
    option (google.api.http) = {
      get : "/v1/workspaces/{name}/policies"
    };
  }

  // List external secrets
  rpc ListExternalSecrets(ListExternalSecretsRequest) returns (ListExternalSecretsResponse) {
    option (grpc.gateway.protoc_gen_openapiv2.options.openapiv2_operation) = { tags: ["secrets"]; };
    option (google.api.http) = {
      get : "/v1/external-secrets"
    };
  }

  // Get secret details
  rpc GetExternalSecret(GetExternalSecretRequest) returns (GetExternalSecretResponse) {
    option (grpc.gateway.protoc_gen_openapiv2.options.openapiv2_operation) = { tags: ["secrets"]; };
    option (google.api.http) = {
      get : "/v1/namespaces/{namespace}/external-secrets/{name}"
    };
  }

  // List external secrets stores
  rpc ListExternalSecretStores(ListExternalSecretStoresRequest) returns (ListExternalSecretStoresResponse) {
    option (grpc.gateway.protoc_gen_openapiv2.options.openapiv2_operation) = { tags: ["secrets"]; };
    option (google.api.http) = {
      get : "/v1/external-secrets-stores"
    };
  }

  // Sync externalSecret Operator secrets
  rpc SyncExternalSecrets(SyncExternalSecretsRequest) returns (SyncExternalSecretsResponse) {
    option (grpc.gateway.protoc_gen_openapiv2.options.openapiv2_operation) = { tags: ["secrets"]; };
    option (google.api.http) = {
      patch : "/v1/external-secrets/sync"
      body : "*"
    };
  }

  // Encrypts a sops secret
  rpc EncryptSopsSecret(EncryptSopsSecretRequest) returns (EncryptSopsSecretResponse) {
    option (grpc.gateway.protoc_gen_openapiv2.options.openapiv2_operation) = { tags: ["secrets"]; };
    option (google.api.http) = {
      post : "/v1/encrypt-sops-secret",
      body : "*"
    };
  }

  // List Sops kustomizations
  rpc ListSopsKustomizations(ListSopsKustomizationsRequest) returns (ListSopsKustomizationsResponse) {
    option (grpc.gateway.protoc_gen_openapiv2.options.openapiv2_operation) = { tags: ["secrets"]; };
    option (google.api.http) = {
      get : "/v1/sops-kustomizations"
    };
  }

  // List policy configs
  rpc ListPolicyConfigs(ListPolicyConfigsRequest) returns (ListPolicyConfigsResponse) {
    option (grpc.gateway.protoc_gen_openapiv2.options.openapiv2_operation) = { tags: ["policies"]; };
    option (google.api.http) = {
      get : "/v1/policy-configs"
    };
  }

  // Get policy config details
  rpc GetPolicyConfig(GetPolicyConfigRequest) returns (GetPolicyConfigResponse) {
    option (grpc.gateway.protoc_gen_openapiv2.options.openapiv2_operation) = { tags: ["policies"]; };
    option (google.api.http) = {
      get : "/v1/policy-configs/{name}"
    };
  }

}

message ListTemplatesRequest {
  // Filter by the capi provider resources used in the template
  // `aws`, `azure`, `vsphere`, `gcp`, `openstack`, `digitalocean`, `packet`, `docker`
  string provider = 1;
  // Filter by template's kind
  // `GitopTemplate` or `CAPITemplate`
  string template_kind = 2;
}

message Pagination {
    // controls the number of results per page from each cluster
    int32 page_size = 1;
    // a composite token used to retrieve the next page of results across all clusters
    // this is availble in the response as `nextPageToken`
    string page_token = 2;
}

message ListError {
    string cluster_name = 1;
    string namespace = 2;
    string message = 3;
}

message ListTemplatesResponse {
  repeated Template templates = 1;
  int32 total = 2;
  repeated ListError errors = 4;
}

message GetTemplateRequest {
  string name = 1;
  // Kind of the template
  // `GitopsTemplate` or `CAPITemplate` (Default)
  string template_kind = 2;
  string namespace = 3;
}

message GetTemplateResponse { Template template = 1; }

message ListTemplateParamsRequest {
  string name = 1;
  string template_kind = 2;
  string namespace = 3;
}
message ListTemplateParamsResponse {
  repeated Parameter parameters = 1;
  repeated TemplateObject objects = 2;
}

message ListTemplateProfilesRequest {
  string name = 1;
  string template_kind = 2;
  string namespace = 3;
}
message ListTemplateProfilesResponse {
  repeated TemplateProfile profiles = 1;
  repeated TemplateObject objects = 2;
}

message RenderTemplateRequest {
  string name = 1;
  map<string, string> parameter_values = 2;
  Credential credentials = 3;
  string template_kind = 4;
  string cluster_namespace = 5;
  repeated ProfileValues profiles = 6;
  repeated Kustomization kustomizations = 7;
  string namespace = 8;
  repeated ExternalSecret external_secrets = 9;
}

message CommitFile {
	string path = 1;
	string content = 2;
}

message CostEstimate{
  message Range {
    float low = 1;
    float high = 2;
  };
  string currency = 1;
  Range range = 2;
  string message = 3;
}

message RenderTemplateResponse {
  repeated CommitFile rendered_templates = 1;
  repeated CommitFile profile_files = 2;
  repeated CommitFile kustomization_files = 3;
  CostEstimate cost_estimate = 4;
  repeated CommitFile external_secrets_files = 5;
  repeated CommitFile policy_config_files = 6;
  repeated CommitFile sops_secret_files = 7;

}

message RenderAutomationRequest {
  repeated ClusterAutomation cluster_automations = 1;
}

message RenderAutomationResponse {
  repeated CommitFile kustomization_files = 1;
  repeated CommitFile helm_release_files = 2;
  repeated CommitFile external_secrets_files = 3;
  repeated CommitFile policy_config_files = 4;
  repeated CommitFile sops_secert_files = 5;
}

message ListGitopsClustersRequest {
  string label = 1;
  int64 page_size = 2;
  string page_token = 3;
  string ref_type = 4;
}
message ListGitopsClustersResponse {
  repeated GitopsCluster gitops_clusters = 1;
  int32 total = 2;
  string next_page_token = 3;
  repeated ListError errors = 4;
}

message CreatePullRequestRequest {
  // The repository to use e.g. https://github.com/my-org/my-repo.
  string repository_url = 1;
  // The name of the new branch to be created e.g. adds-cluster-dev-01.
  string head_branch = 2;
  // The target branch to merge the new PR into, e.g. main.
  string base_branch = 3;
  // The title of the pull request.
  string title = 4;
  // The description of the pull request.
  string description = 5;
  // The name of the template to create a pull request for.
  string name = 6;
  // The values that populate the templates parameters.
  //
  // A map of string keys and values.
  // e.g. `{"CLUSTER_NAME": "my-cluster"}`
  map<string, string> parameter_values = 7;
  // The commit message.
  string commit_message = 8;
  Credential credentials = 9;
  // The values for each profile that will be installed.
  repeated ProfileValues profiles = 10;
  // _DEPRECATED: This is no longer used and will be removed in the future._
  // The repo api url.
  string repository_api_url = 11 [deprecated = true];
  // _DEPRECATED: This is no longer used and will be removed in the future._
  // The cluster namespace.
  string cluster_namespace = 12 [deprecated = true];
  // Additional kustomizations to be created in the pull request.
  repeated Kustomization kustomizations = 13;
  // The namespace of the template.
  string namespace = 14;
  // The kind of the template, either `GitopsTemplate` or `CAPITemplate`.
  string template_kind = 15;
  PreviousValues previous_values = 16;
  // Additional external secrets to be created in the pull request.
  repeated ExternalSecret external_secrets = 17;
  // Additional policy configs to be created in the pull request.
  repeated PolicyConfigObject policy_configs = 18;
  // Additional sops secrets to be created in the pull request.
  repeated SopsSecret sops_secrets = 19;

}

// INTERNAL: DO NOT USE - This field will change.
//
// Previous values for a CreatePullRequestRequest.
// If provided this request will be considered an edit to previous set of resources that
// have been rendered and merged. Files written by the previous request that are no longer
// present in the current render will be deleted in the new Pull Request.
message PreviousValues {
  map<string, string> parameter_values = 1;
  Credential credentials = 2;
  repeated ProfileValues values = 3;
  repeated Kustomization kustomizations = 4;
  repeated ExternalSecret external_secrets = 5;
  repeated PolicyConfigObject policy_configs = 6;
  repeated SopsSecret sops_secrets = 7;
 }

message CreatePullRequestResponse {
  // The url of the new pull request.
  string web_url = 1;
}

message CreateTfControllerPullRequestRequest {
  // The repository to use.
  string repository_url = 1;
  // The new branch that will be created.
  string head_branch = 2;
  // The target branch.
  string base_branch = 3;
  // The title of the pull request.
  string title = 4;
  // The description of the pull request
  string description = 5;
  // The name of the template to create a pull request for.
  string name = 6;
  // The values that populate the template's parameters.
  map<string, string> parameter_values = 7;
  // The commit message
  string commit_message = 8;
  // The repo api url.
  string repository_api_url = 11;
  string namespace = 12;
}
message CreateTfControllerPullRequestResponse {
  // The url of the new pull request.
  string web_url = 1;
}

message ClusterNamespacedName {
  // Namespace of the cluster.
  // Should be an empty string when referencing the "management" / "control-plane" cluster
  // (the cluster running Weave Gitops).
  string namespace = 1;
  // Name of the cluster.
  string name = 2;
}

message CreateDeletionPullRequestRequest {
  // The repository to use.
  string repository_url = 1;
  // The new branch that will be created.
  string head_branch = 2;
  // The target branch.
  string base_branch = 3;
  // The title of the pull request.
  string title = 4;
  // The description of the pull request
  string description = 5;
  // The name of the clusters to be delete via a PR.
  repeated string cluster_names = 6;
  // The commit message
  string commit_message = 7;
  // Credentials
  Credential credentials = 8;
  // _DEPRECATED: This is no longer used and will be removed in the future._
  // The repo api url.
  string repository_api_url = 9 [deprecated = true];
  repeated ClusterNamespacedName cluster_namespaced_names = 10;
}
message CreateDeletionPullRequestResponse {
  // The url of the new pull request.
  string web_url = 1;
}

message ListCredentialsRequest {}
message ListCredentialsResponse {
  repeated Credential credentials = 1;
  int32 total = 2;
}

message GetKubeconfigRequest {
  // The name of the `GitopsCluster`.
  string name = 1;
  // The namespace of the `GitopsCluster`.
  string namespace = 2;
}
message GetKubeconfigResponse {
  // The Kubeconfig of the workload cluster.
  string kubeconfig = 1;
}

// kubernetes status condition field
// XXX: is dup'd in core, can we share?
message Condition {
  string type = 1;
  string status = 2;
  string reason = 3;
  string message = 4;
  string timestamp = 5;
}

message GitopsCluster {
  string name = 1;
  string namespace = 2;
  map<string, string> annotations = 4;
  map<string, string> labels = 5;
  repeated Condition conditions = 6;
  GitopsClusterRef capi_cluster_ref = 7;
  GitopsClusterRef secret_ref = 8;
  CapiCluster capi_cluster = 9;
  bool control_plane = 10;
  string type = 11;
}

message CapiCluster {
  string name = 1;
  string namespace = 2;
  map<string, string> annotations = 3;
  map<string, string> labels = 4;
  CapiClusterStatus status = 5;
  CapiClusterInfrastructureRef infrastructure_ref = 6;
}

message CapiClusterStatus {
  string phase = 1;
  bool infrastructure_ready = 2;
  bool control_plane_initialized = 3;
  bool control_plane_ready = 4;
  repeated Condition conditions = 5;
  int64 observed_generation = 6;
}

message CapiClusterInfrastructureRef {
  string api_version = 1;
  string kind = 2;
  string name = 3;
}

message GitopsClusterRef { string name = 1; }


// A reference to a CAPI identity.
//
// Supported Identity kinds:
// - `AWSClusterStaticIdentity`
// - `AWSClusterRoleIdentity`
// - `AzureClusterIdentity`
// - `VSphereClusterIdentity`
//
// The credentials available on the system can be listed via the /capi-identities endpoint.
message Credential {
  string group = 1;
  string version = 2;
  string kind = 3;
  string name = 4;
  string namespace = 5;
}

message Template {
  // The name of the template.
  string name = 1;
  // The description of the template given in the spec.
  string description = 2;
  // The provider that the kinds found in the template belong to.
  // E.g. If the template includes an AWSCluster then **aws** is returned here. Values:
  // aws, azure, vsphere, gcp, openstack, digitalocean, packet, docker.
  string provider = 3;
  // The parameters that the template provides.
  repeated Parameter parameters = 4;
  // Metadata about the resources found in the template body.
  // What kind they are, which parameters are found in this block etc.
  repeated TemplateObject objects = 5;
  // Any errors that occurred while parsing the template.
  string error = 6;
  // The metadata.annotations of the template resource.
  map<string, string> annotations = 7;
  // The kind of the template. Either **CAPITemplate** or **GitopsTemplate**.
  string template_kind = 8;
  // The type of the template declared by the weave.works/template-type label.
  string template_type = 9;
  // The metadata.labels of the template resource.
  map<string, string> labels = 10;
  // The namespace of the template.
  string namespace = 11;
  // Required and recommended profiles for the template.
  repeated TemplateProfile profiles = 12;
}

message Parameter {
  string name = 1;
  string description = 2;
  bool required = 3;
  repeated string options = 4;
  string default = 5;
  bool editable = 6;
}

message TemplateProfile {
  string name = 1;
  string version = 2;
  bool editable = 3;
  string values = 4;
  string namespace = 5;
  bool required = 6;
  string profile_template = 7;
  string layer = 8;
}

message TemplateObject {
  string kind = 1;
  string api_version = 2;
  repeated string parameters = 3;
  string name = 4;
  string display_name = 5;
}

message GetEnterpriseVersionRequest {}

message GetEnterpriseVersionResponse {
  option (grpc.gateway.protoc_gen_openapiv2.options.openapiv2_schema) = {
    example: "{\"version\": \"0.42.0\" }"
  };

  // The version of Weave GitOps Enterprise.
  string version = 1;
}

message CreateAutomationsPullRequestRequest {
  // The repository to use e.g. https://github.com/my-org/my-repo.
  string repository_url = 1;
  // The name of the new branch to be created e.g. adds-cluster-dev-01.
  string head_branch = 2;
  // The target branch to merge the new PR into, e.g. main.
  string base_branch = 3;
  // The title of the pull request.
  string title = 4;
  // The description of the pull request.
  string description = 5;
  // The commit message.
  string commit_message = 6;
  // _DEPRECATED: This is no longer used and will be removed in the future._
  // The repo api url.
  string repository_api_url = 7 [deprecated = true];
  // A list of cluster and kustomization.
  // The cluster is used to determine the file path.
  repeated ClusterAutomation cluster_automations = 8;
}

message ClusterAutomation {
  ClusterNamespacedName cluster = 1;
  // If the cluster is the "management" aka "control-plane" cluster then this is set to true.
  // Ensures the file_path is correctly constructed if an explicit path is not set.
  bool is_control_plane = 2;
  Kustomization kustomization = 3;
  HelmRelease helm_release = 4;
  // A path to write the resource to in the management git repo.
  string file_path = 5;
  ExternalSecret external_secret = 6;
  PolicyConfigObject policy_config = 7;
  SopsSecret sops_secret = 8;
}

// External Secrets template
message ExternalSecret {
  Metadata metadata = 1;
  ExternalSecretSpec spec = 2;
}

message ExternalSecretSpec {
  string refresh_interval = 1;
  ExternalSecretStoreRef secret_store_ref = 2;
  ExternalSecretTarget target = 3;
  repeated ExternalSecretData data = 4;
  ExternalSecretDataFromRemoteRef data_from = 5;
}

message ExternalSecretStoreRef {
  string name = 1;
  string kind = 2;
}

message ExternalSecretTarget {
  string name = 1;
}

message ExternalSecretData {
  string secret_key = 1;
  ExternalSecretRemoteRef remote_ref = 2;
}

message ExternalSecretRemoteRef {
  string key = 1;
  string property = 2;
}

message ExternalSecretDataFromRemoteRef {
  ExternalSecretDataRemoteRef extract = 1;
}

message ExternalSecretDataRemoteRef {
  string key = 1;
}

message Kustomization {
  Metadata metadata = 1;
  KustomizationSpec spec = 2;
}

message KustomizationSpec {
  string path = 1;
  SourceRef source_ref = 2;
  string target_namespace = 3;
  bool create_namespace = 4;
  Decryption decryption = 5;
}

message Decryption{
  string provider = 1;
  SecretRef secret_ref = 2;
}

message SecretRef{
  string name = 1;
}

message HelmRelease {
  Metadata metadata = 1;
  HelmReleaseSpec spec = 2;
}

message HelmReleaseSpec {
  Chart chart = 1;
  string values = 2;
}

message Chart {
  ChartSpec spec = 1;
}

message ChartSpec {
  string chart = 1;
  SourceRef source_ref = 2;
  string version = 3;
}

message Metadata {
  string name = 1;
  string namespace = 2;
  map<string, string> annotations = 3;
}

message SourceRef {
  string name = 1;
  string namespace = 2;
}

message CreateAutomationsPullRequestResponse {
  // The url of the new pull request.
  string web_url = 1;
}

message Maintainer {
  string name = 1;
  string email = 2;
  string url = 3;
}

message HelmRepository {
  string name = 1;
  string namespace = 2;
}

message Profile {
  string name = 1;
  string home = 2;
  repeated string sources = 3;
  string description = 4;
  repeated string keywords = 5;
  repeated Maintainer maintainers = 6;
  string icon = 7;
  map<string, string> annotations = 8;
  string kube_version = 9;
  HelmRepository helm_repository = 10;
  repeated string available_versions = 11;
}

message ProfileValues {
  string name = 1;
  string version = 2;
  string values = 3;
  string layer = 4;
  string namespace = 5;
}

message GetConfigRequest {}

message GetConfigResponse {
  // _DEPRECATED: This is no longer used and will be removed in the future._
  // The default git repository URL for the management cluster.
  string repository_url = 1 [deprecated = true];
  // The given name of the management cluster which is used for some multi-cluster operations.
  string management_cluster_name = 2;
  // JSON encoded string of UI configuration.
  string ui_config = 3;
  // The configured mapping of domains to git providers.
  // e.g. `{ "git.myhost.com": "gitlab" }`) used
  // for authentication and creating pull requests.
  map<string, string> git_host_types = 4;
}

message PolicyParamRepeatedString { repeated string values = 1; }

message ObjectRef {
  string kind      = 1;
  string name      = 2;
  string namespace = 3;
}

message Event {
  string type      = 1;
  string reason    = 2;
  string message   = 3;
  string timestamp = 4;
  string component = 5;
  string host      = 6;
  string name      = 7;
}

message ListEventsRequest {
  ObjectRef involved_object = 1;
  string    cluster_name    = 2;
}

message ListEventsResponse {
  repeated Event events = 1;
}

message RepositoryRef {
  ClusterNamespacedName cluster = 1;
  string name = 2;
  string namespace = 3;
  string kind = 4;
}

message ListChartsForRepositoryRequest {
  RepositoryRef repository = 1;
  string kind = 2;
}

message RepositoryChart {
  string name = 1;
  // This is the available versions in reverse semver order.
  repeated string versions = 2;
  string layer = 3;
}

message ListChartsForRepositoryResponse {
  repeated RepositoryChart charts = 1;
}

message GetValuesForChartRequest {
  RepositoryRef repository = 1;
  string name = 2;
  string version = 3;
}

message GetValuesForChartResponse {
  string job_id = 1;
}

message GetChartsJobRequest {
  string job_id = 1;
}

message GetChartsJobResponse {
  // This is the base64 encoded version of the raw values data.
  string values = 1;
  string error = 2;
}

message Workspace {
  // The name of the workspace.
  string name = 1;
  // The cluster the workspaces is in.
  string cluster_name = 2;
  // The list of namespaces that are part of the workspace.
  repeated string namespaces = 3;
}

message ListWorkspacesRequest{
  Pagination pagination = 1;
}

message ListWorkspacesResponse{
  repeated Workspace workspaces = 1;
  int32 total = 2;
  string next_page_token = 3;
  repeated ListError errors = 4;
}

message WorkspaceRoleRule {
  repeated string groups = 1;
  repeated string resources = 2;
  repeated string verbs = 3;
}

message WorkspaceRole {
  string name = 1;
  string namespace = 2;
  repeated WorkspaceRoleRule rules = 3;
  string manifest = 4;
  string timestamp = 5;
  string kind = 6;
}

message WorkspaceRoleBindingRoleRef {
  string api_group = 1;
  string kind = 2;
  string name = 3;
}

message WorkspaceRoleBindingSubject {
  string api_group = 1;
  string kind = 2;
  string name = 3;
  string namespace = 4;
}

message WorkspaceRoleBinding {
  string name = 1;
  string namespace = 2;
  string manifest = 3;
  string timestamp = 4;
  WorkspaceRoleBindingRoleRef role = 5;
  repeated WorkspaceRoleBindingSubject subjects = 6;
  string kind = 7;
}

message WorkspaceServiceAccount {
  string name = 1;
  string namespace = 2;
  string timestamp = 3;
  string manifest = 4;
  string kind = 5;
}

message WorkspacePolicy {
  string id = 1;
  string name = 2;
  string category = 4;
  string severity = 5;
  string timestamp = 6;
}

message GetWorkspaceRequest{
  string cluster_name = 1;
  string name = 2;
}

message GetWorkspaceResponse{
  // The name of the workspace.
  string name = 1;
  // The cluster the workspace is in.
  string cluster_name = 2;
  // The list of namespaces that are part of the workspace.
  repeated string namespaces = 3;
}

message GetWorkspaceRolesResponse{
  // The name of the workspace.
  string name = 1;
  // The cluster the workspace is in.
  string cluster_name = 2;
  // The list of roles that are part of the workspace.
  repeated WorkspaceRole objects = 3;
}

message GetWorkspaceRoleBindingsResponse{
  // The name of the workspace.
  string name = 1;
  // The cluster the workspace is in.
  string cluster_name = 2;
  // The list of role bindings that are part of the workspace.
  repeated WorkspaceRoleBinding objects = 3;
}

message GetWorkspaceServiceAccountsResponse{
  // The name of the workspace.
  string name = 1;
  // The cluster the workspace is in.
  string cluster_name = 2;
  // The list of service accounts that are part of the workspace.
  repeated WorkspaceServiceAccount objects = 3;
}

message GetWorkspacePoliciesResponse{
  // The name of the workspace.
  string name = 1;
  // The cluster the workspaces is in.
  string cluster_name = 2;
  // The list of policies that are part of the workspace.
  repeated WorkspacePolicy objects = 3;
}

message ExternalSecretItem {
  string secret_name = 1;
  string name = 2;
  string namespace = 3;
  string cluster_name = 4;
  string secret_store = 5;
  string status = 6;
  string timestamp = 7;
}

message ListExternalSecretsRequest {}

message ListExternalSecretsResponse {
  repeated ExternalSecretItem secrets = 1;
  int32 total = 2;
  repeated ListError errors = 4;
}

message GetExternalSecretRequest{
  string cluster_name = 1;
  string namespace = 2;
  string name = 3;
}

message GetExternalSecretResponse{
  string secret_name = 1;
  string name = 2;
  string cluster_name = 3;
  string namespace = 4;
  string secret_store = 5;
  string secret_store_type = 6;
  string secret_path = 7;
  map <string,string> properties = 8;
  string version = 9;
  string status = 10;
  string timestamp = 11;
  string yaml = 12;
}

message ExternalSecretStore {
  string kind = 1;
  string name = 2;
  string namespace = 3;
  string type = 4;
}

message ListExternalSecretStoresRequest{
  string cluster_name = 1;
}

message ListExternalSecretStoresResponse{
  repeated ExternalSecretStore stores = 1;
  int32 total = 2;
}

message SyncExternalSecretsRequest{
  string cluster_name = 1;
  string namespace = 2;
  string name = 3;
}

message SyncExternalSecretsResponse{
}

message PolicyConfigListItem {
  string name = 1;
  string cluster_name = 2;
  int32 total_policies = 3;
  string match = 4;
  string status = 5;
  string age = 6;
}

message ListPolicyConfigsRequest {}

message ListPolicyConfigsResponse{
  repeated PolicyConfigListItem policy_configs = 1;
  repeated ListError errors = 2;
  int32 total = 3;
}

message GetPolicyConfigRequest{
  string cluster_name = 1;
  string name = 2;
}

message GetPolicyConfigResponse{
  string name = 1;
  string cluster_name = 2;
  string age = 3;
  string status = 4;
  string match_type = 5;
  PolicyConfigMatch match = 6;
  repeated PolicyConfigPolicy policies = 7;
  int32 total_policies = 8;
}

message PolicyConfigApplicationMatch {
  string name = 1;
  string kind = 2;
  string namespace = 3;
}

message PolicyConfigResourceMatch {
  string name = 1;
  string kind = 2;
  string namespace = 3;
}

message PolicyConfigMatch {
  repeated string namespaces = 1;
  repeated string workspaces = 2;
  repeated PolicyConfigApplicationMatch apps = 3;
  repeated PolicyConfigResourceMatch resources = 4;
}

message PolicyConfigPolicy {
  string id = 1;
  string name = 2;
  string description = 3;
  map<string, google.protobuf.Value> parameters = 4;
  string status = 5;
}

message PolicyConfigConf {
  map<string, google.protobuf.Value>  parameters  = 2;
}

message PolicyConfigObjectSpec {
  PolicyConfigMatch match = 1;
  map<string, PolicyConfigConf>  config  = 2;
}

message PolicyConfigObject {
  Metadata metadata = 1;
  PolicyConfigObjectSpec spec  = 2;
}

message EncryptSopsSecretRequest {
  string name = 1;
  string namespace = 2;
  map<string, string> labels = 3;
  string type = 4;
  bool immutable = 5;
  map<string, string> data = 6;
  map<string, string> string_data = 7;
  string kustomization_name = 8;
  string kustomization_namespace = 9;
  string cluster_name = 10;
}

message EncryptSopsSecretResponse {
  google.protobuf.Value encrypted_secret = 1;
  string path = 2;
}

message ListSopsKustomizationsRequest {
  string cluster_name = 1;
}

message ListSopsKustomizationsResponse {
  repeated SopsKustomizations kustomizations = 1;
  int32 total = 2;
}

message SopsKustomizations {
  string name = 1;
  string namespace = 2;
}

message SopsSecretMetadata {
  string name = 1;
  string namespace = 2;
  map<string, string> labels = 3;
}

message SopsSecret {
  // (-- protolint:disable:next FIELD_NAMES_LOWER_SNAKE_CASE --)
  string apiVersion = 1;
  string kind = 2;
  SopsSecretMetadata metadata = 3;
  map<string,string> data = 4;
  // (-- protolint:disable:next FIELD_NAMES_LOWER_SNAKE_CASE --)
  map<string,string> stringData = 5;
  string type = 6;
  bool immutable = 7;
  google.protobuf.Value sops = 8;
}<|MERGE_RESOLUTION|>--- conflicted
+++ resolved
@@ -190,13 +190,9 @@
     };
   }
 
-<<<<<<< HEAD
-  // Get the Weave Gitops Enterprise version
+  // Get the Weave GitOps Enterprise version
   //
   // Returns the version of the Weave GitOps Enterprise server.
-=======
-  // Get the Weave GitOps Enterprise version
->>>>>>> ada80e53
   rpc GetEnterpriseVersion(GetEnterpriseVersionRequest) returns (GetEnterpriseVersionResponse) {
     option (google.api.http) = {
       // Namespaced under /enterprise/ so as not to conflict with the OSS endpoint.
@@ -204,13 +200,9 @@
     };
   }
 
-<<<<<<< HEAD
-  // Get the Weave Gitops Enterprise configuration
+  // Get the Weave GitOps Enterprise configuration
   //
   // Returns information about the current configuration of the Weave GitOps Enterprise.
-=======
-  // Get the Weave GitOps Enterprise configuration
->>>>>>> ada80e53
   rpc GetConfig(GetConfigRequest) returns (GetConfigResponse) {
     option (google.api.http) = {
       get : "/v1/config"

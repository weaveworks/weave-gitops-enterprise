--- conflicted
+++ resolved
@@ -223,15 +223,12 @@
   repeated CommitFile kustomization_files = 3;
 }
 
-<<<<<<< HEAD
 message GetAutomations { 
   repeated CommitFile kustomization_files = 1;
   repeated CommitFile helm_release_files = 2;
   repeated string clusters = 3;
 }
 
-=======
->>>>>>> 1414ee1d
 message RenderAutomationRequest {
   repeated ClusterAutomation cluster_automations = 1;
 }

--- conflicted
+++ resolved
@@ -267,11 +267,10 @@
     };
   }
 
-<<<<<<< HEAD
-  // SopsEncryptSecret get policy config details
-  rpc SopsEncryptSecret(SopsEncryptSecretRequest) returns (SopsEncryptSecretResponse) {
-    option (google.api.http) = {
-      post : "/v1/sops-encrypt-secret",
+  // EncryptSopsSecret encrypts a sops secret
+  rpc EncryptSopsSecret(EncryptSopsSecretRequest) returns (EncryptSopsSecretResponse) {
+    option (google.api.http) = {
+      post : "/v1/encrypt-sops-secret",
       body : "*"
     };
   }
@@ -282,15 +281,6 @@
       get : "/v1/sops-kustomizations/{clusterName}"
     };
   }
-=======
-  // EncryptSopsSecret encrypts a sops secret
-  rpc EncryptSopsSecret(EncryptSopsSecretRequest) returns (EncryptSopsSecretResponse) {
-    option (google.api.http) = {
-      post : "/v1/encrypt-sops-secret",
-      body : "*"
-    };
-  }
->>>>>>> fcdda348
 }
 
 
@@ -1208,11 +1198,7 @@
 }
 
 
-<<<<<<< HEAD
-message SopsEncryptSecretRequest {
-=======
 message EncryptSopsSecretRequest {
->>>>>>> fcdda348
   string name = 1;
   string namespace = 2;
   map<string, string> labels = 3;
@@ -1225,8 +1211,7 @@
   string clusterName = 10;
 }
 
-<<<<<<< HEAD
-message SopsEncryptSecretResponse {
+message EncryptSopsSecretResponse {
   google.protobuf.Value encrypted_secret = 1;
   string path = 2;
 }
@@ -1243,9 +1228,4 @@
 message SOPSKustomizations {
   string name = 1;
   string namespace = 2;
-=======
-message EncryptSopsSecretResponse {
-  google.protobuf.Value encrypted_secret = 1;
-  string path = 2;
->>>>>>> fcdda348
-}+}

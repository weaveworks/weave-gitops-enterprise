syntax = "proto3";

package cluster_services.v1;

option go_package = "github.com/weaveworks/weave-gitops-enterprise/cmd/clusters-service/proto/cluster_services";

import "google/api/annotations.proto";
import "google/api/httpbody.proto";
import "google/protobuf/any.proto";
import "google/protobuf/struct.proto";


service ClustersService {
  rpc ListTemplates(ListTemplatesRequest) returns (ListTemplatesResponse) {
    option (google.api.http) = {
      get : "/v1/templates"
    };
  }

  rpc GetTemplate(GetTemplateRequest) returns (GetTemplateResponse) {
    option (google.api.http) = {
      get : "/v1/templates/{template_name}"
    };
  }

  /*
   * Get the Values.yaml for a template if one exists.
   */
  rpc ListTemplateParams(ListTemplateParamsRequest)
      returns (ListTemplateParamsResponse) {
    option (google.api.http) = {
      get : "/v1/templates/{template_name}/params"
    };
  }
  // Returns a list of profiles within that template
  // `gitops get <template-name> --list-profiles`
  // The template annotations appear in the following form
  // capi.weave.works/profile-<n> where n is a number
  rpc ListTemplateProfiles(ListTemplateProfilesRequest)
      returns (ListTemplateProfilesResponse) {
    option (google.api.http) = {
      get : "/v1/templates/{template_name}/profiles"
    };
  }
  rpc RenderTemplate(RenderTemplateRequest) returns (RenderTemplateResponse) {
    option (google.api.http) = {
      post : "/v1/templates/{template_name}/render"
      body : "*"
    };
  }
  rpc RenderAutomation(RenderAutomationRequest) returns (RenderAutomationResponse) {
    option (google.api.http) = {
      post : "/v1/enterprise/automations/render"
      body : "*"
    };
  }
  rpc ListGitopsClusters(ListGitopsClustersRequest)
      returns (ListGitopsClustersResponse) {
    option (google.api.http) = {
      get : "/v1/clusters"
    };
  }
  // Creates a pull request for a cluster template.
  // The template name and values will be used to
  // create a new branch for which a new pull request
  // will be created.
  rpc CreatePullRequest(CreatePullRequestRequest)
      returns (CreatePullRequestResponse) {
    option (google.api.http) = {
      post : "/v1/clusters"
      body : "*"
    };
  }
  // Creates a pull request for a tfcontroller template.
  // The template name and values will be used to
  // create a new branch for which a new pull request
  // will be created.
  rpc CreateTfControllerPullRequest(CreateTfControllerPullRequestRequest)
      returns (CreateTfControllerPullRequestResponse) {
    option (google.api.http) = {
      post : "/v1/tfcontrollers"
      body : "*"
    };
  }

  rpc DeleteClustersPullRequest(DeleteClustersPullRequestRequest)
      returns (DeleteClustersPullRequestResponse) {
    option (google.api.http) = {
      delete : "/v1/clusters"
      body : "*"
    };
  }
  rpc ListCredentials(ListCredentialsRequest)
      returns (ListCredentialsResponse) {
    option (google.api.http) = {
      get : "/v1/credentials"
    };
  }
  // GetKubeconfig returns the Kubeconfig for the given
  // workload cluster.
  rpc GetKubeconfig(GetKubeconfigRequest) returns (google.api.HttpBody) {
    option (google.api.http) = {
      get : "/v1/clusters/{cluster_name}/kubeconfig"
    };
  }
  // GetEnterpriseVersion returns the WeGO Enterprise version
  rpc GetEnterpriseVersion(GetEnterpriseVersionRequest)
      returns (GetEnterpriseVersionResponse) {
    option (google.api.http) = {
      get : "/v1/enterprise/version"
    };
  }

  // Creates a pull request for the given list of Kustomizations.
  rpc CreateAutomationsPullRequest(CreateAutomationsPullRequestRequest)
      returns (CreateAutomationsPullRequestResponse) {
    option (google.api.http) = {
      post : "/v1/enterprise/automations"
      body : "*"
    };
  }

  rpc GetConfig(GetConfigRequest) returns (GetConfigResponse) {
    option (google.api.http) = {
      get : "/v1/config"
    };
  }

  // ListPolicies list policies available on the management cluster
  rpc ListPolicies(ListPoliciesRequest) returns (ListPoliciesResponse) {
    option (google.api.http) = {
      get : "/v1/policies"
    };
  }

  // GetPolicy gets a policy on the management cluster by name
  rpc GetPolicy(GetPolicyRequest) returns (GetPolicyResponse) {
    option (google.api.http) = {
      get : "/v1/policies/{policy_name}"
    };
  }

  // ListPolicyValidations list policy validations available on the management cluster
  rpc ListPolicyValidations(ListPolicyValidationsRequest) returns (ListPolicyValidationsResponse) {
    option (google.api.http) = {
      post : "/v1/policyviolations"
      body : "*"
    };
  }

  // GetPolicyValidation gets a policy validations on the management cluster by id
  rpc GetPolicyValidation(GetPolicyValidationRequest) returns (GetPolicyValidationResponse) {
    option (google.api.http) = {
      get : "/v1/policyviolations/{violation_id}"
    };
  }

  // ListEvents returns the k8s events for a given object
  rpc ListEvents(ListEventsRequest) returns (ListEventsResponse) {
    option (google.api.http) = {
      get : "/v1/enterprise/events"
    };
  }

  // ListChartsForRepository lists the discovered Helm charts in the provided
  // repository.
  rpc ListChartsForRepository(ListChartsForRepositoryRequest) returns
    (ListChartsForRepositoryResponse) {
     option (google.api.http) = {
        get : "/v1/charts/list",
      };
    }

  // GetValuesForChart gets the default Values.yaml for the provided Chart
  // reference.
  rpc GetValuesForChart(GetValuesForChartRequest) returns
    (GetValuesForChartResponse) {
     option (google.api.http) = {
        post : "/v1/charts/values"
        body : "*"
      };
    }

  // GetChartsJob gets the default Values.yaml for the provided Chart
  // reference.
  rpc GetChartsJob(GetChartsJobRequest) returns
    (GetChartsJobResponse) {
     option (google.api.http) = {
        get : "/v1/charts/jobs/{job_id}",
      };
    }
  

    // ListWorkspaces list workspaces available on all clusters
  rpc ListWorkspaces(ListWorkspacesRequest) returns (ListWorkspacesResponse) {
    option (google.api.http) = {
      get : "/v1/workspaces"
    };
  }
   // GetWorkspace get workspace details
   rpc GetWorkspace(GetWorkspaceRequest) returns (GetWorkspaceResponse) {
    option (google.api.http) = {
      get : "/v1/workspaces/{workspaceName}"
    };
  }
   // GetWorkspaceRoles list workspace roles
   rpc GetWorkspaceRoles(GetWorkspaceRequest) returns (GetWorkspaceRolesResponse) {
    option (google.api.http) = {
      get : "/v1/workspaces/{workspaceName}/roles"
    };
  }
   // GetWorkspaceRoleBindings list workspace role bindings
   rpc GetWorkspaceRoleBindings(GetWorkspaceRequest) returns (GetWorkspaceRoleBindingsResponse) {
    option (google.api.http) = {
      get : "/v1/workspaces/{workspaceName}/rolebindings"
    };
  }
   // GetWorkspaceServiceAccounts list workspace service accounts
   rpc GetWorkspaceServiceAccounts(GetWorkspaceRequest) returns (GetWorkspaceServiceAccountsResponse) {
    option (google.api.http) = {
      get : "/v1/workspaces/{workspaceName}/serviceaccounts"
    };
  }
  // GetWorkspacePolicies list workspace service accounts
  rpc GetWorkspacePolicies(GetWorkspaceRequest) returns (GetWorkspacePoliciesResponse) {
    option (google.api.http) = {
      get : "/v1/workspaces/{workspaceName}/policies"
    };
  }

  // ListExternalSecrets list external secrets available on all clusters
  rpc ListExternalSecrets(ListExternalSecretsRequest) returns (ListExternalSecretsResponse) {
    option (google.api.http) = {
      get : "/v1/external-secrets"
    };
  }
  // GetExternalSecret get secret details
  rpc GetExternalSecret(GetExternalSecretRequest) returns (GetExternalSecretResponse) {
    option (google.api.http) = {
      get : "/v1/external-secrets/{externalSecretName}"
    };
  }
  // ListExternalSecretStores list external secrets stores
  rpc ListExternalSecretStores(ListExternalSecretStoresRequest) returns (ListExternalSecretStoresResponse) {
    option (google.api.http) = {
      get : "/v1/external-secrets-stores"
    };
  }
  // SyncExternalSecrets sync externalSecret Operator secrets
  rpc SyncExternalSecrets(SyncExternalSecretsRequest) returns (SyncExternalSecretsResponse) {
    option (google.api.http) = {
      post : "/v1/external-secrets/sync"
      body : "*"
    };
  }

  // ListPolicyConfigs list policy configs
  rpc ListPolicyConfigs(ListPolicyConfigsRequest) returns (ListPolicyConfigsResponse) {
    option (google.api.http) = {
      get : "/v1/policy-configs"
    };
  }
  // GetPolicyConfig get policy config details
  rpc GetPolicyConfig(GetPolicyConfigRequest) returns (GetPolicyConfigResponse) {
    option (google.api.http) = {
      get : "/v1/policy-configs/{name}"
    };
  }

  // EncryptSopsSecret encrypts a sops secret
  rpc EncryptSopsSecret(EncryptSopsSecretRequest) returns (EncryptSopsSecretResponse) {
    option (google.api.http) = {
      post : "/v1/encrypt-sops-secret",
      body : "*"
    };
  }
<<<<<<< HEAD

  // ListSopsKustomizations list Sops kustomizations
  rpc ListSopsKustomizations(ListSopsKustomizationsRequest) returns (ListSopsKustomizationsResponse) {
    option (google.api.http) = {
      get : "/v1/sops-kustomizations"
    };
  }
=======
>>>>>>> 857d17b9
}


message ListTemplatesRequest {
  string provider = 1;
  string template_kind = 2;
}

message Pagination {
    int32 pageSize = 1;
    string pageToken = 2;
}

message ListError {
    string clusterName = 1;
    string namespace = 2;
    string message = 3;
}

message ListTemplatesResponse {
  repeated Template templates = 1;
  int32 total = 2;
  repeated ListError errors = 4;
}

message GetTemplateRequest {
  string template_name = 1;
  string template_kind = 2;
  string template_namespace = 3;
}
message GetTemplateResponse { Template template = 1; }

message ListTemplateParamsRequest {
  string template_name = 1;
  string template_kind = 2;
  string template_namespace = 3;
}
message ListTemplateParamsResponse {
  repeated Parameter parameters = 1;
  repeated TemplateObject objects = 2;
}

message ListTemplateProfilesRequest {
  string template_name = 1;
  string template_kind = 2;
  string template_namespace = 3;
}
message ListTemplateProfilesResponse {
  repeated TemplateProfile profiles = 1;
  repeated TemplateObject objects = 2;
}

message RenderTemplateRequest {
  string template_name = 1;
  map<string, string> values = 2;
  Credential credentials = 3;
  string template_kind = 4;
  string cluster_namespace = 5;
  repeated ProfileValues profiles = 6;
  repeated Kustomization kustomizations = 7;
  string template_namespace = 8;
  repeated ExternalSecret external_secrets = 9;
}

message CommitFile {
	string path = 1;
	string content = 2;
}



message CostEstimate{
  message Range {
    float low = 1;
    float high = 2;
  };
  string currency = 1;
  Range range = 2;
  string message = 3;
}

message RenderTemplateResponse {
  repeated CommitFile rendered_template = 1;
  repeated CommitFile profile_files = 2;
  repeated CommitFile kustomization_files = 3;
  CostEstimate costEstimate = 4;
  repeated CommitFile external_secrets_files = 5;
  repeated CommitFile policy_config_files = 6;
}

message RenderAutomationRequest {
  repeated ClusterAutomation cluster_automations = 1;
}

message RenderAutomationResponse {
  repeated CommitFile kustomization_files = 1;
  repeated CommitFile helm_release_files = 2;
  repeated CommitFile external_secrets_files = 3;
  repeated CommitFile policy_config_files = 4;
}

message ListGitopsClustersRequest {
  string label = 1;
  int64 page_size = 2;
  string page_token = 3;
  string ref_type = 4;
}
message ListGitopsClustersResponse {
  repeated GitopsCluster gitops_clusters = 1;
  int32 total = 2;
  string next_page_token = 3;
  repeated ListError errors = 4;
}

message GetPolicyRequest {
  string policy_name = 1;
  string clusterName = 2;
}
message ListPoliciesRequest {
    string clusterName = 1;
    Pagination pagination = 2;
}

message GetPolicyResponse {
  Policy policy = 1;
  string clusterName = 2;
}

message ListPoliciesResponse {
  repeated Policy policies = 1;
  int32 total = 2;
  string nextPageToken = 3;
  repeated ListError errors = 4;
}

message ListPolicyValidationsRequest{
  string clusterName = 1;
  Pagination pagination = 2;
  string application = 3;
  string namespace = 4;
}
message ListPolicyValidationsResponse {
  repeated PolicyValidation violations = 1;
  int32 total = 2;
  string nextPageToken = 3;
  repeated ListError errors = 4;
}

message GetPolicyValidationRequest{
  string violation_id = 1;
  string clusterName = 2;
}
message GetPolicyValidationResponse{ PolicyValidation violation = 1; }

message PolicyValidationOccurrence {
  string message = 1;
}

message PolicyValidationParam {
  string name = 1;
  string type = 2;
  google.protobuf.Any value = 3;
  bool required = 4;
  string config_ref = 5;
}


message PolicyValidation{
  string id = 1;
  string message = 2;
  string cluster_id = 3;
  string category = 4;
  string severity = 5;
  string created_at = 6;
  string entity=7;
  string namespace=8;
  string violating_entity=9;
  string description=10;
  string how_to_solve=11;
  string name=12;
  string clusterName = 13;
  repeated PolicyValidationOccurrence occurrences = 14;
  string policy_id = 15;
  repeated PolicyValidationParam parameters = 16;
}

message CreatePullRequestRequest {
  // The repository to use.
  string repository_url = 1;
  // The new branch that will be created.
  string head_branch = 2;
  // The target branch.
  string base_branch = 3;
  // The title of the pull request.
  string title = 4;
  // The description of the pull request
  string description = 5;
  // The name of the template to create a pull request for.
  string template_name = 6;
  // The values that populate the template's parameters.
  map<string, string> parameter_values = 7;
  // The commit message
  string commit_message = 8;
  // Credentials
  Credential credentials = 9;
  // The values for each profile that will be installed.
  repeated ProfileValues values = 10;
  // The repo api url.
  string repository_api_url = 11;
  string cluster_namespace = 12;
  repeated Kustomization kustomizations = 13;
  string template_namespace = 14;
  string template_kind = 15;
  PreviousValues previous_values = 16;
  repeated ExternalSecret external_secrets = 17;
  repeated PolicyConfigObject policy_configs = 18;
}

// Previous values for a CreatePullRequestRequest.
message PreviousValues {
  map<string, string> parameter_values = 1;
  Credential credentials = 2;
  repeated ProfileValues values = 3;
  repeated Kustomization kustomizations = 4;
  repeated ExternalSecret external_secrets = 5;
  repeated PolicyConfigObject policy_configs = 6;
 }

message CreatePullRequestResponse {
  // The url of the new pull request.
  string web_url = 1;
}

message CreateTfControllerPullRequestRequest {
  // The repository to use.
  string repository_url = 1;
  // The new branch that will be created.
  string head_branch = 2;
  // The target branch.
  string base_branch = 3;
  // The title of the pull request.
  string title = 4;
  // The description of the pull request
  string description = 5;
  // The name of the template to create a pull request for.
  string template_name = 6;
  // The values that populate the template's parameters.
  map<string, string> parameter_values = 7;
  // The commit message
  string commit_message = 8;
  // The repo api url.
  string repository_api_url = 11;
  string template_namespace = 12;
}
message CreateTfControllerPullRequestResponse {
  // The url of the new pull request.
  string web_url = 1;
}

message ClusterNamespacedName {
  string namespace = 1;
  string name = 2;
}

message DeleteClustersPullRequestRequest {
  // The repository to use.
  string repository_url = 1;
  // The new branch that will be created.
  string head_branch = 2;
  // The target branch.
  string base_branch = 3;
  // The title of the pull request.
  string title = 4;
  // The description of the pull request
  string description = 5;
  // The name of the clusters to be delete via a PR.
  repeated string cluster_names = 6;
  // The commit message
  string commit_message = 7;
  // Credentials
  Credential credentials = 8;
  // The repo api url.
  string repository_api_url = 9;
  repeated ClusterNamespacedName cluster_namespaced_names = 10;
}
message DeleteClustersPullRequestResponse {
  // The url of the new pull request.
  string web_url = 1;
}

message ListCredentialsRequest {}
message ListCredentialsResponse {
  repeated Credential credentials = 1;
  int32 total = 2;
}

message GetKubeconfigRequest {
  // The name of the workload cluster.
  string cluster_name = 1;
  string cluster_namespace = 2;
}
message GetKubeconfigResponse {
  // The Kubeconfig of the workload cluster.
  string kubeconfig = 1;
}

// kubernetes status condition field
// XXX: is dup'd in core, can we share?
message Condition {
  string type = 1;
  string status = 2;
  string reason = 3;
  string message = 4;
  string timestamp = 5;
}

message GitopsCluster {
  string name = 1;
  string namespace = 2;
  map<string, string> annotations = 4;
  map<string, string> labels = 5;
  repeated Condition conditions = 6;
  GitopsClusterRef capiClusterRef = 7;
  GitopsClusterRef secretRef = 8;
  CapiCluster capi_cluster = 9;
  bool control_plane = 10;
  string type = 11;
}

message CapiCluster {
  string name = 1;
  string namespace = 2;
  map<string, string> annotations = 3;
  map<string, string> labels = 4;
  CapiClusterStatus status = 5;
  CapiClusterInfrastructureRef infrastructureRef = 6;
}

message CapiClusterStatus {
  string phase = 1;
  bool infrastructureReady = 2;
  bool controlPlaneInitialized = 3;
  bool controlPlaneReady = 4;
  repeated Condition conditions = 5;
  int64 observedGeneration = 6;
}

message CapiClusterInfrastructureRef {
  string apiVersion = 1;
  string kind = 2;
  string name = 3;
}

message GitopsClusterRef { string name = 1; }

message Credential {
  string group = 1;
  string version = 2;
  string kind = 3;
  string name = 4;
  string namespace = 5;
}

message Template {
  string name = 1;
  string description = 2;
  string provider = 3;
  repeated Parameter parameters = 4;
  repeated TemplateObject objects = 5;
  string error = 6;
  map<string, string> annotations = 7;
  string template_kind = 8;
  string template_type = 9;
  map<string, string> labels = 10;
  string namespace = 11;
  repeated TemplateProfile profiles = 12;
}

message Parameter {
  string name = 1;
  string description = 2;
  bool required = 3;
  repeated string options = 4;
  string default = 5;
  bool editable = 6;
}

message TemplateProfile {
  string name = 1;
  string version = 2;
  bool editable = 3;
  string values = 4;
  string namespace = 5;
  bool required = 6;
  string profileTemplate = 7;
  string layer = 8;
}

message TemplateObject {
  string kind = 1;
  string api_version = 2;
  repeated string parameters = 3;
  string name = 4;
  string display_name = 5;
}

message GetEnterpriseVersionRequest {}

message GetEnterpriseVersionResponse {
  // The version of WeGO Enterprise
  string version = 1;
}

message CreateAutomationsPullRequestRequest {
  // The repository to use.
  string repository_url = 1;
  // The new branch that will be created.
  string head_branch = 2;
  // The target branch.
  string base_branch = 3;
  // The title of the pull request.
  string title = 4;
  // The description of the pull request
  string description = 5;
  // The commit message
  string commit_message = 6;
  // The repo api url.
  string repository_api_url = 7;
  // A list of cluster and kustomization
  repeated ClusterAutomation cluster_automations = 8;
}

message ClusterAutomation {
  ClusterNamespacedName cluster = 1;
  bool is_control_plane = 2;
  Kustomization kustomization = 3;
  HelmRelease helm_release = 4;
  // A path to write the resource to in the management git repo
  string file_path = 5;
  ExternalSecret external_secret = 6;
  PolicyConfigObject policy_config = 7;
}

// External Secrets template
message ExternalSecret {
  Metadata metadata = 1;
  ExternalSecretSpec spec = 2;
}

message ExternalSecretSpec {
  string refresh_interval = 1;
  externalSecretStoreRef secret_store_ref = 2;
  externalSecretTarget target = 3;
  externalSecretData data = 4;
}

message externalSecretStoreRef {
  string name = 1;
  string kind = 2;
}

message externalSecretTarget {
  string name = 1;
}

message externalSecretData {
  string secret_key = 1;
  externalSecretRemoteRef remote_ref = 2;
}

message externalSecretRemoteRef {
  string key = 1;
  string property = 2;
}

message Kustomization {
  Metadata metadata = 1;
  KustomizationSpec spec = 2;
}

message KustomizationSpec {
  string path = 1;
  SourceRef source_ref = 2;
  string target_namespace = 3;
  bool create_namespace = 4;
  Decryption decryption = 5;
}

message Decryption{
  string provider = 1;
  SecretRef secretRef = 2;
}

message SecretRef{
  string name = 1;
}

message HelmRelease {
  Metadata metadata = 1;
  HelmReleaseSpec spec = 2;
}

message HelmReleaseSpec {
  Chart chart = 1;
  string values = 2;
}

message Chart {
  ChartSpec spec = 1;
}

message ChartSpec {
  string chart = 1;
  SourceRef source_ref = 2;
  string version = 3;
}

message Metadata {
  string name = 1;
  string namespace = 2;
  map<string, string> labels = 3;
}

message SourceRef {
  string name = 1;
  string namespace = 2;
}

message CreateAutomationsPullRequestResponse {
  // The url of the new pull request.
  string web_url = 1;
}

message Maintainer {
  string name = 1;
  string email = 2;
  string url = 3;
}

message HelmRepository {
  string name = 1;
  string namespace = 2;
}

message Profile {
  string name = 1;
  string home = 2;
  repeated string sources = 3;
  string description = 4;
  repeated string keywords = 5;
  repeated Maintainer maintainers = 6;
  string icon = 7;
  map<string, string> annotations = 8;
  string kube_version = 9;
  HelmRepository helm_repository = 10;
  repeated string available_versions = 11;
}

message ProfileValues {
  string name = 1;
  string version = 2;
  string values = 3;
  string layer = 4;
  string namespace = 5;
}

message GetConfigRequest {}

message GetConfigResponse {
  string repositoryURL = 1;
  string managementClusterName = 2;
    string ui_config = 3;
}

message PolicyParamRepeatedString { repeated string value = 1; }

message PolicyParam {
  string name = 1;
  string type = 2;
  // value is a generic value that can be a string, int, bool and array of
  // strings
  google.protobuf.Any value = 3;
  bool required = 4;
}

message PolicyTargetLabel { map<string, string> values = 1; }

message PolicyTargets {
  repeated string kinds = 1;
  repeated PolicyTargetLabel labels = 2;
  repeated string namespaces = 3;
}

message PolicyStandard {
  string id = 1;
  repeated string controls = 2;
}

message Policy {
  string name = 1;
  string id = 2;
  string code = 3;
  string description = 4;
  string how_to_solve = 5;
  string category = 6;
  repeated string tags = 7;
  string severity = 8;
  repeated PolicyStandard standards = 9;
  string git_commit = 10;
  repeated PolicyParam parameters = 11;
  PolicyTargets targets = 12;
  string created_at = 13;
  string clusterName = 14;
  string tenant = 15;
  repeated string modes = 16;
}

message ObjectRef {
  string kind      = 1;
  string name      = 2;
  string namespace = 3;
}

message Event {
  string type      = 1;
  string reason    = 2;
  string message   = 3;
  string timestamp = 4;
  string component = 5;
  string host      = 6;
  string name      = 7;
}

message ListEventsRequest {
  ObjectRef involvedObject = 1;
  string    clusterName    = 2;
}

message ListEventsResponse {
  repeated Event events = 1;
}

message RepositoryRef {
  ClusterNamespacedName cluster = 1;
  string name = 2;
  string namespace = 3;
  string kind = 4;
}

message ListChartsForRepositoryRequest {
  RepositoryRef repository = 1;
  string kind = 2;
}

message RepositoryChart {
  string name = 1;
  // This is the available versions in reverse semver order.
  repeated string versions = 2;
  string layer = 3;
}

message ListChartsForRepositoryResponse {
  repeated RepositoryChart charts = 1;
}

message GetValuesForChartRequest {
  RepositoryRef repository = 1;
  string name = 2;
  string version = 3;
}

message GetValuesForChartResponse {
  string job_id = 1;
}

message GetChartsJobRequest {
  string job_id = 1;
}

message GetChartsJobResponse {
  // This is the base64 encoded version of the raw values data.
  string values = 1;
  string error = 2;
}

message Workspace {
  string name = 1;
  string clusterName = 2;
  repeated string namespaces = 3;
}

message ListWorkspacesRequest{
  Pagination pagination = 1;
}

message ListWorkspacesResponse{
  repeated Workspace workspaces = 1;
  int32 total = 2;
  string nextPageToken = 3;
  repeated ListError errors = 4;
}

message WorkspaceRoleRule {
  repeated string groups = 1;
  repeated string resources = 2;
  repeated string verbs = 3;
}

message WorkspaceRole {
  string name = 1;
  string namespace = 2;
  repeated WorkspaceRoleRule rules = 3;
  string manifest = 4;
  string timestamp = 5;
}

message WorkspaceRoleBindingRoleRef {
  string apiGroup = 1;
  string kind = 2;
  string name = 3;
}

message WorkspaceRoleBindingSubject {
  string apiGroup = 1;
  string kind = 2;
  string name = 3;
  string namespace = 4;
}

message WorkspaceRoleBinding {
  string name = 1;
  string namespace = 2;
  string manifest = 3;
  string timestamp = 4;
  WorkspaceRoleBindingRoleRef role = 5;
  repeated WorkspaceRoleBindingSubject subjects = 6;
}

message WorkspaceServiceAccount {
  string name = 1;
  string namespace = 2;
  string timestamp = 3;
  string manifest = 4;
}

message WorkspacePolicy {
  string id = 1;
  string name = 2;
  string category = 4;
  string severity = 5;
  string timestamp = 6;
}

message GetWorkspaceRequest{
  string clusterName = 1;
  string workspaceName = 2;
}

message GetWorkspaceResponse{
  string name = 1;
  string clusterName = 2;
  repeated string namespaces = 3;
}

message GetWorkspaceRolesResponse{
  string name = 1;
  string clusterName = 2;
  repeated WorkspaceRole objects = 3;
}

message GetWorkspaceRoleBindingsResponse{
  string name = 1;
  string clusterName = 2;
  repeated WorkspaceRoleBinding objects = 3;
}

message GetWorkspaceServiceAccountsResponse{
  string name = 1;
  string clusterName = 2;
  repeated WorkspaceServiceAccount objects = 3;
}

message GetWorkspacePoliciesResponse{
  string name = 1;
  string clusterName = 2;
  repeated WorkspacePolicy objects = 3;
}

message ExternalSecretItem {
  string secretName = 1;
  string externalSecretName = 2;
  string namespace = 3;
  string clusterName = 4;
  string secretStore = 5;
  string status = 6;
  string timestamp = 7;
}

message ListExternalSecretsRequest {}

message ListExternalSecretsResponse {
  repeated ExternalSecretItem secrets = 1;
  int32 total = 2;
  repeated ListError errors = 4;
}

message GetExternalSecretRequest{
  string clusterName = 1;
  string namespace = 2;
  string externalSecretName = 3;
}

message GetExternalSecretResponse{
  string secretName = 1;
  string externalSecretName = 2;
  string clusterName = 3;
  string namespace = 4;
  string secretStore = 5;
  string secretStoreType = 6;
  string secretPath = 7;
  string property = 8;
  string version = 9;
  string status = 10;
  string timestamp = 11;
}
  
message ExternalSecretStore {
  string kind = 1;
  string name = 2;
  string namespace = 3;
  string type = 4;
}

message ListExternalSecretStoresRequest{
  string clusterName = 1;
}

message ListExternalSecretStoresResponse{
  repeated ExternalSecretStore stores = 1;
  int32 total = 2;
}

message SyncExternalSecretsRequest{
  string clusterName = 1;
  string namespace = 2;
  string externalSecretName = 3;
}

message SyncExternalSecretsResponse{
}

message PolicyConfigListItem {
  string name = 1;
  string clusterName = 2;
  int32 totalPolicies = 3;
  string match = 4;
  string status = 5;
  string age = 6;
}

message ListPolicyConfigsRequest {}

message ListPolicyConfigsResponse{
  repeated PolicyConfigListItem policyConfigs = 1;
  repeated ListError errors = 2;
  int32 total = 3;
}


message GetPolicyConfigRequest{
  string clusterName = 1;
  string name = 2;
}

message GetPolicyConfigResponse{
  string name = 1;
  string clusterName = 2;
  string age = 3;
  string status = 4;
  string matchType = 5;
  PolicyConfigMatch match = 6;
  repeated PolicyConfigPolicy policies = 7;
  int32 totalPolicies = 8;
}

message PolicyConfigApplicationMatch {
  string name = 1;
  string kind = 2;
  string namespace = 3;
}

message PolicyConfigResourceMatch {
  string name = 1;
  string kind = 2;
  string namespace = 3;
}

message PolicyConfigMatch {
  repeated string namespaces = 1;
  repeated string workspaces = 2;
  repeated PolicyConfigApplicationMatch apps = 3;
  repeated PolicyConfigResourceMatch resources = 4;
}

message PolicyConfigPolicy {
  string id = 1;
  string name = 2;
  string description = 3;
  map<string, google.protobuf.Value> parameters = 4;
  string status = 5;
}


message PolicyConfigConf {
  map<string, google.protobuf.Value>  parameters  = 2;
}

message PolicyConfigObjectSpec {
  PolicyConfigMatch match = 1;
  map<string, PolicyConfigConf>  config  = 2;
}

message PolicyConfigObject {
  Metadata metadata = 1;
  PolicyConfigObjectSpec spec  = 2;
}


message EncryptSopsSecretRequest {
  string name = 1;
  string namespace = 2;
  map<string, string> labels = 3;
  string type = 4; 
  bool immutable = 5;
  map<string, string> data = 6;
  map<string, string> stringData = 7;
  string kustomization_name = 8;
  string kustomization_namespace = 9;
  string clusterName = 10;
}

message EncryptSopsSecretResponse {
  google.protobuf.Value encrypted_secret = 1;
  string path = 2;
<<<<<<< HEAD
}

message ListSopsKustomizationsRequest {
  string clusterName = 1;
}

message ListSopsKustomizationsResponse {
  repeated SopsKustomizations kustomizations = 1;
  int32 total = 2;
}

message SopsKustomizations {
  string name = 1;
  string namespace = 2;
}
=======
}
>>>>>>> 857d17b9
<|MERGE_RESOLUTION|>--- conflicted
+++ resolved
@@ -274,7 +274,6 @@
       body : "*"
     };
   }
-<<<<<<< HEAD
 
   // ListSopsKustomizations list Sops kustomizations
   rpc ListSopsKustomizations(ListSopsKustomizationsRequest) returns (ListSopsKustomizationsResponse) {
@@ -282,8 +281,6 @@
       get : "/v1/sops-kustomizations"
     };
   }
-=======
->>>>>>> 857d17b9
 }
 
 
@@ -1228,7 +1225,6 @@
 message EncryptSopsSecretResponse {
   google.protobuf.Value encrypted_secret = 1;
   string path = 2;
-<<<<<<< HEAD
 }
 
 message ListSopsKustomizationsRequest {
@@ -1244,6 +1240,3 @@
   string name = 1;
   string namespace = 2;
 }
-=======
-}
->>>>>>> 857d17b9

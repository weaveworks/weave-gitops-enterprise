--- conflicted
+++ resolved
@@ -1855,7 +1855,6 @@
         }
       }
     },
-<<<<<<< HEAD
     "v1ExternalSecretSpec": {
       "type": "object",
       "properties": {
@@ -1870,7 +1869,9 @@
         },
         "data": {
           "$ref": "#/definitions/v1externalSecretData"
-=======
+        }
+      }
+    },
     "v1ExternalSecretStore": {
       "type": "object",
       "properties": {
@@ -1882,7 +1883,6 @@
         },
         "namespace": {
           "type": "string"
->>>>>>> 1e1722fa
         }
       }
     },

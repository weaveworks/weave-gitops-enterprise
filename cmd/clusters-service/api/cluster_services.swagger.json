{
  "swagger": "2.0",
  "info": {
    "title": "cluster_services.proto",
    "version": "version not set"
  },
  "tags": [
    {
      "name": "ClustersService"
    }
  ],
  "consumes": [
    "application/json"
  ],
  "produces": [
    "application/json"
  ],
  "paths": {
    "/v1/automations": {
      "post": {
        "summary": "Creates a pull request for the given list of Kustomizations.",
        "operationId": "ClustersService_CreateAutomationsPullRequest",
        "responses": {
          "200": {
            "description": "A successful response.",
            "schema": {
              "$ref": "#/definitions/v1CreateAutomationsPullRequestResponse"
            }
          },
          "default": {
            "description": "An unexpected error response.",
            "schema": {
              "$ref": "#/definitions/rpcStatus"
            }
          }
        },
        "parameters": [
          {
            "name": "body",
            "in": "body",
            "required": true,
            "schema": {
              "$ref": "#/definitions/v1CreateAutomationsPullRequestRequest"
            }
          }
        ],
        "tags": [
          "ClustersService"
        ]
      }
    },
    "/v1/automations/render": {
      "post": {
        "summary": "Renders an automation template using given cluster automations.",
        "operationId": "ClustersService_RenderAutomation",
        "responses": {
          "200": {
            "description": "A successful response.",
            "schema": {
              "$ref": "#/definitions/v1RenderAutomationResponse"
            }
          },
          "default": {
            "description": "An unexpected error response.",
            "schema": {
              "$ref": "#/definitions/rpcStatus"
            }
          }
        },
        "parameters": [
          {
            "name": "body",
            "in": "body",
            "required": true,
            "schema": {
              "$ref": "#/definitions/v1RenderAutomationRequest"
            }
          }
        ],
        "tags": [
          "ClustersService"
        ]
      }
    },
    "/v1/charts/jobs/{jobId}": {
      "get": {
        "summary": "Gets the default Values.yaml for the provided Chart\nreference.",
        "operationId": "ClustersService_GetChartsJob",
        "responses": {
          "200": {
            "description": "A successful response.",
            "schema": {
              "$ref": "#/definitions/v1GetChartsJobResponse"
            }
          },
          "default": {
            "description": "An unexpected error response.",
            "schema": {
              "$ref": "#/definitions/rpcStatus"
            }
          }
        },
        "parameters": [
          {
            "name": "jobId",
            "in": "path",
            "required": true,
            "type": "string"
          }
        ],
        "tags": [
          "ClustersService"
        ]
      }
    },
    "/v1/charts/list": {
      "get": {
        "summary": "Lists the discovered Helm charts in the provided\nrepository.",
        "operationId": "ClustersService_ListChartsForRepository",
        "responses": {
          "200": {
            "description": "A successful response.",
            "schema": {
              "$ref": "#/definitions/v1ListChartsForRepositoryResponse"
            }
          },
          "default": {
            "description": "An unexpected error response.",
            "schema": {
              "$ref": "#/definitions/rpcStatus"
            }
          }
        },
        "parameters": [
          {
            "name": "repository.cluster.namespace",
            "in": "query",
            "required": false,
            "type": "string"
          },
          {
            "name": "repository.cluster.name",
            "in": "query",
            "required": false,
            "type": "string"
          },
          {
            "name": "repository.name",
            "in": "query",
            "required": false,
            "type": "string"
          },
          {
            "name": "repository.namespace",
            "in": "query",
            "required": false,
            "type": "string"
          },
          {
            "name": "repository.kind",
            "in": "query",
            "required": false,
            "type": "string"
          },
          {
            "name": "kind",
            "in": "query",
            "required": false,
            "type": "string"
          }
        ],
        "tags": [
          "ClustersService"
        ]
      }
    },
    "/v1/charts/values": {
      "post": {
        "summary": "Gets the default Values.yaml for the provided Chart\nreference.",
        "operationId": "ClustersService_GetValuesForChart",
        "responses": {
          "200": {
            "description": "A successful response.",
            "schema": {
              "$ref": "#/definitions/v1GetValuesForChartResponse"
            }
          },
          "default": {
            "description": "An unexpected error response.",
            "schema": {
              "$ref": "#/definitions/rpcStatus"
            }
          }
        },
        "parameters": [
          {
            "name": "body",
            "in": "body",
            "required": true,
            "schema": {
              "$ref": "#/definitions/v1GetValuesForChartRequest"
            }
          }
        ],
        "tags": [
          "ClustersService"
        ]
      }
    },
    "/v1/clusters": {
      "get": {
        "summary": "Lists available GitOps clusters.",
        "operationId": "ClustersService_ListGitopsClusters",
        "responses": {
          "200": {
            "description": "A successful response.",
            "schema": {
              "$ref": "#/definitions/v1ListGitopsClustersResponse"
            }
          },
          "default": {
            "description": "An unexpected error response.",
            "schema": {
              "$ref": "#/definitions/rpcStatus"
            }
          }
        },
        "parameters": [
          {
            "name": "label",
            "in": "query",
            "required": false,
            "type": "string"
          },
          {
            "name": "pageSize",
            "in": "query",
            "required": false,
            "type": "string",
            "format": "int64"
          },
          {
            "name": "pageToken",
            "in": "query",
            "required": false,
            "type": "string"
          },
          {
            "name": "refType",
            "in": "query",
            "required": false,
            "type": "string"
          }
        ],
        "tags": [
          "ClustersService"
        ]
      }
    },
    "/v1/clusters/pull-request": {
      "delete": {
        "summary": "Creates a pull request for the given list of clusters \nto be deleted.",
        "operationId": "ClustersService_DeleteClustersPullRequest",
        "responses": {
          "200": {
            "description": "A successful response.",
            "schema": {
              "$ref": "#/definitions/v1DeleteClustersPullRequestResponse"
            }
          },
          "default": {
            "description": "An unexpected error response.",
            "schema": {
              "$ref": "#/definitions/rpcStatus"
            }
          }
        },
        "parameters": [
          {
            "name": "body",
            "in": "body",
            "required": true,
            "schema": {
              "$ref": "#/definitions/v1DeleteClustersPullRequestRequest"
            }
          }
        ],
        "tags": [
          "ClustersService"
        ]
      }
    },
    "/v1/config": {
      "get": {
        "operationId": "ClustersService_GetConfig",
        "responses": {
          "200": {
            "description": "A successful response.",
            "schema": {
              "$ref": "#/definitions/v1GetConfigResponse"
            }
          },
          "default": {
            "description": "An unexpected error response.",
            "schema": {
              "$ref": "#/definitions/rpcStatus"
            }
          }
        },
        "tags": [
          "ClustersService"
        ]
      }
    },
    "/v1/credentials": {
      "get": {
        "summary": "List available credentials.",
        "operationId": "ClustersService_ListCredentials",
        "responses": {
          "200": {
            "description": "A successful response.",
            "schema": {
              "$ref": "#/definitions/v1ListCredentialsResponse"
            }
          },
          "default": {
            "description": "An unexpected error response.",
            "schema": {
              "$ref": "#/definitions/rpcStatus"
            }
          }
        },
        "tags": [
          "ClustersService"
        ]
      }
    },
    "/v1/encrypt-sops-secret": {
      "post": {
        "summary": "Encrypts a sops secret",
        "operationId": "ClustersService_EncryptSopsSecret",
        "responses": {
          "200": {
            "description": "A successful response.",
            "schema": {
              "$ref": "#/definitions/v1EncryptSopsSecretResponse"
            }
          },
          "default": {
            "description": "An unexpected error response.",
            "schema": {
              "$ref": "#/definitions/rpcStatus"
            }
          }
        },
        "parameters": [
          {
            "name": "body",
            "in": "body",
            "required": true,
            "schema": {
              "$ref": "#/definitions/v1EncryptSopsSecretRequest"
            }
          }
        ],
        "tags": [
          "ClustersService"
        ]
      }
    },
<<<<<<< HEAD
    "/v1/enterprise/automations/pull-request": {
      "post": {
        "summary": "Creates a pull request for the given list of Kustomizations.",
        "operationId": "ClustersService_CreateAutomationsPullRequest",
        "responses": {
          "200": {
            "description": "A successful response.",
            "schema": {
              "$ref": "#/definitions/v1CreateAutomationsPullRequestResponse"
            }
          },
          "default": {
            "description": "An unexpected error response.",
            "schema": {
              "$ref": "#/definitions/rpcStatus"
            }
          }
        },
        "parameters": [
          {
            "name": "body",
            "in": "body",
            "required": true,
            "schema": {
              "$ref": "#/definitions/v1CreateAutomationsPullRequestRequest"
            }
          }
        ],
        "tags": [
          "ClustersService"
        ]
      }
    },
    "/v1/enterprise/automations/render": {
      "post": {
        "summary": "Render an automation template using given cluster automations.",
        "operationId": "ClustersService_RenderAutomation",
        "responses": {
          "200": {
            "description": "A successful response.",
            "schema": {
              "$ref": "#/definitions/v1RenderAutomationResponse"
            }
          },
          "default": {
            "description": "An unexpected error response.",
            "schema": {
              "$ref": "#/definitions/rpcStatus"
            }
          }
        },
        "parameters": [
          {
            "name": "body",
            "in": "body",
            "required": true,
            "schema": {
              "$ref": "#/definitions/v1RenderAutomationRequest"
            }
          }
        ],
        "tags": [
          "ClustersService"
        ]
      }
    },
=======
>>>>>>> a9faf36a
    "/v1/enterprise/events": {
      "get": {
        "summary": "Returns the k8s events for a given object",
        "operationId": "ClustersService_ListEvents",
        "responses": {
          "200": {
            "description": "A successful response.",
            "schema": {
              "$ref": "#/definitions/v1ListEventsResponse"
            }
          },
          "default": {
            "description": "An unexpected error response.",
            "schema": {
              "$ref": "#/definitions/rpcStatus"
            }
          }
        },
        "parameters": [
          {
            "name": "involvedObject.kind",
            "in": "query",
            "required": false,
            "type": "string"
          },
          {
            "name": "involvedObject.name",
            "in": "query",
            "required": false,
            "type": "string"
          },
          {
            "name": "involvedObject.namespace",
            "in": "query",
            "required": false,
            "type": "string"
          },
          {
            "name": "clusterName",
            "in": "query",
            "required": false,
            "type": "string"
          }
        ],
        "tags": [
          "ClustersService"
        ]
      }
    },
    "/v1/enterprise/version": {
      "get": {
        "summary": "Returns the WeGO Enterprise version",
        "operationId": "ClustersService_GetEnterpriseVersion",
        "responses": {
          "200": {
            "description": "A successful response.",
            "schema": {
              "$ref": "#/definitions/v1GetEnterpriseVersionResponse"
            }
          },
          "default": {
            "description": "An unexpected error response.",
            "schema": {
              "$ref": "#/definitions/rpcStatus"
            }
          }
        },
        "tags": [
          "ClustersService"
        ]
      }
    },
    "/v1/external-secrets": {
      "get": {
        "summary": "List external secrets available on all clusters",
        "operationId": "ClustersService_ListExternalSecrets",
        "responses": {
          "200": {
            "description": "A successful response.",
            "schema": {
              "$ref": "#/definitions/v1ListExternalSecretsResponse"
            }
          },
          "default": {
            "description": "An unexpected error response.",
            "schema": {
              "$ref": "#/definitions/rpcStatus"
            }
          }
        },
        "tags": [
          "ClustersService"
        ]
      }
    },
    "/v1/external-secrets-stores": {
      "get": {
        "summary": "List external secrets stores",
        "operationId": "ClustersService_ListExternalSecretStores",
        "responses": {
          "200": {
            "description": "A successful response.",
            "schema": {
              "$ref": "#/definitions/v1ListExternalSecretStoresResponse"
            }
          },
          "default": {
            "description": "An unexpected error response.",
            "schema": {
              "$ref": "#/definitions/rpcStatus"
            }
          }
        },
        "parameters": [
          {
            "name": "clusterName",
            "in": "query",
            "required": false,
            "type": "string"
          }
        ],
        "tags": [
          "ClustersService"
        ]
      }
    },
    "/v1/external-secrets/sync": {
      "post": {
        "summary": "Sync externalSecret Operator secrets",
        "operationId": "ClustersService_SyncExternalSecrets",
        "responses": {
          "200": {
            "description": "A successful response.",
            "schema": {
              "$ref": "#/definitions/v1SyncExternalSecretsResponse"
            }
          },
          "default": {
            "description": "An unexpected error response.",
            "schema": {
              "$ref": "#/definitions/rpcStatus"
            }
          }
        },
        "parameters": [
          {
            "name": "body",
            "in": "body",
            "required": true,
            "schema": {
              "$ref": "#/definitions/v1SyncExternalSecretsRequest"
            }
          }
        ],
        "tags": [
          "ClustersService"
        ]
      }
    },
    "/v1/namespaces/{clusterNamespace}/clusters/{clusterName}/kubeconfig": {
      "get": {
        "summary": "Returns the Kubeconfig for the given\nworkload cluster.",
        "operationId": "ClustersService_GetKubeconfig",
        "responses": {
          "200": {
            "description": "A successful response.",
            "schema": {
              "$ref": "#/definitions/apiHttpBody"
            }
          },
          "default": {
            "description": "An unexpected error response.",
            "schema": {
              "$ref": "#/definitions/rpcStatus"
            }
          }
        },
        "parameters": [
          {
            "name": "clusterNamespace",
            "in": "path",
            "required": true,
            "type": "string"
          },
          {
            "name": "clusterName",
            "description": "The name of the workload cluster.",
            "in": "path",
            "required": true,
            "type": "string"
          }
        ],
        "tags": [
          "ClustersService"
        ]
      }
    },
    "/v1/namespaces/{clusterNamespace}/clusters/{clusterName}/namespaces/{namespace}/external-secrets/{externalSecretName}": {
      "get": {
        "summary": "Get secret details",
        "operationId": "ClustersService_GetExternalSecret",
        "responses": {
          "200": {
            "description": "A successful response.",
            "schema": {
              "$ref": "#/definitions/v1GetExternalSecretResponse"
            }
          },
          "default": {
            "description": "An unexpected error response.",
            "schema": {
              "$ref": "#/definitions/rpcStatus"
            }
          }
        },
        "parameters": [
          {
            "name": "clusterNamespace",
            "in": "path",
            "required": true,
            "type": "string"
          },
          {
            "name": "clusterName",
            "in": "path",
            "required": true,
            "type": "string"
          },
          {
            "name": "namespace",
            "in": "path",
            "required": true,
            "type": "string"
          },
          {
            "name": "externalSecretName",
            "in": "path",
            "required": true,
            "type": "string"
          }
        ],
        "tags": [
          "ClustersService"
        ]
      }
    },
    "/v1/namespaces/{clusterNamespace}/clusters/{clusterName}/policy-configs/{name}": {
      "get": {
        "summary": "Get policy config details",
        "operationId": "ClustersService_GetPolicyConfig",
        "responses": {
          "200": {
            "description": "A successful response.",
            "schema": {
              "$ref": "#/definitions/v1GetPolicyConfigResponse"
            }
          },
          "default": {
            "description": "An unexpected error response.",
            "schema": {
              "$ref": "#/definitions/rpcStatus"
            }
          }
        },
        "parameters": [
          {
            "name": "clusterNamespace",
            "in": "path",
            "required": true,
            "type": "string"
          },
          {
            "name": "clusterName",
            "in": "path",
            "required": true,
            "type": "string"
          },
          {
            "name": "name",
            "in": "path",
            "required": true,
            "type": "string"
          }
        ],
        "tags": [
          "ClustersService"
        ]
      }
    },
    "/v1/namespaces/{clusterNamespace}/clusters/{clusterName}/workspaces/{workspaceName}": {
      "get": {
        "summary": "Get workspace details",
        "operationId": "ClustersService_GetWorkspace",
        "responses": {
          "200": {
            "description": "A successful response.",
            "schema": {
              "$ref": "#/definitions/v1GetWorkspaceResponse"
            }
          },
          "default": {
            "description": "An unexpected error response.",
            "schema": {
              "$ref": "#/definitions/rpcStatus"
            }
          }
        },
        "parameters": [
          {
            "name": "clusterNamespace",
            "in": "path",
            "required": true,
            "type": "string"
          },
          {
            "name": "clusterName",
            "in": "path",
            "required": true,
            "type": "string"
          },
          {
            "name": "workspaceName",
            "in": "path",
            "required": true,
            "type": "string"
          }
        ],
        "tags": [
          "ClustersService"
        ]
      }
    },
    "/v1/namespaces/{clusterNamespace}/clusters/{clusterName}/workspaces/{workspaceName}/policies": {
      "get": {
        "summary": "List workspace service accounts",
        "operationId": "ClustersService_GetWorkspacePolicies",
        "responses": {
          "200": {
            "description": "A successful response.",
            "schema": {
              "$ref": "#/definitions/v1GetWorkspacePoliciesResponse"
            }
          },
          "default": {
            "description": "An unexpected error response.",
            "schema": {
              "$ref": "#/definitions/rpcStatus"
            }
          }
        },
        "parameters": [
          {
            "name": "clusterNamespace",
            "in": "path",
            "required": true,
            "type": "string"
          },
          {
            "name": "clusterName",
            "in": "path",
            "required": true,
            "type": "string"
          },
          {
            "name": "workspaceName",
            "in": "path",
            "required": true,
            "type": "string"
          }
        ],
        "tags": [
          "ClustersService"
        ]
      }
    },
<<<<<<< HEAD
    "/v1/templates/pull-request": {
      "post": {
        "summary": "Creates a pull request for a cluster template.\nThe template name and values will be used to\ncreate a new branch for which a new pull request\nwill be created.",
        "operationId": "ClustersService_CreatePullRequest",
        "responses": {
          "200": {
            "description": "A successful response.",
            "schema": {
              "$ref": "#/definitions/v1CreatePullRequestResponse"
            }
          },
          "default": {
            "description": "An unexpected error response.",
            "schema": {
              "$ref": "#/definitions/rpcStatus"
            }
          }
        },
        "parameters": [
          {
            "name": "body",
            "in": "body",
            "required": true,
            "schema": {
              "$ref": "#/definitions/v1CreatePullRequestRequest"
            }
          }
        ],
        "tags": [
          "ClustersService"
        ]
      }
    },
    "/v1/templates/{templateName}": {
=======
    "/v1/namespaces/{clusterNamespace}/clusters/{clusterName}/workspaces/{workspaceName}/rolebindings": {
>>>>>>> a9faf36a
      "get": {
        "summary": "List workspace role bindings",
        "operationId": "ClustersService_GetWorkspaceRoleBindings",
        "responses": {
          "200": {
            "description": "A successful response.",
            "schema": {
              "$ref": "#/definitions/v1GetWorkspaceRoleBindingsResponse"
            }
          },
          "default": {
            "description": "An unexpected error response.",
            "schema": {
              "$ref": "#/definitions/rpcStatus"
            }
          }
        },
        "parameters": [
          {
            "name": "clusterNamespace",
            "in": "path",
            "required": true,
            "type": "string"
          },
          {
            "name": "clusterName",
            "in": "path",
            "required": true,
            "type": "string"
          },
          {
            "name": "workspaceName",
            "in": "path",
            "required": true,
            "type": "string"
          }
        ],
        "tags": [
          "ClustersService"
        ]
      }
    },
    "/v1/namespaces/{clusterNamespace}/clusters/{clusterName}/workspaces/{workspaceName}/roles": {
      "get": {
        "summary": "List workspace roles",
        "operationId": "ClustersService_GetWorkspaceRoles",
        "responses": {
          "200": {
            "description": "A successful response.",
            "schema": {
              "$ref": "#/definitions/v1GetWorkspaceRolesResponse"
            }
          },
          "default": {
            "description": "An unexpected error response.",
            "schema": {
              "$ref": "#/definitions/rpcStatus"
            }
          }
        },
        "parameters": [
          {
            "name": "clusterNamespace",
            "in": "path",
            "required": true,
            "type": "string"
          },
          {
            "name": "clusterName",
            "in": "path",
            "required": true,
            "type": "string"
          },
          {
            "name": "workspaceName",
            "in": "path",
            "required": true,
            "type": "string"
          }
        ],
        "tags": [
          "ClustersService"
        ]
      }
    },
    "/v1/namespaces/{clusterNamespace}/clusters/{clusterName}/workspaces/{workspaceName}/serviceaccounts": {
      "get": {
        "summary": "List workspace service accounts",
        "operationId": "ClustersService_GetWorkspaceServiceAccounts",
        "responses": {
          "200": {
            "description": "A successful response.",
            "schema": {
              "$ref": "#/definitions/v1GetWorkspaceServiceAccountsResponse"
            }
          },
          "default": {
            "description": "An unexpected error response.",
            "schema": {
              "$ref": "#/definitions/rpcStatus"
            }
          }
        },
        "parameters": [
          {
            "name": "clusterNamespace",
            "in": "path",
            "required": true,
            "type": "string"
          },
          {
            "name": "clusterName",
            "in": "path",
            "required": true,
            "type": "string"
          },
          {
            "name": "workspaceName",
            "in": "path",
            "required": true,
            "type": "string"
          }
        ],
        "tags": [
          "ClustersService"
        ]
      }
    },
    "/v1/namespaces/{templateNamespace}/templates/{templateName}": {
      "get": {
        "summary": "Gets details of a specific template.",
        "operationId": "ClustersService_GetTemplate",
        "responses": {
          "200": {
            "description": "A successful response.",
            "schema": {
              "$ref": "#/definitions/v1GetTemplateResponse"
            }
          },
          "default": {
            "description": "An unexpected error response.",
            "schema": {
              "$ref": "#/definitions/rpcStatus"
            }
          }
        },
        "parameters": [
          {
            "name": "templateNamespace",
            "in": "path",
            "required": true,
            "type": "string"
          },
          {
            "name": "templateName",
            "in": "path",
            "required": true,
            "type": "string"
          },
          {
            "name": "templateKind",
            "in": "query",
            "required": false,
            "type": "string"
          }
        ],
        "tags": [
          "ClustersService"
        ]
      }
    },
<<<<<<< HEAD
    "/v1/tfcontrollers/pull-request": {
      "post": {
        "summary": "Creates a pull request for a tfcontroller template.\nThe template name and values will be used to\ncreate a new branch for which a new pull request\nwill be created.",
        "operationId": "ClustersService_CreateTfControllerPullRequest",
=======
    "/v1/namespaces/{templateNamespace}/templates/{templateName}/params": {
      "get": {
        "summary": "Gets the Values.yaml for a template if one exists.",
        "operationId": "ClustersService_ListTemplateParams",
>>>>>>> a9faf36a
        "responses": {
          "200": {
            "description": "A successful response.",
            "schema": {
              "$ref": "#/definitions/v1ListTemplateParamsResponse"
            }
          },
          "default": {
            "description": "An unexpected error response.",
            "schema": {
              "$ref": "#/definitions/rpcStatus"
            }
          }
        },
        "parameters": [
          {
            "name": "templateNamespace",
            "in": "path",
            "required": true,
            "type": "string"
          },
          {
            "name": "templateName",
            "in": "path",
            "required": true,
            "type": "string"
          },
          {
            "name": "templateKind",
            "in": "query",
            "required": false,
            "type": "string"
          }
        ],
        "tags": [
          "ClustersService"
        ]
      }
    },
    "/v1/namespaces/{templateNamespace}/templates/{templateName}/profiles": {
      "get": {
        "summary": "Returns a list of profiles within that template.",
        "operationId": "ClustersService_ListTemplateProfiles",
        "responses": {
          "200": {
            "description": "A successful response.",
            "schema": {
              "$ref": "#/definitions/v1ListTemplateProfilesResponse"
            }
          },
          "default": {
            "description": "An unexpected error response.",
            "schema": {
              "$ref": "#/definitions/rpcStatus"
            }
          }
        },
        "parameters": [
          {
            "name": "templateNamespace",
            "in": "path",
            "required": true,
            "type": "string"
          },
          {
            "name": "templateName",
            "in": "path",
            "required": true,
            "type": "string"
          },
          {
            "name": "templateKind",
            "in": "query",
            "required": false,
            "type": "string"
          }
        ],
        "tags": [
          "ClustersService"
        ]
      }
    },
    "/v1/namespaces/{templateNamespace}/templates/{templateName}/render": {
      "post": {
        "summary": "Renders a template using given values.",
        "operationId": "ClustersService_RenderTemplate",
        "responses": {
          "200": {
            "description": "A successful response.",
            "schema": {
              "$ref": "#/definitions/v1RenderTemplateResponse"
            }
          },
          "default": {
            "description": "An unexpected error response.",
            "schema": {
              "$ref": "#/definitions/rpcStatus"
            }
          }
        },
        "parameters": [
          {
            "name": "templateNamespace",
            "in": "path",
            "required": true,
            "type": "string"
          },
          {
            "name": "templateName",
            "in": "path",
            "required": true,
            "type": "string"
          },
          {
            "name": "body",
            "in": "body",
            "required": true,
            "schema": {
              "type": "object",
              "properties": {
                "values": {
                  "type": "object",
                  "additionalProperties": {
                    "type": "string"
                  }
                },
                "credentials": {
                  "$ref": "#/definitions/v1Credential"
                },
                "templateKind": {
                  "type": "string"
                },
                "clusterNamespace": {
                  "type": "string"
                },
                "profiles": {
                  "type": "array",
                  "items": {
                    "$ref": "#/definitions/v1ProfileValues"
                  }
                },
                "kustomizations": {
                  "type": "array",
                  "items": {
                    "$ref": "#/definitions/v1Kustomization"
                  }
                },
                "externalSecrets": {
                  "type": "array",
                  "items": {
                    "$ref": "#/definitions/v1ExternalSecret"
                  }
                }
              }
            }
          }
        ],
        "tags": [
          "ClustersService"
        ]
      }
    },
    "/v1/policy-configs": {
      "get": {
        "summary": "List policy configs",
        "operationId": "ClustersService_ListPolicyConfigs",
        "responses": {
          "200": {
            "description": "A successful response.",
            "schema": {
              "$ref": "#/definitions/v1ListPolicyConfigsResponse"
            }
          },
          "default": {
            "description": "An unexpected error response.",
            "schema": {
              "$ref": "#/definitions/rpcStatus"
            }
          }
        },
        "tags": [
          "ClustersService"
        ]
      }
    },
    "/v1/sops-kustomizations": {
      "get": {
        "summary": "List Sops kustomizations",
        "operationId": "ClustersService_ListSopsKustomizations",
        "responses": {
          "200": {
            "description": "A successful response.",
            "schema": {
              "$ref": "#/definitions/v1ListSopsKustomizationsResponse"
            }
          },
          "default": {
            "description": "An unexpected error response.",
            "schema": {
              "$ref": "#/definitions/rpcStatus"
            }
          }
        },
        "parameters": [
          {
            "name": "clusterName",
            "in": "query",
            "required": false,
            "type": "string"
          }
        ],
        "tags": [
          "ClustersService"
        ]
      }
    },
    "/v1/templates": {
      "get": {
        "summary": "Returns a list of templates.",
        "operationId": "ClustersService_ListTemplates",
        "responses": {
          "200": {
            "description": "A successful response.",
            "schema": {
              "$ref": "#/definitions/v1ListTemplatesResponse"
            }
          },
          "default": {
            "description": "An unexpected error response.",
            "schema": {
              "$ref": "#/definitions/rpcStatus"
            }
          }
        },
        "parameters": [
          {
            "name": "provider",
            "in": "query",
            "required": false,
            "type": "string"
          },
          {
            "name": "templateKind",
            "in": "query",
            "required": false,
            "type": "string"
          }
        ],
        "tags": [
          "ClustersService"
        ]
      }
    },
    "/v1/tfcontrollers": {
      "post": {
        "summary": "Creates a pull request for a tfcontroller template.\nThe template name and values will be used to\ncreate a new branch for which a new pull request\nwill be created.",
        "operationId": "ClustersService_CreateTfControllerPullRequest",
        "responses": {
          "200": {
            "description": "A successful response.",
            "schema": {
              "$ref": "#/definitions/v1CreateTfControllerPullRequestResponse"
            }
          },
          "default": {
            "description": "An unexpected error response.",
            "schema": {
              "$ref": "#/definitions/rpcStatus"
            }
          }
        },
        "parameters": [
          {
            "name": "body",
            "in": "body",
            "required": true,
            "schema": {
              "$ref": "#/definitions/v1CreateTfControllerPullRequestRequest"
            }
          }
        ],
        "tags": [
          "ClustersService"
        ]
      }
    },
    "/v1/workspaces": {
      "get": {
        "summary": "List workspaces available on all clusters",
        "operationId": "ClustersService_ListWorkspaces",
        "responses": {
          "200": {
            "description": "A successful response.",
            "schema": {
              "$ref": "#/definitions/v1ListWorkspacesResponse"
            }
          },
          "default": {
            "description": "An unexpected error response.",
            "schema": {
              "$ref": "#/definitions/rpcStatus"
            }
          }
        },
        "parameters": [
          {
            "name": "pagination.pageSize",
            "in": "query",
            "required": false,
            "type": "integer",
            "format": "int32"
          },
          {
            "name": "pagination.pageToken",
            "in": "query",
            "required": false,
            "type": "string"
          }
        ],
        "tags": [
          "ClustersService"
        ]
      }
    }
  },
  "definitions": {
    "CostEstimateRange": {
      "type": "object",
      "properties": {
        "low": {
          "type": "number",
          "format": "float"
        },
        "high": {
          "type": "number",
          "format": "float"
        }
      }
    },
    "apiHttpBody": {
      "type": "object",
      "properties": {
        "contentType": {
          "type": "string",
          "description": "The HTTP Content-Type header value specifying the content type of the body."
        },
        "data": {
          "type": "string",
          "format": "byte",
          "description": "The HTTP request/response body as raw binary."
        },
        "extensions": {
          "type": "array",
          "items": {
            "$ref": "#/definitions/protobufAny"
          },
          "description": "Application specific response metadata. Must be set in the first response\nfor streaming APIs."
        }
      },
      "description": "Message that represents an arbitrary HTTP body. It should only be used for\npayload formats that can't be represented as JSON, such as raw binary or\nan HTML page.\n\n\nThis message can be used both in streaming and non-streaming API methods in\nthe request as well as the response.\n\nIt can be used as a top-level request field, which is convenient if one\nwants to extract parameters from either the URL or HTTP template into the\nrequest fields and also want access to the raw HTTP body.\n\nExample:\n\n    message GetResourceRequest {\n      // A unique request id.\n      string request_id = 1;\n\n      // The raw HTTP body is bound to this field.\n      google.api.HttpBody http_body = 2;\n    }\n\n    service ResourceService {\n      rpc GetResource(GetResourceRequest) returns (google.api.HttpBody);\n      rpc UpdateResource(google.api.HttpBody) returns\n      (google.protobuf.Empty);\n    }\n\nExample with streaming methods:\n\n    service CaldavService {\n      rpc GetCalendar(stream google.api.HttpBody)\n        returns (stream google.api.HttpBody);\n      rpc UpdateCalendar(stream google.api.HttpBody)\n        returns (stream google.api.HttpBody);\n    }\n\nUse of this type only changes how the request and response bodies are\nhandled, all other features will continue to work unchanged."
    },
    "protobufAny": {
      "type": "object",
      "properties": {
        "@type": {
          "type": "string",
          "description": "A URL/resource name that uniquely identifies the type of the serialized\nprotocol buffer message. This string must contain at least\none \"/\" character. The last segment of the URL's path must represent\nthe fully qualified name of the type (as in\n`path/google.protobuf.Duration`). The name should be in a canonical form\n(e.g., leading \".\" is not accepted).\n\nIn practice, teams usually precompile into the binary all types that they\nexpect it to use in the context of Any. However, for URLs which use the\nscheme `http`, `https`, or no scheme, one can optionally set up a type\nserver that maps type URLs to message definitions as follows:\n\n* If no scheme is provided, `https` is assumed.\n* An HTTP GET on the URL must yield a [google.protobuf.Type][]\n  value in binary format, or produce an error.\n* Applications are allowed to cache lookup results based on the\n  URL, or have them precompiled into a binary to avoid any\n  lookup. Therefore, binary compatibility needs to be preserved\n  on changes to types. (Use versioned type names to manage\n  breaking changes.)\n\nNote: this functionality is not currently available in the official\nprotobuf release, and it is not used for type URLs beginning with\ntype.googleapis.com.\n\nSchemes other than `http`, `https` (or the empty scheme) might be\nused with implementation specific semantics."
        }
      },
      "additionalProperties": {},
      "description": "`Any` contains an arbitrary serialized protocol buffer message along with a\nURL that describes the type of the serialized message.\n\nProtobuf library provides support to pack/unpack Any values in the form\nof utility functions or additional generated methods of the Any type.\n\nExample 1: Pack and unpack a message in C++.\n\n    Foo foo = ...;\n    Any any;\n    any.PackFrom(foo);\n    ...\n    if (any.UnpackTo(\u0026foo)) {\n      ...\n    }\n\nExample 2: Pack and unpack a message in Java.\n\n    Foo foo = ...;\n    Any any = Any.pack(foo);\n    ...\n    if (any.is(Foo.class)) {\n      foo = any.unpack(Foo.class);\n    }\n\nExample 3: Pack and unpack a message in Python.\n\n    foo = Foo(...)\n    any = Any()\n    any.Pack(foo)\n    ...\n    if any.Is(Foo.DESCRIPTOR):\n      any.Unpack(foo)\n      ...\n\nExample 4: Pack and unpack a message in Go\n\n     foo := \u0026pb.Foo{...}\n     any, err := anypb.New(foo)\n     if err != nil {\n       ...\n     }\n     ...\n     foo := \u0026pb.Foo{}\n     if err := any.UnmarshalTo(foo); err != nil {\n       ...\n     }\n\nThe pack methods provided by protobuf library will by default use\n'type.googleapis.com/full.type.name' as the type URL and the unpack\nmethods only use the fully qualified type name after the last '/'\nin the type URL, for example \"foo.bar.com/x/y.z\" will yield type\nname \"y.z\".\n\n\nJSON\n\nThe JSON representation of an `Any` value uses the regular\nrepresentation of the deserialized, embedded message, with an\nadditional field `@type` which contains the type URL. Example:\n\n    package google.profile;\n    message Person {\n      string first_name = 1;\n      string last_name = 2;\n    }\n\n    {\n      \"@type\": \"type.googleapis.com/google.profile.Person\",\n      \"firstName\": \u003cstring\u003e,\n      \"lastName\": \u003cstring\u003e\n    }\n\nIf the embedded message type is well-known and has a custom JSON\nrepresentation, that representation will be embedded adding a field\n`value` which holds the custom JSON in addition to the `@type`\nfield. Example (for message [google.protobuf.Duration][]):\n\n    {\n      \"@type\": \"type.googleapis.com/google.protobuf.Duration\",\n      \"value\": \"1.212s\"\n    }"
    },
    "protobufNullValue": {
      "type": "string",
      "enum": [
        "NULL_VALUE"
      ],
      "default": "NULL_VALUE",
      "description": "`NullValue` is a singleton enumeration to represent the null value for the\n`Value` type union.\n\n The JSON representation for `NullValue` is JSON `null`.\n\n - NULL_VALUE: Null value."
    },
    "rpcStatus": {
      "type": "object",
      "properties": {
        "code": {
          "type": "integer",
          "format": "int32"
        },
        "message": {
          "type": "string"
        },
        "details": {
          "type": "array",
          "items": {
            "$ref": "#/definitions/protobufAny"
          }
        }
      }
    },
    "v1CapiCluster": {
      "type": "object",
      "properties": {
        "name": {
          "type": "string"
        },
        "namespace": {
          "type": "string"
        },
        "annotations": {
          "type": "object",
          "additionalProperties": {
            "type": "string"
          }
        },
        "labels": {
          "type": "object",
          "additionalProperties": {
            "type": "string"
          }
        },
        "status": {
          "$ref": "#/definitions/v1CapiClusterStatus"
        },
        "infrastructureRef": {
          "$ref": "#/definitions/v1CapiClusterInfrastructureRef"
        }
      }
    },
    "v1CapiClusterInfrastructureRef": {
      "type": "object",
      "properties": {
        "apiVersion": {
          "type": "string"
        },
        "kind": {
          "type": "string"
        },
        "name": {
          "type": "string"
        }
      }
    },
    "v1CapiClusterStatus": {
      "type": "object",
      "properties": {
        "phase": {
          "type": "string"
        },
        "infrastructureReady": {
          "type": "boolean"
        },
        "controlPlaneInitialized": {
          "type": "boolean"
        },
        "controlPlaneReady": {
          "type": "boolean"
        },
        "conditions": {
          "type": "array",
          "items": {
            "$ref": "#/definitions/v1Condition"
          }
        },
        "observedGeneration": {
          "type": "string",
          "format": "int64"
        }
      }
    },
    "v1Chart": {
      "type": "object",
      "properties": {
        "spec": {
          "$ref": "#/definitions/v1ChartSpec"
        }
      }
    },
    "v1ChartSpec": {
      "type": "object",
      "properties": {
        "chart": {
          "type": "string"
        },
        "sourceRef": {
          "$ref": "#/definitions/v1SourceRef"
        },
        "version": {
          "type": "string"
        }
      }
    },
    "v1ClusterAutomation": {
      "type": "object",
      "properties": {
        "cluster": {
          "$ref": "#/definitions/v1ClusterNamespacedName"
        },
        "isControlPlane": {
          "type": "boolean"
        },
        "kustomization": {
          "$ref": "#/definitions/v1Kustomization"
        },
        "helmRelease": {
          "$ref": "#/definitions/v1HelmRelease"
        },
        "filePath": {
          "type": "string",
          "title": "A path to write the resource to in the management git repo"
        },
        "externalSecret": {
          "$ref": "#/definitions/v1ExternalSecret"
        },
        "policyConfig": {
          "$ref": "#/definitions/v1PolicyConfigObject"
        },
        "sopsSecret": {
          "$ref": "#/definitions/v1SopsSecret"
        }
      }
    },
    "v1ClusterNamespacedName": {
      "type": "object",
      "properties": {
        "namespace": {
          "type": "string"
        },
        "name": {
          "type": "string"
        }
      }
    },
    "v1CommitFile": {
      "type": "object",
      "properties": {
        "path": {
          "type": "string"
        },
        "content": {
          "type": "string"
        }
      }
    },
    "v1Condition": {
      "type": "object",
      "properties": {
        "type": {
          "type": "string"
        },
        "status": {
          "type": "string"
        },
        "reason": {
          "type": "string"
        },
        "message": {
          "type": "string"
        },
        "timestamp": {
          "type": "string"
        }
      },
      "title": "kubernetes status condition field\nXXX: is dup'd in core, can we share?"
    },
    "v1CostEstimate": {
      "type": "object",
      "properties": {
        "currency": {
          "type": "string"
        },
        "range": {
          "$ref": "#/definitions/CostEstimateRange"
        },
        "message": {
          "type": "string"
        }
      }
    },
    "v1CreateAutomationsPullRequestRequest": {
      "type": "object",
      "properties": {
        "repositoryUrl": {
          "type": "string",
          "description": "The repository to use."
        },
        "headBranch": {
          "type": "string",
          "description": "The new branch that will be created."
        },
        "baseBranch": {
          "type": "string",
          "description": "The target branch."
        },
        "title": {
          "type": "string",
          "description": "The title of the pull request."
        },
        "description": {
          "type": "string",
          "title": "The description of the pull request"
        },
        "commitMessage": {
          "type": "string",
          "title": "The commit message"
        },
        "repositoryApiUrl": {
          "type": "string",
          "description": "The repo api url."
        },
        "clusterAutomations": {
          "type": "array",
          "items": {
            "$ref": "#/definitions/v1ClusterAutomation"
          },
          "title": "A list of cluster and kustomization"
        }
      }
    },
    "v1CreateAutomationsPullRequestResponse": {
      "type": "object",
      "properties": {
        "webUrl": {
          "type": "string",
          "description": "The url of the new pull request."
        }
      }
    },
    "v1CreatePullRequestRequest": {
      "type": "object",
      "properties": {
        "repositoryUrl": {
          "type": "string",
          "description": "The repository to use."
        },
        "headBranch": {
          "type": "string",
          "description": "The new branch that will be created."
        },
        "baseBranch": {
          "type": "string",
          "description": "The target branch."
        },
        "title": {
          "type": "string",
          "description": "The title of the pull request."
        },
        "description": {
          "type": "string",
          "title": "The description of the pull request"
        },
        "templateName": {
          "type": "string",
          "description": "The name of the template to create a pull request for."
        },
        "parameterValues": {
          "type": "object",
          "additionalProperties": {
            "type": "string"
          },
          "description": "The values that populate the template's parameters."
        },
        "commitMessage": {
          "type": "string",
          "title": "The commit message"
        },
        "credentials": {
          "$ref": "#/definitions/v1Credential",
          "title": "Credentials"
        },
        "values": {
          "type": "array",
          "items": {
            "$ref": "#/definitions/v1ProfileValues"
          },
          "description": "The values for each profile that will be installed."
        },
        "repositoryApiUrl": {
          "type": "string",
          "description": "The repo api url."
        },
        "clusterNamespace": {
          "type": "string"
        },
        "kustomizations": {
          "type": "array",
          "items": {
            "$ref": "#/definitions/v1Kustomization"
          }
        },
        "templateNamespace": {
          "type": "string"
        },
        "templateKind": {
          "type": "string"
        },
        "previousValues": {
          "$ref": "#/definitions/v1PreviousValues"
        },
        "externalSecrets": {
          "type": "array",
          "items": {
            "$ref": "#/definitions/v1ExternalSecret"
          }
        },
        "policyConfigs": {
          "type": "array",
          "items": {
            "$ref": "#/definitions/v1PolicyConfigObject"
          }
        },
        "sopsSecrets": {
          "type": "array",
          "items": {
            "$ref": "#/definitions/v1SopsSecret"
          }
        }
      }
    },
    "v1CreatePullRequestResponse": {
      "type": "object",
      "properties": {
        "webUrl": {
          "type": "string",
          "description": "The url of the new pull request."
        }
      }
    },
    "v1CreateTfControllerPullRequestRequest": {
      "type": "object",
      "properties": {
        "repositoryUrl": {
          "type": "string",
          "description": "The repository to use."
        },
        "headBranch": {
          "type": "string",
          "description": "The new branch that will be created."
        },
        "baseBranch": {
          "type": "string",
          "description": "The target branch."
        },
        "title": {
          "type": "string",
          "description": "The title of the pull request."
        },
        "description": {
          "type": "string",
          "title": "The description of the pull request"
        },
        "templateName": {
          "type": "string",
          "description": "The name of the template to create a pull request for."
        },
        "parameterValues": {
          "type": "object",
          "additionalProperties": {
            "type": "string"
          },
          "description": "The values that populate the template's parameters."
        },
        "commitMessage": {
          "type": "string",
          "title": "The commit message"
        },
        "repositoryApiUrl": {
          "type": "string",
          "description": "The repo api url."
        },
        "templateNamespace": {
          "type": "string"
        }
      }
    },
    "v1CreateTfControllerPullRequestResponse": {
      "type": "object",
      "properties": {
        "webUrl": {
          "type": "string",
          "description": "The url of the new pull request."
        }
      }
    },
    "v1Credential": {
      "type": "object",
      "properties": {
        "group": {
          "type": "string"
        },
        "version": {
          "type": "string"
        },
        "kind": {
          "type": "string"
        },
        "name": {
          "type": "string"
        },
        "namespace": {
          "type": "string"
        }
      }
    },
    "v1Decryption": {
      "type": "object",
      "properties": {
        "provider": {
          "type": "string"
        },
        "secretRef": {
          "$ref": "#/definitions/v1SecretRef"
        }
      }
    },
    "v1DeleteClustersPullRequestRequest": {
      "type": "object",
      "properties": {
        "repositoryUrl": {
          "type": "string",
          "description": "The repository to use."
        },
        "headBranch": {
          "type": "string",
          "description": "The new branch that will be created."
        },
        "baseBranch": {
          "type": "string",
          "description": "The target branch."
        },
        "title": {
          "type": "string",
          "description": "The title of the pull request."
        },
        "description": {
          "type": "string",
          "title": "The description of the pull request"
        },
        "clusterNames": {
          "type": "array",
          "items": {
            "type": "string"
          },
          "description": "The name of the clusters to be delete via a PR."
        },
        "commitMessage": {
          "type": "string",
          "title": "The commit message"
        },
        "credentials": {
          "$ref": "#/definitions/v1Credential",
          "title": "Credentials"
        },
        "repositoryApiUrl": {
          "type": "string",
          "description": "The repo api url."
        },
        "clusterNamespacedNames": {
          "type": "array",
          "items": {
            "$ref": "#/definitions/v1ClusterNamespacedName"
          }
        }
      }
    },
    "v1DeleteClustersPullRequestResponse": {
      "type": "object",
      "properties": {
        "webUrl": {
          "type": "string",
          "description": "The url of the new pull request."
        }
      }
    },
    "v1EncryptSopsSecretRequest": {
      "type": "object",
      "properties": {
        "name": {
          "type": "string"
        },
        "namespace": {
          "type": "string"
        },
        "labels": {
          "type": "object",
          "additionalProperties": {
            "type": "string"
          }
        },
        "type": {
          "type": "string"
        },
        "immutable": {
          "type": "boolean"
        },
        "data": {
          "type": "object",
          "additionalProperties": {
            "type": "string"
          }
        },
        "stringData": {
          "type": "object",
          "additionalProperties": {
            "type": "string"
          }
        },
        "kustomizationName": {
          "type": "string"
        },
        "kustomizationNamespace": {
          "type": "string"
        },
        "clusterName": {
          "type": "string"
        }
      }
    },
    "v1EncryptSopsSecretResponse": {
      "type": "object",
      "properties": {
        "encryptedSecret": {
          "type": "object"
        },
        "path": {
          "type": "string"
        }
      }
    },
    "v1Event": {
      "type": "object",
      "properties": {
        "type": {
          "type": "string"
        },
        "reason": {
          "type": "string"
        },
        "message": {
          "type": "string"
        },
        "timestamp": {
          "type": "string"
        },
        "component": {
          "type": "string"
        },
        "host": {
          "type": "string"
        },
        "name": {
          "type": "string"
        }
      }
    },
    "v1ExternalSecret": {
      "type": "object",
      "properties": {
        "metadata": {
          "$ref": "#/definitions/v1Metadata"
        },
        "spec": {
          "$ref": "#/definitions/v1ExternalSecretSpec"
        }
      },
      "title": "External Secrets template"
    },
    "v1ExternalSecretData": {
      "type": "object",
      "properties": {
        "secretKey": {
          "type": "string"
        },
        "remoteRef": {
          "$ref": "#/definitions/v1ExternalSecretRemoteRef"
        }
      }
    },
    "v1ExternalSecretDataFromRemoteRef": {
      "type": "object",
      "properties": {
        "extract": {
          "$ref": "#/definitions/v1ExternalSecretDataRemoteRef"
        }
      }
    },
    "v1ExternalSecretDataRemoteRef": {
      "type": "object",
      "properties": {
        "key": {
          "type": "string"
        }
      }
    },
    "v1ExternalSecretItem": {
      "type": "object",
      "properties": {
        "secretName": {
          "type": "string"
        },
        "externalSecretName": {
          "type": "string"
        },
        "namespace": {
          "type": "string"
        },
        "clusterName": {
          "type": "string"
        },
        "secretStore": {
          "type": "string"
        },
        "status": {
          "type": "string"
        },
        "timestamp": {
          "type": "string"
        }
      }
    },
    "v1ExternalSecretRemoteRef": {
      "type": "object",
      "properties": {
        "key": {
          "type": "string"
        },
        "property": {
          "type": "string"
        }
      }
    },
    "v1ExternalSecretSpec": {
      "type": "object",
      "properties": {
        "refreshInterval": {
          "type": "string"
        },
        "secretStoreRef": {
          "$ref": "#/definitions/v1ExternalSecretStoreRef"
        },
        "target": {
          "$ref": "#/definitions/v1ExternalSecretTarget"
        },
        "data": {
          "type": "array",
          "items": {
            "$ref": "#/definitions/v1ExternalSecretData"
          }
        },
        "dataFrom": {
          "$ref": "#/definitions/v1ExternalSecretDataFromRemoteRef"
        }
      }
    },
    "v1ExternalSecretStore": {
      "type": "object",
      "properties": {
        "kind": {
          "type": "string"
        },
        "name": {
          "type": "string"
        },
        "namespace": {
          "type": "string"
        },
        "type": {
          "type": "string"
        }
      }
    },
    "v1ExternalSecretStoreRef": {
      "type": "object",
      "properties": {
        "name": {
          "type": "string"
        },
        "kind": {
          "type": "string"
        }
      }
    },
    "v1ExternalSecretTarget": {
      "type": "object",
      "properties": {
        "name": {
          "type": "string"
        }
      }
    },
    "v1GetChartsJobResponse": {
      "type": "object",
      "properties": {
        "values": {
          "type": "string",
          "description": "This is the base64 encoded version of the raw values data."
        },
        "error": {
          "type": "string"
        }
      }
    },
    "v1GetConfigResponse": {
      "type": "object",
      "properties": {
        "repositoryUrl": {
          "type": "string"
        },
        "managementClusterName": {
          "type": "string"
        },
        "uiConfig": {
          "type": "string"
        },
        "gitHostTypes": {
          "type": "object",
          "additionalProperties": {
            "type": "string"
          }
        }
      }
    },
    "v1GetEnterpriseVersionResponse": {
      "type": "object",
      "properties": {
        "version": {
          "type": "string",
          "title": "The version of WeGO Enterprise"
        }
      }
    },
    "v1GetExternalSecretResponse": {
      "type": "object",
      "properties": {
        "secretName": {
          "type": "string"
        },
        "externalSecretName": {
          "type": "string"
        },
        "clusterName": {
          "type": "string"
        },
        "namespace": {
          "type": "string"
        },
        "secretStore": {
          "type": "string"
        },
        "secretStoreType": {
          "type": "string"
        },
        "secretPath": {
          "type": "string"
        },
        "properties": {
          "type": "object",
          "additionalProperties": {
            "type": "string"
          }
        },
        "version": {
          "type": "string"
        },
        "status": {
          "type": "string"
        },
        "timestamp": {
          "type": "string"
        },
        "yaml": {
          "type": "string"
        }
      }
    },
    "v1GetPolicyConfigResponse": {
      "type": "object",
      "properties": {
        "name": {
          "type": "string"
        },
        "clusterName": {
          "type": "string"
        },
        "age": {
          "type": "string"
        },
        "status": {
          "type": "string"
        },
        "matchType": {
          "type": "string"
        },
        "match": {
          "$ref": "#/definitions/v1PolicyConfigMatch"
        },
        "policies": {
          "type": "array",
          "items": {
            "$ref": "#/definitions/v1PolicyConfigPolicy"
          }
        },
        "totalPolicies": {
          "type": "integer",
          "format": "int32"
        }
      }
    },
    "v1GetTemplateResponse": {
      "type": "object",
      "properties": {
        "template": {
          "$ref": "#/definitions/v1Template"
        }
      }
    },
    "v1GetValuesForChartRequest": {
      "type": "object",
      "properties": {
        "repository": {
          "$ref": "#/definitions/v1RepositoryRef"
        },
        "name": {
          "type": "string"
        },
        "version": {
          "type": "string"
        }
      }
    },
    "v1GetValuesForChartResponse": {
      "type": "object",
      "properties": {
        "jobId": {
          "type": "string"
        }
      }
    },
    "v1GetWorkspacePoliciesResponse": {
      "type": "object",
      "properties": {
        "name": {
          "type": "string"
        },
        "clusterName": {
          "type": "string"
        },
        "objects": {
          "type": "array",
          "items": {
            "$ref": "#/definitions/v1WorkspacePolicy"
          }
        }
      }
    },
    "v1GetWorkspaceResponse": {
      "type": "object",
      "properties": {
        "name": {
          "type": "string"
        },
        "clusterName": {
          "type": "string"
        },
        "namespaces": {
          "type": "array",
          "items": {
            "type": "string"
          }
        }
      }
    },
    "v1GetWorkspaceRoleBindingsResponse": {
      "type": "object",
      "properties": {
        "name": {
          "type": "string"
        },
        "clusterName": {
          "type": "string"
        },
        "objects": {
          "type": "array",
          "items": {
            "$ref": "#/definitions/v1WorkspaceRoleBinding"
          }
        }
      }
    },
    "v1GetWorkspaceRolesResponse": {
      "type": "object",
      "properties": {
        "name": {
          "type": "string"
        },
        "clusterName": {
          "type": "string"
        },
        "objects": {
          "type": "array",
          "items": {
            "$ref": "#/definitions/v1WorkspaceRole"
          }
        }
      }
    },
    "v1GetWorkspaceServiceAccountsResponse": {
      "type": "object",
      "properties": {
        "name": {
          "type": "string"
        },
        "clusterName": {
          "type": "string"
        },
        "objects": {
          "type": "array",
          "items": {
            "$ref": "#/definitions/v1WorkspaceServiceAccount"
          }
        }
      }
    },
    "v1GitopsCluster": {
      "type": "object",
      "properties": {
        "name": {
          "type": "string"
        },
        "namespace": {
          "type": "string"
        },
        "annotations": {
          "type": "object",
          "additionalProperties": {
            "type": "string"
          }
        },
        "labels": {
          "type": "object",
          "additionalProperties": {
            "type": "string"
          }
        },
        "conditions": {
          "type": "array",
          "items": {
            "$ref": "#/definitions/v1Condition"
          }
        },
        "capiClusterRef": {
          "$ref": "#/definitions/v1GitopsClusterRef"
        },
        "secretRef": {
          "$ref": "#/definitions/v1GitopsClusterRef"
        },
        "capiCluster": {
          "$ref": "#/definitions/v1CapiCluster"
        },
        "controlPlane": {
          "type": "boolean"
        },
        "type": {
          "type": "string"
        }
      }
    },
    "v1GitopsClusterRef": {
      "type": "object",
      "properties": {
        "name": {
          "type": "string"
        }
      }
    },
    "v1HelmRelease": {
      "type": "object",
      "properties": {
        "metadata": {
          "$ref": "#/definitions/v1Metadata"
        },
        "spec": {
          "$ref": "#/definitions/v1HelmReleaseSpec"
        }
      }
    },
    "v1HelmReleaseSpec": {
      "type": "object",
      "properties": {
        "chart": {
          "$ref": "#/definitions/v1Chart"
        },
        "values": {
          "type": "string"
        }
      }
    },
    "v1Kustomization": {
      "type": "object",
      "properties": {
        "metadata": {
          "$ref": "#/definitions/v1Metadata"
        },
        "spec": {
          "$ref": "#/definitions/v1KustomizationSpec"
        }
      }
    },
    "v1KustomizationSpec": {
      "type": "object",
      "properties": {
        "path": {
          "type": "string"
        },
        "sourceRef": {
          "$ref": "#/definitions/v1SourceRef"
        },
        "targetNamespace": {
          "type": "string"
        },
        "createNamespace": {
          "type": "boolean"
        },
        "decryption": {
          "$ref": "#/definitions/v1Decryption"
        }
      }
    },
    "v1ListChartsForRepositoryResponse": {
      "type": "object",
      "properties": {
        "charts": {
          "type": "array",
          "items": {
            "$ref": "#/definitions/v1RepositoryChart"
          }
        }
      }
    },
    "v1ListCredentialsResponse": {
      "type": "object",
      "properties": {
        "credentials": {
          "type": "array",
          "items": {
            "$ref": "#/definitions/v1Credential"
          }
        },
        "total": {
          "type": "integer",
          "format": "int32"
        }
      }
    },
    "v1ListError": {
      "type": "object",
      "properties": {
        "clusterName": {
          "type": "string"
        },
        "namespace": {
          "type": "string"
        },
        "message": {
          "type": "string"
        }
      }
    },
    "v1ListEventsResponse": {
      "type": "object",
      "properties": {
        "events": {
          "type": "array",
          "items": {
            "$ref": "#/definitions/v1Event"
          }
        }
      }
    },
    "v1ListExternalSecretStoresResponse": {
      "type": "object",
      "properties": {
        "stores": {
          "type": "array",
          "items": {
            "$ref": "#/definitions/v1ExternalSecretStore"
          }
        },
        "total": {
          "type": "integer",
          "format": "int32"
        }
      }
    },
    "v1ListExternalSecretsResponse": {
      "type": "object",
      "properties": {
        "secrets": {
          "type": "array",
          "items": {
            "$ref": "#/definitions/v1ExternalSecretItem"
          }
        },
        "total": {
          "type": "integer",
          "format": "int32"
        },
        "errors": {
          "type": "array",
          "items": {
            "$ref": "#/definitions/v1ListError"
          }
        }
      }
    },
    "v1ListGitopsClustersResponse": {
      "type": "object",
      "properties": {
        "gitopsClusters": {
          "type": "array",
          "items": {
            "$ref": "#/definitions/v1GitopsCluster"
          }
        },
        "total": {
          "type": "integer",
          "format": "int32"
        },
        "nextPageToken": {
          "type": "string"
        },
        "errors": {
          "type": "array",
          "items": {
            "$ref": "#/definitions/v1ListError"
          }
        }
      }
    },
    "v1ListPolicyConfigsResponse": {
      "type": "object",
      "properties": {
        "policyConfigs": {
          "type": "array",
          "items": {
            "$ref": "#/definitions/v1PolicyConfigListItem"
          }
        },
        "errors": {
          "type": "array",
          "items": {
            "$ref": "#/definitions/v1ListError"
          }
        },
        "total": {
          "type": "integer",
          "format": "int32"
        }
      }
    },
    "v1ListSopsKustomizationsResponse": {
      "type": "object",
      "properties": {
        "kustomizations": {
          "type": "array",
          "items": {
            "$ref": "#/definitions/v1SopsKustomizations"
          }
        },
        "total": {
          "type": "integer",
          "format": "int32"
        }
      }
    },
    "v1ListTemplateParamsResponse": {
      "type": "object",
      "properties": {
        "parameters": {
          "type": "array",
          "items": {
            "$ref": "#/definitions/v1Parameter"
          }
        },
        "objects": {
          "type": "array",
          "items": {
            "$ref": "#/definitions/v1TemplateObject"
          }
        }
      }
    },
    "v1ListTemplateProfilesResponse": {
      "type": "object",
      "properties": {
        "profiles": {
          "type": "array",
          "items": {
            "$ref": "#/definitions/v1TemplateProfile"
          }
        },
        "objects": {
          "type": "array",
          "items": {
            "$ref": "#/definitions/v1TemplateObject"
          }
        }
      }
    },
    "v1ListTemplatesResponse": {
      "type": "object",
      "properties": {
        "templates": {
          "type": "array",
          "items": {
            "$ref": "#/definitions/v1Template"
          }
        },
        "total": {
          "type": "integer",
          "format": "int32"
        },
        "errors": {
          "type": "array",
          "items": {
            "$ref": "#/definitions/v1ListError"
          }
        }
      }
    },
    "v1ListWorkspacesResponse": {
      "type": "object",
      "properties": {
        "workspaces": {
          "type": "array",
          "items": {
            "$ref": "#/definitions/v1Workspace"
          }
        },
        "total": {
          "type": "integer",
          "format": "int32"
        },
        "nextPageToken": {
          "type": "string"
        },
        "errors": {
          "type": "array",
          "items": {
            "$ref": "#/definitions/v1ListError"
          }
        }
      }
    },
    "v1Metadata": {
      "type": "object",
      "properties": {
        "name": {
          "type": "string"
        },
        "namespace": {
          "type": "string"
        },
        "annotations": {
          "type": "object",
          "additionalProperties": {
            "type": "string"
          }
        }
      }
    },
    "v1ObjectRef": {
      "type": "object",
      "properties": {
        "kind": {
          "type": "string"
        },
        "name": {
          "type": "string"
        },
        "namespace": {
          "type": "string"
        }
      }
    },
    "v1Pagination": {
      "type": "object",
      "properties": {
        "pageSize": {
          "type": "integer",
          "format": "int32"
        },
        "pageToken": {
          "type": "string"
        }
      }
    },
    "v1Parameter": {
      "type": "object",
      "properties": {
        "name": {
          "type": "string"
        },
        "description": {
          "type": "string"
        },
        "required": {
          "type": "boolean"
        },
        "options": {
          "type": "array",
          "items": {
            "type": "string"
          }
        },
        "default": {
          "type": "string"
        },
        "editable": {
          "type": "boolean"
        }
      }
    },
    "v1PolicyConfigApplicationMatch": {
      "type": "object",
      "properties": {
        "name": {
          "type": "string"
        },
        "kind": {
          "type": "string"
        },
        "namespace": {
          "type": "string"
        }
      }
    },
    "v1PolicyConfigConf": {
      "type": "object",
      "properties": {
        "parameters": {
          "type": "object",
          "additionalProperties": {
            "type": "object"
          }
        }
      }
    },
    "v1PolicyConfigListItem": {
      "type": "object",
      "properties": {
        "name": {
          "type": "string"
        },
        "clusterName": {
          "type": "string"
        },
        "totalPolicies": {
          "type": "integer",
          "format": "int32"
        },
        "match": {
          "type": "string"
        },
        "status": {
          "type": "string"
        },
        "age": {
          "type": "string"
        }
      }
    },
    "v1PolicyConfigMatch": {
      "type": "object",
      "properties": {
        "namespaces": {
          "type": "array",
          "items": {
            "type": "string"
          }
        },
        "workspaces": {
          "type": "array",
          "items": {
            "type": "string"
          }
        },
        "apps": {
          "type": "array",
          "items": {
            "$ref": "#/definitions/v1PolicyConfigApplicationMatch"
          }
        },
        "resources": {
          "type": "array",
          "items": {
            "$ref": "#/definitions/v1PolicyConfigResourceMatch"
          }
        }
      }
    },
    "v1PolicyConfigObject": {
      "type": "object",
      "properties": {
        "metadata": {
          "$ref": "#/definitions/v1Metadata"
        },
        "spec": {
          "$ref": "#/definitions/v1PolicyConfigObjectSpec"
        }
      }
    },
    "v1PolicyConfigObjectSpec": {
      "type": "object",
      "properties": {
        "match": {
          "$ref": "#/definitions/v1PolicyConfigMatch"
        },
        "config": {
          "type": "object",
          "additionalProperties": {
            "$ref": "#/definitions/v1PolicyConfigConf"
          }
        }
      }
    },
    "v1PolicyConfigPolicy": {
      "type": "object",
      "properties": {
        "id": {
          "type": "string"
        },
        "name": {
          "type": "string"
        },
        "description": {
          "type": "string"
        },
        "parameters": {
          "type": "object",
          "additionalProperties": {
            "type": "object"
          }
        },
        "status": {
          "type": "string"
        }
      }
    },
    "v1PolicyConfigResourceMatch": {
      "type": "object",
      "properties": {
        "name": {
          "type": "string"
        },
        "kind": {
          "type": "string"
        },
        "namespace": {
          "type": "string"
        }
      }
    },
    "v1PreviousValues": {
      "type": "object",
      "properties": {
        "parameterValues": {
          "type": "object",
          "additionalProperties": {
            "type": "string"
          }
        },
        "credentials": {
          "$ref": "#/definitions/v1Credential"
        },
        "values": {
          "type": "array",
          "items": {
            "$ref": "#/definitions/v1ProfileValues"
          }
        },
        "kustomizations": {
          "type": "array",
          "items": {
            "$ref": "#/definitions/v1Kustomization"
          }
        },
        "externalSecrets": {
          "type": "array",
          "items": {
            "$ref": "#/definitions/v1ExternalSecret"
          }
        },
        "policyConfigs": {
          "type": "array",
          "items": {
            "$ref": "#/definitions/v1PolicyConfigObject"
          }
        },
        "sopsSecrets": {
          "type": "array",
          "items": {
            "$ref": "#/definitions/v1SopsSecret"
          }
        }
      },
      "description": "Previous values for a CreatePullRequestRequest."
    },
    "v1ProfileValues": {
      "type": "object",
      "properties": {
        "name": {
          "type": "string"
        },
        "version": {
          "type": "string"
        },
        "values": {
          "type": "string"
        },
        "layer": {
          "type": "string"
        },
        "namespace": {
          "type": "string"
        }
      }
    },
    "v1RenderAutomationRequest": {
      "type": "object",
      "properties": {
        "clusterAutomations": {
          "type": "array",
          "items": {
            "$ref": "#/definitions/v1ClusterAutomation"
          }
        }
      }
    },
    "v1RenderAutomationResponse": {
      "type": "object",
      "properties": {
        "kustomizationFiles": {
          "type": "array",
          "items": {
            "$ref": "#/definitions/v1CommitFile"
          }
        },
        "helmReleaseFiles": {
          "type": "array",
          "items": {
            "$ref": "#/definitions/v1CommitFile"
          }
        },
        "externalSecretsFiles": {
          "type": "array",
          "items": {
            "$ref": "#/definitions/v1CommitFile"
          }
        },
        "policyConfigFiles": {
          "type": "array",
          "items": {
            "$ref": "#/definitions/v1CommitFile"
          }
        },
        "sopsSecertFiles": {
          "type": "array",
          "items": {
            "$ref": "#/definitions/v1CommitFile"
          }
        }
      }
    },
    "v1RenderTemplateResponse": {
      "type": "object",
      "properties": {
        "renderedTemplates": {
          "type": "array",
          "items": {
            "$ref": "#/definitions/v1CommitFile"
          }
        },
        "profileFiles": {
          "type": "array",
          "items": {
            "$ref": "#/definitions/v1CommitFile"
          }
        },
        "kustomizationFiles": {
          "type": "array",
          "items": {
            "$ref": "#/definitions/v1CommitFile"
          }
        },
        "costEstimate": {
          "$ref": "#/definitions/v1CostEstimate"
        },
        "externalSecretsFiles": {
          "type": "array",
          "items": {
            "$ref": "#/definitions/v1CommitFile"
          }
        },
        "policyConfigFiles": {
          "type": "array",
          "items": {
            "$ref": "#/definitions/v1CommitFile"
          }
        },
        "sopsSecretFiles": {
          "type": "array",
          "items": {
            "$ref": "#/definitions/v1CommitFile"
          }
        }
      }
    },
    "v1RepositoryChart": {
      "type": "object",
      "properties": {
        "name": {
          "type": "string"
        },
        "versions": {
          "type": "array",
          "items": {
            "type": "string"
          },
          "description": "This is the available versions in reverse semver order."
        },
        "layer": {
          "type": "string"
        }
      }
    },
    "v1RepositoryRef": {
      "type": "object",
      "properties": {
        "cluster": {
          "$ref": "#/definitions/v1ClusterNamespacedName"
        },
        "name": {
          "type": "string"
        },
        "namespace": {
          "type": "string"
        },
        "kind": {
          "type": "string"
        }
      }
    },
    "v1SecretRef": {
      "type": "object",
      "properties": {
        "name": {
          "type": "string"
        }
      }
    },
    "v1SopsKustomizations": {
      "type": "object",
      "properties": {
        "name": {
          "type": "string"
        },
        "namespace": {
          "type": "string"
        }
      }
    },
    "v1SopsSecret": {
      "type": "object",
      "properties": {
        "apiVersion": {
          "type": "string"
        },
        "kind": {
          "type": "string"
        },
        "metadata": {
          "$ref": "#/definitions/v1SopsSecretMetadata"
        },
        "data": {
          "type": "object",
          "additionalProperties": {
            "type": "string"
          }
        },
        "stringData": {
          "type": "object",
          "additionalProperties": {
            "type": "string"
          }
        },
        "type": {
          "type": "string"
        },
        "immutable": {
          "type": "boolean"
        },
        "sops": {
          "type": "object"
        }
      }
    },
    "v1SopsSecretMetadata": {
      "type": "object",
      "properties": {
        "name": {
          "type": "string"
        },
        "namespace": {
          "type": "string"
        },
        "labels": {
          "type": "object",
          "additionalProperties": {
            "type": "string"
          }
        }
      }
    },
    "v1SourceRef": {
      "type": "object",
      "properties": {
        "name": {
          "type": "string"
        },
        "namespace": {
          "type": "string"
        }
      }
    },
    "v1SyncExternalSecretsRequest": {
      "type": "object",
      "properties": {
        "clusterName": {
          "type": "string"
        },
        "namespace": {
          "type": "string"
        },
        "externalSecretName": {
          "type": "string"
        }
      }
    },
    "v1SyncExternalSecretsResponse": {
      "type": "object"
    },
    "v1Template": {
      "type": "object",
      "properties": {
        "name": {
          "type": "string"
        },
        "description": {
          "type": "string"
        },
        "provider": {
          "type": "string"
        },
        "parameters": {
          "type": "array",
          "items": {
            "$ref": "#/definitions/v1Parameter"
          }
        },
        "objects": {
          "type": "array",
          "items": {
            "$ref": "#/definitions/v1TemplateObject"
          }
        },
        "error": {
          "type": "string"
        },
        "annotations": {
          "type": "object",
          "additionalProperties": {
            "type": "string"
          }
        },
        "templateKind": {
          "type": "string"
        },
        "templateType": {
          "type": "string"
        },
        "labels": {
          "type": "object",
          "additionalProperties": {
            "type": "string"
          }
        },
        "namespace": {
          "type": "string"
        },
        "profiles": {
          "type": "array",
          "items": {
            "$ref": "#/definitions/v1TemplateProfile"
          }
        }
      }
    },
    "v1TemplateObject": {
      "type": "object",
      "properties": {
        "kind": {
          "type": "string"
        },
        "apiVersion": {
          "type": "string"
        },
        "parameters": {
          "type": "array",
          "items": {
            "type": "string"
          }
        },
        "name": {
          "type": "string"
        },
        "displayName": {
          "type": "string"
        }
      }
    },
    "v1TemplateProfile": {
      "type": "object",
      "properties": {
        "name": {
          "type": "string"
        },
        "version": {
          "type": "string"
        },
        "editable": {
          "type": "boolean"
        },
        "values": {
          "type": "string"
        },
        "namespace": {
          "type": "string"
        },
        "required": {
          "type": "boolean"
        },
        "profileTemplate": {
          "type": "string"
        },
        "layer": {
          "type": "string"
        }
      }
    },
    "v1Workspace": {
      "type": "object",
      "properties": {
        "name": {
          "type": "string"
        },
        "clusterName": {
          "type": "string"
        },
        "namespaces": {
          "type": "array",
          "items": {
            "type": "string"
          }
        }
      }
    },
    "v1WorkspacePolicy": {
      "type": "object",
      "properties": {
        "id": {
          "type": "string"
        },
        "name": {
          "type": "string"
        },
        "category": {
          "type": "string"
        },
        "severity": {
          "type": "string"
        },
        "timestamp": {
          "type": "string"
        }
      }
    },
    "v1WorkspaceRole": {
      "type": "object",
      "properties": {
        "name": {
          "type": "string"
        },
        "namespace": {
          "type": "string"
        },
        "rules": {
          "type": "array",
          "items": {
            "$ref": "#/definitions/v1WorkspaceRoleRule"
          }
        },
        "manifest": {
          "type": "string"
        },
        "timestamp": {
          "type": "string"
        },
        "kind": {
          "type": "string"
        }
      }
    },
    "v1WorkspaceRoleBinding": {
      "type": "object",
      "properties": {
        "name": {
          "type": "string"
        },
        "namespace": {
          "type": "string"
        },
        "manifest": {
          "type": "string"
        },
        "timestamp": {
          "type": "string"
        },
        "role": {
          "$ref": "#/definitions/v1WorkspaceRoleBindingRoleRef"
        },
        "subjects": {
          "type": "array",
          "items": {
            "$ref": "#/definitions/v1WorkspaceRoleBindingSubject"
          }
        },
        "kind": {
          "type": "string"
        }
      }
    },
    "v1WorkspaceRoleBindingRoleRef": {
      "type": "object",
      "properties": {
        "apiGroup": {
          "type": "string"
        },
        "kind": {
          "type": "string"
        },
        "name": {
          "type": "string"
        }
      }
    },
    "v1WorkspaceRoleBindingSubject": {
      "type": "object",
      "properties": {
        "apiGroup": {
          "type": "string"
        },
        "kind": {
          "type": "string"
        },
        "name": {
          "type": "string"
        },
        "namespace": {
          "type": "string"
        }
      }
    },
    "v1WorkspaceRoleRule": {
      "type": "object",
      "properties": {
        "groups": {
          "type": "array",
          "items": {
            "type": "string"
          }
        },
        "resources": {
          "type": "array",
          "items": {
            "type": "string"
          }
        },
        "verbs": {
          "type": "array",
          "items": {
            "type": "string"
          }
        }
      }
    },
    "v1WorkspaceServiceAccount": {
      "type": "object",
      "properties": {
        "name": {
          "type": "string"
        },
        "namespace": {
          "type": "string"
        },
        "timestamp": {
          "type": "string"
        },
        "manifest": {
          "type": "string"
        },
        "kind": {
          "type": "string"
        }
      }
    }
  }
}<|MERGE_RESOLUTION|>--- conflicted
+++ resolved
@@ -16,7 +16,7 @@
     "application/json"
   ],
   "paths": {
-    "/v1/automations": {
+    "/v1/automations/pull-request": {
       "post": {
         "summary": "Creates a pull request for the given list of Kustomizations.",
         "operationId": "ClustersService_CreateAutomationsPullRequest",
@@ -368,75 +368,6 @@
         ]
       }
     },
-<<<<<<< HEAD
-    "/v1/enterprise/automations/pull-request": {
-      "post": {
-        "summary": "Creates a pull request for the given list of Kustomizations.",
-        "operationId": "ClustersService_CreateAutomationsPullRequest",
-        "responses": {
-          "200": {
-            "description": "A successful response.",
-            "schema": {
-              "$ref": "#/definitions/v1CreateAutomationsPullRequestResponse"
-            }
-          },
-          "default": {
-            "description": "An unexpected error response.",
-            "schema": {
-              "$ref": "#/definitions/rpcStatus"
-            }
-          }
-        },
-        "parameters": [
-          {
-            "name": "body",
-            "in": "body",
-            "required": true,
-            "schema": {
-              "$ref": "#/definitions/v1CreateAutomationsPullRequestRequest"
-            }
-          }
-        ],
-        "tags": [
-          "ClustersService"
-        ]
-      }
-    },
-    "/v1/enterprise/automations/render": {
-      "post": {
-        "summary": "Render an automation template using given cluster automations.",
-        "operationId": "ClustersService_RenderAutomation",
-        "responses": {
-          "200": {
-            "description": "A successful response.",
-            "schema": {
-              "$ref": "#/definitions/v1RenderAutomationResponse"
-            }
-          },
-          "default": {
-            "description": "An unexpected error response.",
-            "schema": {
-              "$ref": "#/definitions/rpcStatus"
-            }
-          }
-        },
-        "parameters": [
-          {
-            "name": "body",
-            "in": "body",
-            "required": true,
-            "schema": {
-              "$ref": "#/definitions/v1RenderAutomationRequest"
-            }
-          }
-        ],
-        "tags": [
-          "ClustersService"
-        ]
-      }
-    },
-=======
->>>>>>> a9faf36a
     "/v1/enterprise/events": {
       "get": {
         "summary": "Returns the k8s events for a given object",
@@ -812,44 +743,7 @@
         ]
       }
     },
-<<<<<<< HEAD
-    "/v1/templates/pull-request": {
-      "post": {
-        "summary": "Creates a pull request for a cluster template.\nThe template name and values will be used to\ncreate a new branch for which a new pull request\nwill be created.",
-        "operationId": "ClustersService_CreatePullRequest",
-        "responses": {
-          "200": {
-            "description": "A successful response.",
-            "schema": {
-              "$ref": "#/definitions/v1CreatePullRequestResponse"
-            }
-          },
-          "default": {
-            "description": "An unexpected error response.",
-            "schema": {
-              "$ref": "#/definitions/rpcStatus"
-            }
-          }
-        },
-        "parameters": [
-          {
-            "name": "body",
-            "in": "body",
-            "required": true,
-            "schema": {
-              "$ref": "#/definitions/v1CreatePullRequestRequest"
-            }
-          }
-        ],
-        "tags": [
-          "ClustersService"
-        ]
-      }
-    },
-    "/v1/templates/{templateName}": {
-=======
     "/v1/namespaces/{clusterNamespace}/clusters/{clusterName}/workspaces/{workspaceName}/rolebindings": {
->>>>>>> a9faf36a
       "get": {
         "summary": "List workspace role bindings",
         "operationId": "ClustersService_GetWorkspaceRoleBindings",
@@ -1021,17 +915,10 @@
         ]
       }
     },
-<<<<<<< HEAD
-    "/v1/tfcontrollers/pull-request": {
-      "post": {
-        "summary": "Creates a pull request for a tfcontroller template.\nThe template name and values will be used to\ncreate a new branch for which a new pull request\nwill be created.",
-        "operationId": "ClustersService_CreateTfControllerPullRequest",
-=======
     "/v1/namespaces/{templateNamespace}/templates/{templateName}/params": {
       "get": {
         "summary": "Gets the Values.yaml for a template if one exists.",
         "operationId": "ClustersService_ListTemplateParams",
->>>>>>> a9faf36a
         "responses": {
           "200": {
             "description": "A successful response.",
@@ -1285,7 +1172,40 @@
         ]
       }
     },
-    "/v1/tfcontrollers": {
+    "/v1/templates/pull-request": {
+      "post": {
+        "summary": "Creates a pull request for a cluster template.\nThe template name and values will be used to\ncreate a new branch for which a new pull request\nwill be created.",
+        "operationId": "ClustersService_CreatePullRequest",
+        "responses": {
+          "200": {
+            "description": "A successful response.",
+            "schema": {
+              "$ref": "#/definitions/v1CreatePullRequestResponse"
+            }
+          },
+          "default": {
+            "description": "An unexpected error response.",
+            "schema": {
+              "$ref": "#/definitions/rpcStatus"
+            }
+          }
+        },
+        "parameters": [
+          {
+            "name": "body",
+            "in": "body",
+            "required": true,
+            "schema": {
+              "$ref": "#/definitions/v1CreatePullRequestRequest"
+            }
+          }
+        ],
+        "tags": [
+          "ClustersService"
+        ]
+      }
+    },
+    "/v1/tfcontrollers/pull-request": {
       "post": {
         "summary": "Creates a pull request for a tfcontroller template.\nThe template name and values will be used to\ncreate a new branch for which a new pull request\nwill be created.",
         "operationId": "ClustersService_CreateTfControllerPullRequest",

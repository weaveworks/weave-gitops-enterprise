{
  "swagger": "2.0",
  "info": {
    "title": "cluster_services.proto",
    "version": "version not set"
  },
  "tags": [
    {
      "name": "ClustersService"
    }
  ],
  "consumes": [
    "application/json"
  ],
  "produces": [
    "application/json"
  ],
  "paths": {
    "/v1/charts/jobs/{jobId}": {
      "get": {
        "summary": "GetChartsJob gets the default Values.yaml for the provided Chart\nreference.",
        "operationId": "ClustersService_GetChartsJob",
        "responses": {
          "200": {
            "description": "A successful response.",
            "schema": {
              "$ref": "#/definitions/v1GetChartsJobResponse"
            }
          },
          "default": {
            "description": "An unexpected error response.",
            "schema": {
              "$ref": "#/definitions/rpcStatus"
            }
          }
        },
        "parameters": [
          {
            "name": "jobId",
            "in": "path",
            "required": true,
            "type": "string"
          }
        ],
        "tags": [
          "ClustersService"
        ]
      }
    },
    "/v1/charts/list": {
      "get": {
        "summary": "ListChartsForRepository lists the discovered Helm charts in the provided\nrepository.",
        "operationId": "ClustersService_ListChartsForRepository",
        "responses": {
          "200": {
            "description": "A successful response.",
            "schema": {
              "$ref": "#/definitions/v1ListChartsForRepositoryResponse"
            }
          },
          "default": {
            "description": "An unexpected error response.",
            "schema": {
              "$ref": "#/definitions/rpcStatus"
            }
          }
        },
        "parameters": [
          {
            "name": "repository.cluster.namespace",
            "in": "query",
            "required": false,
            "type": "string"
          },
          {
            "name": "repository.cluster.name",
            "in": "query",
            "required": false,
            "type": "string"
          },
          {
            "name": "repository.name",
            "in": "query",
            "required": false,
            "type": "string"
          },
          {
            "name": "repository.namespace",
            "in": "query",
            "required": false,
            "type": "string"
          },
          {
            "name": "repository.kind",
            "in": "query",
            "required": false,
            "type": "string"
          },
          {
            "name": "kind",
            "in": "query",
            "required": false,
            "type": "string"
          }
        ],
        "tags": [
          "ClustersService"
        ]
      }
    },
    "/v1/charts/values": {
      "post": {
        "summary": "GetValuesForChart gets the default Values.yaml for the provided Chart\nreference.",
        "operationId": "ClustersService_GetValuesForChart",
        "responses": {
          "200": {
            "description": "A successful response.",
            "schema": {
              "$ref": "#/definitions/v1GetValuesForChartResponse"
            }
          },
          "default": {
            "description": "An unexpected error response.",
            "schema": {
              "$ref": "#/definitions/rpcStatus"
            }
          }
        },
        "parameters": [
          {
            "name": "body",
            "in": "body",
            "required": true,
            "schema": {
              "$ref": "#/definitions/v1GetValuesForChartRequest"
            }
          }
        ],
        "tags": [
          "ClustersService"
        ]
      }
    },
    "/v1/clusters": {
      "get": {
        "operationId": "ClustersService_ListGitopsClusters",
        "responses": {
          "200": {
            "description": "A successful response.",
            "schema": {
              "$ref": "#/definitions/v1ListGitopsClustersResponse"
            }
          },
          "default": {
            "description": "An unexpected error response.",
            "schema": {
              "$ref": "#/definitions/rpcStatus"
            }
          }
        },
        "parameters": [
          {
            "name": "label",
            "in": "query",
            "required": false,
            "type": "string"
          },
          {
            "name": "pageSize",
            "in": "query",
            "required": false,
            "type": "string",
            "format": "int64"
          },
          {
            "name": "pageToken",
            "in": "query",
            "required": false,
            "type": "string"
          },
          {
            "name": "refType",
            "in": "query",
            "required": false,
            "type": "string"
          }
        ],
        "tags": [
          "ClustersService"
        ]
      },
      "delete": {
        "operationId": "ClustersService_DeleteClustersPullRequest",
        "responses": {
          "200": {
            "description": "A successful response.",
            "schema": {
              "$ref": "#/definitions/v1DeleteClustersPullRequestResponse"
            }
          },
          "default": {
            "description": "An unexpected error response.",
            "schema": {
              "$ref": "#/definitions/rpcStatus"
            }
          }
        },
        "parameters": [
          {
            "name": "body",
            "in": "body",
            "required": true,
            "schema": {
              "$ref": "#/definitions/v1DeleteClustersPullRequestRequest"
            }
          }
        ],
        "tags": [
          "ClustersService"
        ]
      },
      "post": {
        "summary": "Creates a pull request for a cluster template.\nThe template name and values will be used to\ncreate a new branch for which a new pull request\nwill be created.",
        "operationId": "ClustersService_CreatePullRequest",
        "responses": {
          "200": {
            "description": "A successful response.",
            "schema": {
              "$ref": "#/definitions/v1CreatePullRequestResponse"
            }
          },
          "default": {
            "description": "An unexpected error response.",
            "schema": {
              "$ref": "#/definitions/rpcStatus"
            }
          }
        },
        "parameters": [
          {
            "name": "body",
            "in": "body",
            "required": true,
            "schema": {
              "$ref": "#/definitions/v1CreatePullRequestRequest"
            }
          }
        ],
        "tags": [
          "ClustersService"
        ]
      }
    },
    "/v1/clusters/{clusterName}/kubeconfig": {
      "get": {
        "summary": "GetKubeconfig returns the Kubeconfig for the given\nworkload cluster.",
        "operationId": "ClustersService_GetKubeconfig",
        "responses": {
          "200": {
            "description": "A successful response.",
            "schema": {
              "$ref": "#/definitions/apiHttpBody"
            }
          },
          "default": {
            "description": "An unexpected error response.",
            "schema": {
              "$ref": "#/definitions/rpcStatus"
            }
          }
        },
        "parameters": [
          {
            "name": "clusterName",
            "description": "The name of the workload cluster.",
            "in": "path",
            "required": true,
            "type": "string"
          },
          {
            "name": "clusterNamespace",
            "in": "query",
            "required": false,
            "type": "string"
          }
        ],
        "tags": [
          "ClustersService"
        ]
      }
    },
    "/v1/config": {
      "get": {
        "operationId": "ClustersService_GetConfig",
        "responses": {
          "200": {
            "description": "A successful response.",
            "schema": {
              "$ref": "#/definitions/v1GetConfigResponse"
            }
          },
          "default": {
            "description": "An unexpected error response.",
            "schema": {
              "$ref": "#/definitions/rpcStatus"
            }
          }
        },
        "tags": [
          "ClustersService"
        ]
      }
    },
    "/v1/credentials": {
      "get": {
        "operationId": "ClustersService_ListCredentials",
        "responses": {
          "200": {
            "description": "A successful response.",
            "schema": {
              "$ref": "#/definitions/v1ListCredentialsResponse"
            }
          },
          "default": {
            "description": "An unexpected error response.",
            "schema": {
              "$ref": "#/definitions/rpcStatus"
            }
          }
        },
        "tags": [
          "ClustersService"
        ]
      }
    },
    "/v1/encrypt-sops-secret": {
      "post": {
        "summary": "EncryptSopsSecret encrypts a sops secret",
        "operationId": "ClustersService_EncryptSopsSecret",
        "responses": {
          "200": {
            "description": "A successful response.",
            "schema": {
              "$ref": "#/definitions/v1EncryptSopsSecretResponse"
            }
          },
          "default": {
            "description": "An unexpected error response.",
            "schema": {
              "$ref": "#/definitions/rpcStatus"
            }
          }
        },
        "parameters": [
          {
            "name": "body",
            "in": "body",
            "required": true,
            "schema": {
              "$ref": "#/definitions/v1EncryptSopsSecretRequest"
            }
          }
        ],
        "tags": [
          "ClustersService"
        ]
      }
    },
    "/v1/enterprise/automations": {
      "post": {
        "summary": "Creates a pull request for the given list of Kustomizations.",
        "operationId": "ClustersService_CreateAutomationsPullRequest",
        "responses": {
          "200": {
            "description": "A successful response.",
            "schema": {
              "$ref": "#/definitions/v1CreateAutomationsPullRequestResponse"
            }
          },
          "default": {
            "description": "An unexpected error response.",
            "schema": {
              "$ref": "#/definitions/rpcStatus"
            }
          }
        },
        "parameters": [
          {
            "name": "body",
            "in": "body",
            "required": true,
            "schema": {
              "$ref": "#/definitions/v1CreateAutomationsPullRequestRequest"
            }
          }
        ],
        "tags": [
          "ClustersService"
        ]
      }
    },
    "/v1/enterprise/automations/render": {
      "post": {
        "operationId": "ClustersService_RenderAutomation",
        "responses": {
          "200": {
            "description": "A successful response.",
            "schema": {
              "$ref": "#/definitions/v1RenderAutomationResponse"
            }
          },
          "default": {
            "description": "An unexpected error response.",
            "schema": {
              "$ref": "#/definitions/rpcStatus"
            }
          }
        },
        "parameters": [
          {
            "name": "body",
            "in": "body",
            "required": true,
            "schema": {
              "$ref": "#/definitions/v1RenderAutomationRequest"
            }
          }
        ],
        "tags": [
          "ClustersService"
        ]
      }
    },
    "/v1/enterprise/events": {
      "get": {
        "summary": "ListEvents returns the k8s events for a given object",
        "operationId": "ClustersService_ListEvents",
        "responses": {
          "200": {
            "description": "A successful response.",
            "schema": {
              "$ref": "#/definitions/v1ListEventsResponse"
            }
          },
          "default": {
            "description": "An unexpected error response.",
            "schema": {
              "$ref": "#/definitions/rpcStatus"
            }
          }
        },
        "parameters": [
          {
            "name": "involvedObject.kind",
            "in": "query",
            "required": false,
            "type": "string"
          },
          {
            "name": "involvedObject.name",
            "in": "query",
            "required": false,
            "type": "string"
          },
          {
            "name": "involvedObject.namespace",
            "in": "query",
            "required": false,
            "type": "string"
          },
          {
            "name": "clusterName",
            "in": "query",
            "required": false,
            "type": "string"
          }
        ],
        "tags": [
          "ClustersService"
        ]
      }
    },
    "/v1/enterprise/version": {
      "get": {
        "summary": "GetEnterpriseVersion returns the WeGO Enterprise version",
        "operationId": "ClustersService_GetEnterpriseVersion",
        "responses": {
          "200": {
            "description": "A successful response.",
            "schema": {
              "$ref": "#/definitions/v1GetEnterpriseVersionResponse"
            }
          },
          "default": {
            "description": "An unexpected error response.",
            "schema": {
              "$ref": "#/definitions/rpcStatus"
            }
          }
        },
        "tags": [
          "ClustersService"
        ]
      }
    },
    "/v1/external-secrets": {
      "get": {
        "summary": "ListExternalSecrets list external secrets available on all clusters",
        "operationId": "ClustersService_ListExternalSecrets",
        "responses": {
          "200": {
            "description": "A successful response.",
            "schema": {
              "$ref": "#/definitions/v1ListExternalSecretsResponse"
            }
          },
          "default": {
            "description": "An unexpected error response.",
            "schema": {
              "$ref": "#/definitions/rpcStatus"
            }
          }
        },
        "tags": [
          "ClustersService"
        ]
      }
    },
    "/v1/external-secrets-stores": {
      "get": {
        "summary": "ListExternalSecretStores list external secrets stores",
        "operationId": "ClustersService_ListExternalSecretStores",
        "responses": {
          "200": {
            "description": "A successful response.",
            "schema": {
              "$ref": "#/definitions/v1ListExternalSecretStoresResponse"
            }
          },
          "default": {
            "description": "An unexpected error response.",
            "schema": {
              "$ref": "#/definitions/rpcStatus"
            }
          }
        },
        "parameters": [
          {
            "name": "clusterName",
            "in": "query",
            "required": false,
            "type": "string"
          }
        ],
        "tags": [
          "ClustersService"
        ]
      }
    },
    "/v1/external-secrets/sync": {
      "post": {
        "summary": "SyncExternalSecrets sync externalSecret Operator secrets",
        "operationId": "ClustersService_SyncExternalSecrets",
        "responses": {
          "200": {
            "description": "A successful response.",
            "schema": {
              "$ref": "#/definitions/v1SyncExternalSecretsResponse"
            }
          },
          "default": {
            "description": "An unexpected error response.",
            "schema": {
              "$ref": "#/definitions/rpcStatus"
            }
          }
        },
        "parameters": [
          {
            "name": "body",
            "in": "body",
            "required": true,
            "schema": {
              "$ref": "#/definitions/v1SyncExternalSecretsRequest"
            }
          }
        ],
        "tags": [
          "ClustersService"
        ]
      }
    },
    "/v1/external-secrets/{externalSecretName}": {
      "get": {
        "summary": "GetExternalSecret get secret details",
        "operationId": "ClustersService_GetExternalSecret",
        "responses": {
          "200": {
            "description": "A successful response.",
            "schema": {
              "$ref": "#/definitions/v1GetExternalSecretResponse"
            }
          },
          "default": {
            "description": "An unexpected error response.",
            "schema": {
              "$ref": "#/definitions/rpcStatus"
            }
          }
        },
        "parameters": [
          {
            "name": "externalSecretName",
            "in": "path",
            "required": true,
            "type": "string"
          },
          {
            "name": "clusterName",
            "in": "query",
            "required": false,
            "type": "string"
          },
          {
            "name": "namespace",
            "in": "query",
            "required": false,
            "type": "string"
          }
        ],
        "tags": [
          "ClustersService"
        ]
      }
    },
    "/v1/policies": {
      "get": {
        "summary": "ListPolicies list policies available on the management cluster",
        "operationId": "ClustersService_ListPolicies",
        "responses": {
          "200": {
            "description": "A successful response.",
            "schema": {
              "$ref": "#/definitions/v1ListPoliciesResponse"
            }
          },
          "default": {
            "description": "An unexpected error response.",
            "schema": {
              "$ref": "#/definitions/rpcStatus"
            }
          }
        },
        "parameters": [
          {
            "name": "clusterName",
            "in": "query",
            "required": false,
            "type": "string"
          },
          {
            "name": "pagination.pageSize",
            "in": "query",
            "required": false,
            "type": "integer",
            "format": "int32"
          },
          {
            "name": "pagination.pageToken",
            "in": "query",
            "required": false,
            "type": "string"
          }
        ],
        "tags": [
          "ClustersService"
        ]
      }
    },
    "/v1/policies/{policyName}": {
      "get": {
        "summary": "GetPolicy gets a policy on the management cluster by name",
        "operationId": "ClustersService_GetPolicy",
        "responses": {
          "200": {
            "description": "A successful response.",
            "schema": {
              "$ref": "#/definitions/v1GetPolicyResponse"
            }
          },
          "default": {
            "description": "An unexpected error response.",
            "schema": {
              "$ref": "#/definitions/rpcStatus"
            }
          }
        },
        "parameters": [
          {
            "name": "policyName",
            "in": "path",
            "required": true,
            "type": "string"
          },
          {
            "name": "clusterName",
            "in": "query",
            "required": false,
            "type": "string"
          }
        ],
        "tags": [
          "ClustersService"
        ]
      }
    },
    "/v1/policy-configs": {
      "get": {
        "summary": "ListPolicyConfigs list policy configs",
        "operationId": "ClustersService_ListPolicyConfigs",
        "responses": {
          "200": {
            "description": "A successful response.",
            "schema": {
              "$ref": "#/definitions/v1ListPolicyConfigsResponse"
            }
          },
          "default": {
            "description": "An unexpected error response.",
            "schema": {
              "$ref": "#/definitions/rpcStatus"
            }
          }
        },
        "tags": [
          "ClustersService"
        ]
      }
    },
    "/v1/policy-configs/{name}": {
      "get": {
        "summary": "GetPolicyConfig get policy config details",
        "operationId": "ClustersService_GetPolicyConfig",
        "responses": {
          "200": {
            "description": "A successful response.",
            "schema": {
              "$ref": "#/definitions/v1GetPolicyConfigResponse"
            }
          },
          "default": {
            "description": "An unexpected error response.",
            "schema": {
              "$ref": "#/definitions/rpcStatus"
            }
          }
        },
        "parameters": [
          {
            "name": "name",
            "in": "path",
            "required": true,
            "type": "string"
          },
          {
            "name": "clusterName",
            "in": "query",
            "required": false,
            "type": "string"
          }
        ],
        "tags": [
          "ClustersService"
        ]
      }
    },
    "/v1/policyviolations": {
      "post": {
        "summary": "ListPolicyValidations list policy validations available on the management cluster",
        "operationId": "ClustersService_ListPolicyValidations",
        "responses": {
          "200": {
            "description": "A successful response.",
            "schema": {
              "$ref": "#/definitions/v1ListPolicyValidationsResponse"
            }
          },
          "default": {
            "description": "An unexpected error response.",
            "schema": {
              "$ref": "#/definitions/rpcStatus"
            }
          }
        },
        "parameters": [
          {
            "name": "body",
            "in": "body",
            "required": true,
            "schema": {
              "$ref": "#/definitions/v1ListPolicyValidationsRequest"
            }
          }
        ],
        "tags": [
          "ClustersService"
        ]
      }
    },
    "/v1/policyviolations/{violationId}": {
      "get": {
        "summary": "GetPolicyValidation gets a policy validations on the management cluster by id",
        "operationId": "ClustersService_GetPolicyValidation",
        "responses": {
          "200": {
            "description": "A successful response.",
            "schema": {
              "$ref": "#/definitions/v1GetPolicyValidationResponse"
            }
          },
          "default": {
            "description": "An unexpected error response.",
            "schema": {
              "$ref": "#/definitions/rpcStatus"
            }
          }
        },
        "parameters": [
          {
            "name": "violationId",
            "in": "path",
            "required": true,
            "type": "string"
          },
          {
            "name": "clusterName",
            "in": "query",
            "required": false,
            "type": "string"
          }
        ],
        "tags": [
          "ClustersService"
        ]
      }
    },
    "/v1/sops-kustomizations": {
      "get": {
        "summary": "ListSopsKustomizations list Sops kustomizations",
        "operationId": "ClustersService_ListSopsKustomizations",
        "responses": {
          "200": {
            "description": "A successful response.",
            "schema": {
              "$ref": "#/definitions/v1ListSopsKustomizationsResponse"
            }
          },
          "default": {
            "description": "An unexpected error response.",
            "schema": {
              "$ref": "#/definitions/rpcStatus"
            }
          }
        },
        "parameters": [
          {
            "name": "clusterName",
            "in": "query",
            "required": false,
            "type": "string"
          }
        ],
        "tags": [
          "ClustersService"
        ]
      }
    },
    "/v1/templates": {
      "get": {
        "operationId": "ClustersService_ListTemplates",
        "responses": {
          "200": {
            "description": "A successful response.",
            "schema": {
              "$ref": "#/definitions/v1ListTemplatesResponse"
            }
          },
          "default": {
            "description": "An unexpected error response.",
            "schema": {
              "$ref": "#/definitions/rpcStatus"
            }
          }
        },
        "parameters": [
          {
            "name": "provider",
            "in": "query",
            "required": false,
            "type": "string"
          },
          {
            "name": "templateKind",
            "in": "query",
            "required": false,
            "type": "string"
          }
        ],
        "tags": [
          "ClustersService"
        ]
      }
    },
    "/v1/templates/{templateName}": {
      "get": {
        "operationId": "ClustersService_GetTemplate",
        "responses": {
          "200": {
            "description": "A successful response.",
            "schema": {
              "$ref": "#/definitions/v1GetTemplateResponse"
            }
          },
          "default": {
            "description": "An unexpected error response.",
            "schema": {
              "$ref": "#/definitions/rpcStatus"
            }
          }
        },
        "parameters": [
          {
            "name": "templateName",
            "in": "path",
            "required": true,
            "type": "string"
          },
          {
            "name": "templateKind",
            "in": "query",
            "required": false,
            "type": "string"
          },
          {
            "name": "templateNamespace",
            "in": "query",
            "required": false,
            "type": "string"
          }
        ],
        "tags": [
          "ClustersService"
        ]
      }
    },
    "/v1/templates/{templateName}/params": {
      "get": {
        "summary": "Get the Values.yaml for a template if one exists.",
        "operationId": "ClustersService_ListTemplateParams",
        "responses": {
          "200": {
            "description": "A successful response.",
            "schema": {
              "$ref": "#/definitions/v1ListTemplateParamsResponse"
            }
          },
          "default": {
            "description": "An unexpected error response.",
            "schema": {
              "$ref": "#/definitions/rpcStatus"
            }
          }
        },
        "parameters": [
          {
            "name": "templateName",
            "in": "path",
            "required": true,
            "type": "string"
          },
          {
            "name": "templateKind",
            "in": "query",
            "required": false,
            "type": "string"
          },
          {
            "name": "templateNamespace",
            "in": "query",
            "required": false,
            "type": "string"
          }
        ],
        "tags": [
          "ClustersService"
        ]
      }
    },
    "/v1/templates/{templateName}/profiles": {
      "get": {
        "summary": "Returns a list of profiles within that template\n`gitops get \u003ctemplate-name\u003e --list-profiles`\nThe template annotations appear in the following form\ncapi.weave.works/profile-\u003cn\u003e where n is a number",
        "operationId": "ClustersService_ListTemplateProfiles",
        "responses": {
          "200": {
            "description": "A successful response.",
            "schema": {
              "$ref": "#/definitions/v1ListTemplateProfilesResponse"
            }
          },
          "default": {
            "description": "An unexpected error response.",
            "schema": {
              "$ref": "#/definitions/rpcStatus"
            }
          }
        },
        "parameters": [
          {
            "name": "templateName",
            "in": "path",
            "required": true,
            "type": "string"
          },
          {
            "name": "templateKind",
            "in": "query",
            "required": false,
            "type": "string"
          },
          {
            "name": "templateNamespace",
            "in": "query",
            "required": false,
            "type": "string"
          }
        ],
        "tags": [
          "ClustersService"
        ]
      }
    },
    "/v1/templates/{templateName}/render": {
      "post": {
        "operationId": "ClustersService_RenderTemplate",
        "responses": {
          "200": {
            "description": "A successful response.",
            "schema": {
              "$ref": "#/definitions/v1RenderTemplateResponse"
            }
          },
          "default": {
            "description": "An unexpected error response.",
            "schema": {
              "$ref": "#/definitions/rpcStatus"
            }
          }
        },
        "parameters": [
          {
            "name": "templateName",
            "in": "path",
            "required": true,
            "type": "string"
          },
          {
            "name": "body",
            "in": "body",
            "required": true,
            "schema": {
              "type": "object",
              "properties": {
                "values": {
                  "type": "object",
                  "additionalProperties": {
                    "type": "string"
                  }
                },
                "credentials": {
                  "$ref": "#/definitions/v1Credential"
                },
                "templateKind": {
                  "type": "string"
                },
                "clusterNamespace": {
                  "type": "string"
                },
                "profiles": {
                  "type": "array",
                  "items": {
                    "$ref": "#/definitions/v1ProfileValues"
                  }
                },
                "kustomizations": {
                  "type": "array",
                  "items": {
                    "$ref": "#/definitions/v1Kustomization"
                  }
                },
                "templateNamespace": {
                  "type": "string"
                },
                "externalSecrets": {
                  "type": "array",
                  "items": {
                    "$ref": "#/definitions/v1ExternalSecret"
                  }
                }
              }
            }
          }
        ],
        "tags": [
          "ClustersService"
        ]
      }
    },
    "/v1/tfcontrollers": {
      "post": {
        "summary": "Creates a pull request for a tfcontroller template.\nThe template name and values will be used to\ncreate a new branch for which a new pull request\nwill be created.",
        "operationId": "ClustersService_CreateTfControllerPullRequest",
        "responses": {
          "200": {
            "description": "A successful response.",
            "schema": {
              "$ref": "#/definitions/v1CreateTfControllerPullRequestResponse"
            }
          },
          "default": {
            "description": "An unexpected error response.",
            "schema": {
              "$ref": "#/definitions/rpcStatus"
            }
          }
        },
        "parameters": [
          {
            "name": "body",
            "in": "body",
            "required": true,
            "schema": {
              "$ref": "#/definitions/v1CreateTfControllerPullRequestRequest"
            }
          }
        ],
        "tags": [
          "ClustersService"
        ]
      }
    },
    "/v1/workspaces": {
      "get": {
        "summary": "ListWorkspaces list workspaces available on all clusters",
        "operationId": "ClustersService_ListWorkspaces",
        "responses": {
          "200": {
            "description": "A successful response.",
            "schema": {
              "$ref": "#/definitions/v1ListWorkspacesResponse"
            }
          },
          "default": {
            "description": "An unexpected error response.",
            "schema": {
              "$ref": "#/definitions/rpcStatus"
            }
          }
        },
        "parameters": [
          {
            "name": "pagination.pageSize",
            "in": "query",
            "required": false,
            "type": "integer",
            "format": "int32"
          },
          {
            "name": "pagination.pageToken",
            "in": "query",
            "required": false,
            "type": "string"
          }
        ],
        "tags": [
          "ClustersService"
        ]
      }
    },
    "/v1/workspaces/{workspaceName}": {
      "get": {
        "summary": "GetWorkspace get workspace details",
        "operationId": "ClustersService_GetWorkspace",
        "responses": {
          "200": {
            "description": "A successful response.",
            "schema": {
              "$ref": "#/definitions/v1GetWorkspaceResponse"
            }
          },
          "default": {
            "description": "An unexpected error response.",
            "schema": {
              "$ref": "#/definitions/rpcStatus"
            }
          }
        },
        "parameters": [
          {
            "name": "workspaceName",
            "in": "path",
            "required": true,
            "type": "string"
          },
          {
            "name": "clusterName",
            "in": "query",
            "required": false,
            "type": "string"
          }
        ],
        "tags": [
          "ClustersService"
        ]
      }
    },
    "/v1/workspaces/{workspaceName}/policies": {
      "get": {
        "summary": "GetWorkspacePolicies list workspace service accounts",
        "operationId": "ClustersService_GetWorkspacePolicies",
        "responses": {
          "200": {
            "description": "A successful response.",
            "schema": {
              "$ref": "#/definitions/v1GetWorkspacePoliciesResponse"
            }
          },
          "default": {
            "description": "An unexpected error response.",
            "schema": {
              "$ref": "#/definitions/rpcStatus"
            }
          }
        },
        "parameters": [
          {
            "name": "workspaceName",
            "in": "path",
            "required": true,
            "type": "string"
          },
          {
            "name": "clusterName",
            "in": "query",
            "required": false,
            "type": "string"
          }
        ],
        "tags": [
          "ClustersService"
        ]
      }
    },
    "/v1/workspaces/{workspaceName}/rolebindings": {
      "get": {
        "summary": "GetWorkspaceRoleBindings list workspace role bindings",
        "operationId": "ClustersService_GetWorkspaceRoleBindings",
        "responses": {
          "200": {
            "description": "A successful response.",
            "schema": {
              "$ref": "#/definitions/v1GetWorkspaceRoleBindingsResponse"
            }
          },
          "default": {
            "description": "An unexpected error response.",
            "schema": {
              "$ref": "#/definitions/rpcStatus"
            }
          }
        },
        "parameters": [
          {
            "name": "workspaceName",
            "in": "path",
            "required": true,
            "type": "string"
          },
          {
            "name": "clusterName",
            "in": "query",
            "required": false,
            "type": "string"
          }
        ],
        "tags": [
          "ClustersService"
        ]
      }
    },
    "/v1/workspaces/{workspaceName}/roles": {
      "get": {
        "summary": "GetWorkspaceRoles list workspace roles",
        "operationId": "ClustersService_GetWorkspaceRoles",
        "responses": {
          "200": {
            "description": "A successful response.",
            "schema": {
              "$ref": "#/definitions/v1GetWorkspaceRolesResponse"
            }
          },
          "default": {
            "description": "An unexpected error response.",
            "schema": {
              "$ref": "#/definitions/rpcStatus"
            }
          }
        },
        "parameters": [
          {
            "name": "workspaceName",
            "in": "path",
            "required": true,
            "type": "string"
          },
          {
            "name": "clusterName",
            "in": "query",
            "required": false,
            "type": "string"
          }
        ],
        "tags": [
          "ClustersService"
        ]
      }
    },
    "/v1/workspaces/{workspaceName}/serviceaccounts": {
      "get": {
        "summary": "GetWorkspaceServiceAccounts list workspace service accounts",
        "operationId": "ClustersService_GetWorkspaceServiceAccounts",
        "responses": {
          "200": {
            "description": "A successful response.",
            "schema": {
              "$ref": "#/definitions/v1GetWorkspaceServiceAccountsResponse"
            }
          },
          "default": {
            "description": "An unexpected error response.",
            "schema": {
              "$ref": "#/definitions/rpcStatus"
            }
          }
        },
        "parameters": [
          {
            "name": "workspaceName",
            "in": "path",
            "required": true,
            "type": "string"
          },
          {
            "name": "clusterName",
            "in": "query",
            "required": false,
            "type": "string"
          }
        ],
        "tags": [
          "ClustersService"
        ]
      }
    }
  },
  "definitions": {
    "CostEstimateRange": {
      "type": "object",
      "properties": {
        "low": {
          "type": "number",
          "format": "float"
        },
        "high": {
          "type": "number",
          "format": "float"
        }
      }
    },
    "apiHttpBody": {
      "type": "object",
      "properties": {
        "contentType": {
          "type": "string",
          "description": "The HTTP Content-Type header value specifying the content type of the body."
        },
        "data": {
          "type": "string",
          "format": "byte",
          "description": "The HTTP request/response body as raw binary."
        },
        "extensions": {
          "type": "array",
          "items": {
            "$ref": "#/definitions/protobufAny"
          },
          "description": "Application specific response metadata. Must be set in the first response\nfor streaming APIs."
        }
      },
      "description": "Message that represents an arbitrary HTTP body. It should only be used for\npayload formats that can't be represented as JSON, such as raw binary or\nan HTML page.\n\n\nThis message can be used both in streaming and non-streaming API methods in\nthe request as well as the response.\n\nIt can be used as a top-level request field, which is convenient if one\nwants to extract parameters from either the URL or HTTP template into the\nrequest fields and also want access to the raw HTTP body.\n\nExample:\n\n    message GetResourceRequest {\n      // A unique request id.\n      string request_id = 1;\n\n      // The raw HTTP body is bound to this field.\n      google.api.HttpBody http_body = 2;\n    }\n\n    service ResourceService {\n      rpc GetResource(GetResourceRequest) returns (google.api.HttpBody);\n      rpc UpdateResource(google.api.HttpBody) returns\n      (google.protobuf.Empty);\n    }\n\nExample with streaming methods:\n\n    service CaldavService {\n      rpc GetCalendar(stream google.api.HttpBody)\n        returns (stream google.api.HttpBody);\n      rpc UpdateCalendar(stream google.api.HttpBody)\n        returns (stream google.api.HttpBody);\n    }\n\nUse of this type only changes how the request and response bodies are\nhandled, all other features will continue to work unchanged."
    },
    "protobufAny": {
      "type": "object",
      "properties": {
        "@type": {
          "type": "string",
          "description": "A URL/resource name that uniquely identifies the type of the serialized\nprotocol buffer message. This string must contain at least\none \"/\" character. The last segment of the URL's path must represent\nthe fully qualified name of the type (as in\n`path/google.protobuf.Duration`). The name should be in a canonical form\n(e.g., leading \".\" is not accepted).\n\nIn practice, teams usually precompile into the binary all types that they\nexpect it to use in the context of Any. However, for URLs which use the\nscheme `http`, `https`, or no scheme, one can optionally set up a type\nserver that maps type URLs to message definitions as follows:\n\n* If no scheme is provided, `https` is assumed.\n* An HTTP GET on the URL must yield a [google.protobuf.Type][]\n  value in binary format, or produce an error.\n* Applications are allowed to cache lookup results based on the\n  URL, or have them precompiled into a binary to avoid any\n  lookup. Therefore, binary compatibility needs to be preserved\n  on changes to types. (Use versioned type names to manage\n  breaking changes.)\n\nNote: this functionality is not currently available in the official\nprotobuf release, and it is not used for type URLs beginning with\ntype.googleapis.com.\n\nSchemes other than `http`, `https` (or the empty scheme) might be\nused with implementation specific semantics."
        }
      },
      "additionalProperties": {},
      "description": "`Any` contains an arbitrary serialized protocol buffer message along with a\nURL that describes the type of the serialized message.\n\nProtobuf library provides support to pack/unpack Any values in the form\nof utility functions or additional generated methods of the Any type.\n\nExample 1: Pack and unpack a message in C++.\n\n    Foo foo = ...;\n    Any any;\n    any.PackFrom(foo);\n    ...\n    if (any.UnpackTo(\u0026foo)) {\n      ...\n    }\n\nExample 2: Pack and unpack a message in Java.\n\n    Foo foo = ...;\n    Any any = Any.pack(foo);\n    ...\n    if (any.is(Foo.class)) {\n      foo = any.unpack(Foo.class);\n    }\n\nExample 3: Pack and unpack a message in Python.\n\n    foo = Foo(...)\n    any = Any()\n    any.Pack(foo)\n    ...\n    if any.Is(Foo.DESCRIPTOR):\n      any.Unpack(foo)\n      ...\n\nExample 4: Pack and unpack a message in Go\n\n     foo := \u0026pb.Foo{...}\n     any, err := anypb.New(foo)\n     if err != nil {\n       ...\n     }\n     ...\n     foo := \u0026pb.Foo{}\n     if err := any.UnmarshalTo(foo); err != nil {\n       ...\n     }\n\nThe pack methods provided by protobuf library will by default use\n'type.googleapis.com/full.type.name' as the type URL and the unpack\nmethods only use the fully qualified type name after the last '/'\nin the type URL, for example \"foo.bar.com/x/y.z\" will yield type\nname \"y.z\".\n\n\nJSON\n\nThe JSON representation of an `Any` value uses the regular\nrepresentation of the deserialized, embedded message, with an\nadditional field `@type` which contains the type URL. Example:\n\n    package google.profile;\n    message Person {\n      string first_name = 1;\n      string last_name = 2;\n    }\n\n    {\n      \"@type\": \"type.googleapis.com/google.profile.Person\",\n      \"firstName\": \u003cstring\u003e,\n      \"lastName\": \u003cstring\u003e\n    }\n\nIf the embedded message type is well-known and has a custom JSON\nrepresentation, that representation will be embedded adding a field\n`value` which holds the custom JSON in addition to the `@type`\nfield. Example (for message [google.protobuf.Duration][]):\n\n    {\n      \"@type\": \"type.googleapis.com/google.protobuf.Duration\",\n      \"value\": \"1.212s\"\n    }"
    },
    "protobufNullValue": {
      "type": "string",
      "enum": [
        "NULL_VALUE"
      ],
      "default": "NULL_VALUE",
      "description": "`NullValue` is a singleton enumeration to represent the null value for the\n`Value` type union.\n\n The JSON representation for `NullValue` is JSON `null`.\n\n - NULL_VALUE: Null value."
    },
    "rpcStatus": {
      "type": "object",
      "properties": {
        "code": {
          "type": "integer",
          "format": "int32"
        },
        "message": {
          "type": "string"
        },
        "details": {
          "type": "array",
          "items": {
            "$ref": "#/definitions/protobufAny"
          }
        }
      }
    },
    "v1CapiCluster": {
      "type": "object",
      "properties": {
        "name": {
          "type": "string"
        },
        "namespace": {
          "type": "string"
        },
        "annotations": {
          "type": "object",
          "additionalProperties": {
            "type": "string"
          }
        },
        "labels": {
          "type": "object",
          "additionalProperties": {
            "type": "string"
          }
        },
        "status": {
          "$ref": "#/definitions/v1CapiClusterStatus"
        },
        "infrastructureRef": {
          "$ref": "#/definitions/v1CapiClusterInfrastructureRef"
        }
      }
    },
    "v1CapiClusterInfrastructureRef": {
      "type": "object",
      "properties": {
        "apiVersion": {
          "type": "string"
        },
        "kind": {
          "type": "string"
        },
        "name": {
          "type": "string"
        }
      }
    },
    "v1CapiClusterStatus": {
      "type": "object",
      "properties": {
        "phase": {
          "type": "string"
        },
        "infrastructureReady": {
          "type": "boolean"
        },
        "controlPlaneInitialized": {
          "type": "boolean"
        },
        "controlPlaneReady": {
          "type": "boolean"
        },
        "conditions": {
          "type": "array",
          "items": {
            "$ref": "#/definitions/v1Condition"
          }
        },
        "observedGeneration": {
          "type": "string",
          "format": "int64"
        }
      }
    },
    "v1Chart": {
      "type": "object",
      "properties": {
        "spec": {
          "$ref": "#/definitions/v1ChartSpec"
        }
      }
    },
    "v1ChartSpec": {
      "type": "object",
      "properties": {
        "chart": {
          "type": "string"
        },
        "sourceRef": {
          "$ref": "#/definitions/v1SourceRef"
        },
        "version": {
          "type": "string"
        }
      }
    },
    "v1ClusterAutomation": {
      "type": "object",
      "properties": {
        "cluster": {
          "$ref": "#/definitions/v1ClusterNamespacedName"
        },
        "isControlPlane": {
          "type": "boolean"
        },
        "kustomization": {
          "$ref": "#/definitions/v1Kustomization"
        },
        "helmRelease": {
          "$ref": "#/definitions/v1HelmRelease"
        },
        "filePath": {
          "type": "string",
          "title": "A path to write the resource to in the management git repo"
        },
        "externalSecret": {
          "$ref": "#/definitions/v1ExternalSecret"
        },
        "policyConfig": {
          "$ref": "#/definitions/v1PolicyConfigObject"
        }
      }
    },
    "v1ClusterNamespacedName": {
      "type": "object",
      "properties": {
        "namespace": {
          "type": "string"
        },
        "name": {
          "type": "string"
        }
      }
    },
    "v1CommitFile": {
      "type": "object",
      "properties": {
        "path": {
          "type": "string"
        },
        "content": {
          "type": "string"
        }
      }
    },
    "v1Condition": {
      "type": "object",
      "properties": {
        "type": {
          "type": "string"
        },
        "status": {
          "type": "string"
        },
        "reason": {
          "type": "string"
        },
        "message": {
          "type": "string"
        },
        "timestamp": {
          "type": "string"
        }
      },
      "title": "kubernetes status condition field\nXXX: is dup'd in core, can we share?"
    },
    "v1CostEstimate": {
      "type": "object",
      "properties": {
        "currency": {
          "type": "string"
        },
        "range": {
          "$ref": "#/definitions/CostEstimateRange"
        },
        "message": {
          "type": "string"
        }
      }
    },
    "v1CreateAutomationsPullRequestRequest": {
      "type": "object",
      "properties": {
        "repositoryUrl": {
          "type": "string",
          "description": "The repository to use."
        },
        "headBranch": {
          "type": "string",
          "description": "The new branch that will be created."
        },
        "baseBranch": {
          "type": "string",
          "description": "The target branch."
        },
        "title": {
          "type": "string",
          "description": "The title of the pull request."
        },
        "description": {
          "type": "string",
          "title": "The description of the pull request"
        },
        "commitMessage": {
          "type": "string",
          "title": "The commit message"
        },
        "repositoryApiUrl": {
          "type": "string",
          "description": "The repo api url."
        },
        "clusterAutomations": {
          "type": "array",
          "items": {
            "$ref": "#/definitions/v1ClusterAutomation"
          },
          "title": "A list of cluster and kustomization"
        }
      }
    },
    "v1CreateAutomationsPullRequestResponse": {
      "type": "object",
      "properties": {
        "webUrl": {
          "type": "string",
          "description": "The url of the new pull request."
        }
      }
    },
    "v1CreatePullRequestRequest": {
      "type": "object",
      "properties": {
        "repositoryUrl": {
          "type": "string",
          "description": "The repository to use."
        },
        "headBranch": {
          "type": "string",
          "description": "The new branch that will be created."
        },
        "baseBranch": {
          "type": "string",
          "description": "The target branch."
        },
        "title": {
          "type": "string",
          "description": "The title of the pull request."
        },
        "description": {
          "type": "string",
          "title": "The description of the pull request"
        },
        "templateName": {
          "type": "string",
          "description": "The name of the template to create a pull request for."
        },
        "parameterValues": {
          "type": "object",
          "additionalProperties": {
            "type": "string"
          },
          "description": "The values that populate the template's parameters."
        },
        "commitMessage": {
          "type": "string",
          "title": "The commit message"
        },
        "credentials": {
          "$ref": "#/definitions/v1Credential",
          "title": "Credentials"
        },
        "values": {
          "type": "array",
          "items": {
            "$ref": "#/definitions/v1ProfileValues"
          },
          "description": "The values for each profile that will be installed."
        },
        "repositoryApiUrl": {
          "type": "string",
          "description": "The repo api url."
        },
        "clusterNamespace": {
          "type": "string"
        },
        "kustomizations": {
          "type": "array",
          "items": {
            "$ref": "#/definitions/v1Kustomization"
          }
        },
        "templateNamespace": {
          "type": "string"
        },
        "templateKind": {
          "type": "string"
        },
        "previousValues": {
          "$ref": "#/definitions/v1PreviousValues"
        },
        "externalSecrets": {
          "type": "array",
          "items": {
            "$ref": "#/definitions/v1ExternalSecret"
          }
        },
        "policyConfigs": {
          "type": "array",
          "items": {
            "$ref": "#/definitions/v1PolicyConfigObject"
          }
        }
      }
    },
    "v1CreatePullRequestResponse": {
      "type": "object",
      "properties": {
        "webUrl": {
          "type": "string",
          "description": "The url of the new pull request."
        }
      }
    },
    "v1CreateTfControllerPullRequestRequest": {
      "type": "object",
      "properties": {
        "repositoryUrl": {
          "type": "string",
          "description": "The repository to use."
        },
        "headBranch": {
          "type": "string",
          "description": "The new branch that will be created."
        },
        "baseBranch": {
          "type": "string",
          "description": "The target branch."
        },
        "title": {
          "type": "string",
          "description": "The title of the pull request."
        },
        "description": {
          "type": "string",
          "title": "The description of the pull request"
        },
        "templateName": {
          "type": "string",
          "description": "The name of the template to create a pull request for."
        },
        "parameterValues": {
          "type": "object",
          "additionalProperties": {
            "type": "string"
          },
          "description": "The values that populate the template's parameters."
        },
        "commitMessage": {
          "type": "string",
          "title": "The commit message"
        },
        "repositoryApiUrl": {
          "type": "string",
          "description": "The repo api url."
        },
        "templateNamespace": {
          "type": "string"
        }
      }
    },
    "v1CreateTfControllerPullRequestResponse": {
      "type": "object",
      "properties": {
        "webUrl": {
          "type": "string",
          "description": "The url of the new pull request."
        }
      }
    },
    "v1Credential": {
      "type": "object",
      "properties": {
        "group": {
          "type": "string"
        },
        "version": {
          "type": "string"
        },
        "kind": {
          "type": "string"
        },
        "name": {
          "type": "string"
        },
        "namespace": {
          "type": "string"
        }
      }
    },
    "v1Decryption": {
      "type": "object",
      "properties": {
        "provider": {
          "type": "string"
        },
        "secretRef": {
          "$ref": "#/definitions/v1SecretRef"
        }
      }
    },
    "v1DeleteClustersPullRequestRequest": {
      "type": "object",
      "properties": {
        "repositoryUrl": {
          "type": "string",
          "description": "The repository to use."
        },
        "headBranch": {
          "type": "string",
          "description": "The new branch that will be created."
        },
        "baseBranch": {
          "type": "string",
          "description": "The target branch."
        },
        "title": {
          "type": "string",
          "description": "The title of the pull request."
        },
        "description": {
          "type": "string",
          "title": "The description of the pull request"
        },
        "clusterNames": {
          "type": "array",
          "items": {
            "type": "string"
          },
          "description": "The name of the clusters to be delete via a PR."
        },
        "commitMessage": {
          "type": "string",
          "title": "The commit message"
        },
        "credentials": {
          "$ref": "#/definitions/v1Credential",
          "title": "Credentials"
        },
        "repositoryApiUrl": {
          "type": "string",
          "description": "The repo api url."
        },
        "clusterNamespacedNames": {
          "type": "array",
          "items": {
            "$ref": "#/definitions/v1ClusterNamespacedName"
          }
        }
      }
    },
    "v1DeleteClustersPullRequestResponse": {
      "type": "object",
      "properties": {
        "webUrl": {
          "type": "string",
          "description": "The url of the new pull request."
        }
      }
    },
    "v1EncryptSopsSecretRequest": {
      "type": "object",
      "properties": {
        "name": {
          "type": "string"
        },
        "namespace": {
          "type": "string"
        },
        "labels": {
          "type": "object",
          "additionalProperties": {
            "type": "string"
          }
        },
        "type": {
          "type": "string"
        },
        "immutable": {
          "type": "boolean"
        },
        "data": {
          "type": "object",
          "additionalProperties": {
            "type": "string"
          }
        },
        "stringData": {
          "type": "object",
          "additionalProperties": {
            "type": "string"
          }
        },
        "kustomizationName": {
          "type": "string"
        },
        "kustomizationNamespace": {
          "type": "string"
        },
        "clusterName": {
          "type": "string"
        }
      }
    },
    "v1EncryptSopsSecretResponse": {
      "type": "object",
      "properties": {
        "encryptedSecret": {
          "type": "object"
        },
        "path": {
          "type": "string"
        }
      }
    },
    "v1Event": {
      "type": "object",
      "properties": {
        "type": {
          "type": "string"
        },
        "reason": {
          "type": "string"
        },
        "message": {
          "type": "string"
        },
        "timestamp": {
          "type": "string"
        },
        "component": {
          "type": "string"
        },
        "host": {
          "type": "string"
        },
        "name": {
          "type": "string"
        }
      }
    },
    "v1ExternalSecret": {
      "type": "object",
      "properties": {
        "metadata": {
          "$ref": "#/definitions/v1Metadata"
        },
        "spec": {
          "$ref": "#/definitions/v1ExternalSecretSpec"
        }
      },
      "title": "External Secrets template"
    },
    "v1ExternalSecretItem": {
      "type": "object",
      "properties": {
        "secretName": {
          "type": "string"
        },
        "externalSecretName": {
          "type": "string"
        },
        "namespace": {
          "type": "string"
        },
        "clusterName": {
          "type": "string"
        },
        "secretStore": {
          "type": "string"
        },
        "status": {
          "type": "string"
        },
        "timestamp": {
          "type": "string"
        }
      }
    },
    "v1ExternalSecretSpec": {
      "type": "object",
      "properties": {
        "refreshInterval": {
          "type": "string"
        },
        "secretStoreRef": {
          "$ref": "#/definitions/v1externalSecretStoreRef"
        },
        "target": {
          "$ref": "#/definitions/v1externalSecretTarget"
        },
        "data": {
          "$ref": "#/definitions/v1externalSecretData"
        }
      }
    },
    "v1ExternalSecretStore": {
      "type": "object",
      "properties": {
        "kind": {
          "type": "string"
        },
        "name": {
          "type": "string"
        },
        "namespace": {
          "type": "string"
        },
        "type": {
          "type": "string"
        }
      }
    },
    "v1GetChartsJobResponse": {
      "type": "object",
      "properties": {
        "values": {
          "type": "string",
          "description": "This is the base64 encoded version of the raw values data."
        },
        "error": {
          "type": "string"
        }
      }
    },
    "v1GetConfigResponse": {
      "type": "object",
      "properties": {
        "repositoryURL": {
          "type": "string"
        },
        "managementClusterName": {
          "type": "string"
        },
        "uiConfig": {
          "type": "string"
        }
      }
    },
    "v1GetEnterpriseVersionResponse": {
      "type": "object",
      "properties": {
        "version": {
          "type": "string",
          "title": "The version of WeGO Enterprise"
        }
      }
    },
    "v1GetExternalSecretResponse": {
      "type": "object",
      "properties": {
        "secretName": {
          "type": "string"
        },
        "externalSecretName": {
          "type": "string"
        },
        "clusterName": {
          "type": "string"
        },
        "namespace": {
          "type": "string"
        },
        "secretStore": {
          "type": "string"
        },
        "secretStoreType": {
          "type": "string"
        },
        "secretPath": {
          "type": "string"
        },
        "property": {
          "type": "string"
        },
        "version": {
          "type": "string"
        },
        "status": {
          "type": "string"
        },
        "timestamp": {
          "type": "string"
        }
      }
    },
    "v1GetPolicyConfigResponse": {
      "type": "object",
      "properties": {
        "name": {
          "type": "string"
        },
        "clusterName": {
          "type": "string"
        },
        "age": {
          "type": "string"
        },
        "status": {
          "type": "string"
        },
        "matchType": {
          "type": "string"
        },
        "match": {
          "$ref": "#/definitions/v1PolicyConfigMatch"
        },
        "policies": {
          "type": "array",
          "items": {
            "$ref": "#/definitions/v1PolicyConfigPolicy"
          }
        },
        "totalPolicies": {
          "type": "integer",
          "format": "int32"
        }
      }
    },
    "v1GetPolicyResponse": {
      "type": "object",
      "properties": {
        "policy": {
          "$ref": "#/definitions/v1Policy"
        },
        "clusterName": {
          "type": "string"
        }
      }
    },
    "v1GetPolicyValidationResponse": {
      "type": "object",
      "properties": {
        "violation": {
          "$ref": "#/definitions/v1PolicyValidation"
        }
      }
    },
    "v1GetTemplateResponse": {
      "type": "object",
      "properties": {
        "template": {
          "$ref": "#/definitions/v1Template"
        }
      }
    },
    "v1GetValuesForChartRequest": {
      "type": "object",
      "properties": {
        "repository": {
          "$ref": "#/definitions/v1RepositoryRef"
        },
        "name": {
          "type": "string"
        },
        "version": {
          "type": "string"
        }
      }
    },
    "v1GetValuesForChartResponse": {
      "type": "object",
      "properties": {
        "jobId": {
          "type": "string"
        }
      }
    },
    "v1GetWorkspacePoliciesResponse": {
      "type": "object",
      "properties": {
        "name": {
          "type": "string"
        },
        "clusterName": {
          "type": "string"
        },
        "objects": {
          "type": "array",
          "items": {
            "$ref": "#/definitions/v1WorkspacePolicy"
          }
        }
      }
    },
    "v1GetWorkspaceResponse": {
      "type": "object",
      "properties": {
        "name": {
          "type": "string"
        },
        "clusterName": {
          "type": "string"
        },
        "namespaces": {
          "type": "array",
          "items": {
            "type": "string"
          }
        }
      }
    },
    "v1GetWorkspaceRoleBindingsResponse": {
      "type": "object",
      "properties": {
        "name": {
          "type": "string"
        },
        "clusterName": {
          "type": "string"
        },
        "objects": {
          "type": "array",
          "items": {
            "$ref": "#/definitions/v1WorkspaceRoleBinding"
          }
        }
      }
    },
    "v1GetWorkspaceRolesResponse": {
      "type": "object",
      "properties": {
        "name": {
          "type": "string"
        },
        "clusterName": {
          "type": "string"
        },
        "objects": {
          "type": "array",
          "items": {
            "$ref": "#/definitions/v1WorkspaceRole"
          }
        }
      }
    },
    "v1GetWorkspaceServiceAccountsResponse": {
      "type": "object",
      "properties": {
        "name": {
          "type": "string"
        },
        "clusterName": {
          "type": "string"
        },
        "objects": {
          "type": "array",
          "items": {
            "$ref": "#/definitions/v1WorkspaceServiceAccount"
          }
        }
      }
    },
    "v1GitopsCluster": {
      "type": "object",
      "properties": {
        "name": {
          "type": "string"
        },
        "namespace": {
          "type": "string"
        },
        "annotations": {
          "type": "object",
          "additionalProperties": {
            "type": "string"
          }
        },
        "labels": {
          "type": "object",
          "additionalProperties": {
            "type": "string"
          }
        },
        "conditions": {
          "type": "array",
          "items": {
            "$ref": "#/definitions/v1Condition"
          }
        },
        "capiClusterRef": {
          "$ref": "#/definitions/v1GitopsClusterRef"
        },
        "secretRef": {
          "$ref": "#/definitions/v1GitopsClusterRef"
        },
        "capiCluster": {
          "$ref": "#/definitions/v1CapiCluster"
        },
        "controlPlane": {
          "type": "boolean"
        },
        "type": {
          "type": "string"
        }
      }
    },
    "v1GitopsClusterRef": {
      "type": "object",
      "properties": {
        "name": {
          "type": "string"
        }
      }
    },
    "v1HelmRelease": {
      "type": "object",
      "properties": {
        "metadata": {
          "$ref": "#/definitions/v1Metadata"
        },
        "spec": {
          "$ref": "#/definitions/v1HelmReleaseSpec"
        }
      }
    },
    "v1HelmReleaseSpec": {
      "type": "object",
      "properties": {
        "chart": {
          "$ref": "#/definitions/v1Chart"
        },
        "values": {
          "type": "string"
        }
      }
    },
    "v1Kustomization": {
      "type": "object",
      "properties": {
        "metadata": {
          "$ref": "#/definitions/v1Metadata"
        },
        "spec": {
          "$ref": "#/definitions/v1KustomizationSpec"
        }
      }
    },
    "v1KustomizationSpec": {
      "type": "object",
      "properties": {
        "path": {
          "type": "string"
        },
        "sourceRef": {
          "$ref": "#/definitions/v1SourceRef"
        },
        "targetNamespace": {
          "type": "string"
        },
        "createNamespace": {
          "type": "boolean"
        },
        "decryption": {
          "$ref": "#/definitions/v1Decryption"
        }
      }
    },
    "v1ListChartsForRepositoryResponse": {
      "type": "object",
      "properties": {
        "charts": {
          "type": "array",
          "items": {
            "$ref": "#/definitions/v1RepositoryChart"
          }
        }
      }
    },
    "v1ListCredentialsResponse": {
      "type": "object",
      "properties": {
        "credentials": {
          "type": "array",
          "items": {
            "$ref": "#/definitions/v1Credential"
          }
        },
        "total": {
          "type": "integer",
          "format": "int32"
        }
      }
    },
    "v1ListError": {
      "type": "object",
      "properties": {
        "clusterName": {
          "type": "string"
        },
        "namespace": {
          "type": "string"
        },
        "message": {
          "type": "string"
        }
      }
    },
    "v1ListEventsResponse": {
      "type": "object",
      "properties": {
        "events": {
          "type": "array",
          "items": {
            "$ref": "#/definitions/v1Event"
          }
        }
      }
    },
    "v1ListExternalSecretStoresResponse": {
      "type": "object",
      "properties": {
        "stores": {
          "type": "array",
          "items": {
            "$ref": "#/definitions/v1ExternalSecretStore"
          }
        },
        "total": {
          "type": "integer",
          "format": "int32"
        }
      }
    },
    "v1ListExternalSecretsResponse": {
      "type": "object",
      "properties": {
        "secrets": {
          "type": "array",
          "items": {
            "$ref": "#/definitions/v1ExternalSecretItem"
          }
        },
        "total": {
          "type": "integer",
          "format": "int32"
        },
        "errors": {
          "type": "array",
          "items": {
            "$ref": "#/definitions/v1ListError"
          }
        }
      }
    },
    "v1ListGitopsClustersResponse": {
      "type": "object",
      "properties": {
        "gitopsClusters": {
          "type": "array",
          "items": {
            "$ref": "#/definitions/v1GitopsCluster"
          }
        },
        "total": {
          "type": "integer",
          "format": "int32"
        },
        "nextPageToken": {
          "type": "string"
        },
        "errors": {
          "type": "array",
          "items": {
            "$ref": "#/definitions/v1ListError"
          }
        }
      }
    },
    "v1ListPoliciesResponse": {
      "type": "object",
      "properties": {
        "policies": {
          "type": "array",
          "items": {
            "$ref": "#/definitions/v1Policy"
          }
        },
        "total": {
          "type": "integer",
          "format": "int32"
        },
        "nextPageToken": {
          "type": "string"
        },
        "errors": {
          "type": "array",
          "items": {
            "$ref": "#/definitions/v1ListError"
          }
        }
      }
    },
    "v1ListPolicyConfigsResponse": {
      "type": "object",
      "properties": {
        "policyConfigs": {
          "type": "array",
          "items": {
            "$ref": "#/definitions/v1PolicyConfigListItem"
          }
        },
        "errors": {
          "type": "array",
          "items": {
            "$ref": "#/definitions/v1ListError"
          }
        },
        "total": {
          "type": "integer",
          "format": "int32"
        }
      }
    },
    "v1ListPolicyValidationsRequest": {
      "type": "object",
      "properties": {
        "clusterName": {
          "type": "string"
        },
        "pagination": {
          "$ref": "#/definitions/v1Pagination"
        },
        "application": {
          "type": "string"
        },
        "namespace": {
          "type": "string"
        }
      }
    },
    "v1ListPolicyValidationsResponse": {
      "type": "object",
      "properties": {
        "violations": {
          "type": "array",
          "items": {
            "$ref": "#/definitions/v1PolicyValidation"
          }
        },
        "total": {
          "type": "integer",
          "format": "int32"
        },
        "nextPageToken": {
          "type": "string"
        },
        "errors": {
          "type": "array",
          "items": {
            "$ref": "#/definitions/v1ListError"
          }
        }
      }
    },
    "v1ListSopsKustomizationsResponse": {
      "type": "object",
      "properties": {
        "kustomizations": {
          "type": "array",
          "items": {
            "$ref": "#/definitions/v1SopsKustomizations"
          }
        },
        "total": {
          "type": "integer",
          "format": "int32"
        }
      }
    },
    "v1ListTemplateParamsResponse": {
      "type": "object",
      "properties": {
        "parameters": {
          "type": "array",
          "items": {
            "$ref": "#/definitions/v1Parameter"
          }
        },
        "objects": {
          "type": "array",
          "items": {
            "$ref": "#/definitions/v1TemplateObject"
          }
        }
      }
    },
    "v1ListTemplateProfilesResponse": {
      "type": "object",
      "properties": {
        "profiles": {
          "type": "array",
          "items": {
            "$ref": "#/definitions/v1TemplateProfile"
          }
        },
        "objects": {
          "type": "array",
          "items": {
            "$ref": "#/definitions/v1TemplateObject"
          }
        }
      }
    },
    "v1ListTemplatesResponse": {
      "type": "object",
      "properties": {
        "templates": {
          "type": "array",
          "items": {
            "$ref": "#/definitions/v1Template"
          }
        },
        "total": {
          "type": "integer",
          "format": "int32"
        },
        "errors": {
          "type": "array",
          "items": {
            "$ref": "#/definitions/v1ListError"
          }
        }
      }
    },
    "v1ListWorkspacesResponse": {
      "type": "object",
      "properties": {
        "workspaces": {
          "type": "array",
          "items": {
            "$ref": "#/definitions/v1Workspace"
          }
        },
        "total": {
          "type": "integer",
          "format": "int32"
        },
        "nextPageToken": {
          "type": "string"
        },
        "errors": {
          "type": "array",
          "items": {
            "$ref": "#/definitions/v1ListError"
          }
        }
      }
    },
    "v1Metadata": {
      "type": "object",
      "properties": {
        "name": {
          "type": "string"
        },
        "namespace": {
          "type": "string"
        }
      }
    },
    "v1ObjectRef": {
      "type": "object",
      "properties": {
        "kind": {
          "type": "string"
        },
        "name": {
          "type": "string"
        },
        "namespace": {
          "type": "string"
        }
      }
    },
    "v1Pagination": {
      "type": "object",
      "properties": {
        "pageSize": {
          "type": "integer",
          "format": "int32"
        },
        "pageToken": {
          "type": "string"
        }
      }
    },
    "v1Parameter": {
      "type": "object",
      "properties": {
        "name": {
          "type": "string"
        },
        "description": {
          "type": "string"
        },
        "required": {
          "type": "boolean"
        },
        "options": {
          "type": "array",
          "items": {
            "type": "string"
          }
        },
        "default": {
          "type": "string"
        },
        "editable": {
          "type": "boolean"
        }
      }
    },
    "v1Policy": {
      "type": "object",
      "properties": {
        "name": {
          "type": "string"
        },
        "id": {
          "type": "string"
        },
        "code": {
          "type": "string"
        },
        "description": {
          "type": "string"
        },
        "howToSolve": {
          "type": "string"
        },
        "category": {
          "type": "string"
        },
        "tags": {
          "type": "array",
          "items": {
            "type": "string"
          }
        },
        "severity": {
          "type": "string"
        },
        "standards": {
          "type": "array",
          "items": {
            "$ref": "#/definitions/v1PolicyStandard"
          }
        },
        "gitCommit": {
          "type": "string"
        },
        "parameters": {
          "type": "array",
          "items": {
            "$ref": "#/definitions/v1PolicyParam"
          }
        },
        "targets": {
          "$ref": "#/definitions/v1PolicyTargets"
        },
        "createdAt": {
          "type": "string"
        },
        "clusterName": {
          "type": "string"
        },
        "tenant": {
          "type": "string"
        },
        "modes": {
          "type": "array",
          "items": {
            "type": "string"
          }
        }
      }
    },
    "v1PolicyConfigApplicationMatch": {
      "type": "object",
      "properties": {
        "name": {
          "type": "string"
        },
        "kind": {
          "type": "string"
        },
        "namespace": {
          "type": "string"
        }
      }
    },
    "v1PolicyConfigConf": {
      "type": "object",
      "properties": {
        "parameters": {
          "type": "object",
          "additionalProperties": {
            "type": "object"
          }
        }
      }
    },
    "v1PolicyConfigListItem": {
      "type": "object",
      "properties": {
        "name": {
          "type": "string"
        },
        "clusterName": {
          "type": "string"
        },
        "totalPolicies": {
          "type": "integer",
          "format": "int32"
        },
        "match": {
          "type": "string"
        },
        "status": {
          "type": "string"
        },
        "age": {
          "type": "string"
        }
      }
    },
    "v1PolicyConfigMatch": {
      "type": "object",
      "properties": {
        "namespaces": {
          "type": "array",
          "items": {
            "type": "string"
          }
        },
        "workspaces": {
          "type": "array",
          "items": {
            "type": "string"
          }
        },
        "apps": {
          "type": "array",
          "items": {
            "$ref": "#/definitions/v1PolicyConfigApplicationMatch"
          }
        },
        "resources": {
          "type": "array",
          "items": {
            "$ref": "#/definitions/v1PolicyConfigResourceMatch"
          }
        }
      }
    },
    "v1PolicyConfigObject": {
      "type": "object",
      "properties": {
        "metadata": {
          "$ref": "#/definitions/v1Metadata"
        },
        "spec": {
          "$ref": "#/definitions/v1PolicyConfigObjectSpec"
        }
      }
    },
    "v1PolicyConfigObjectSpec": {
      "type": "object",
      "properties": {
        "match": {
          "$ref": "#/definitions/v1PolicyConfigMatch"
        },
        "config": {
          "type": "object",
          "additionalProperties": {
            "$ref": "#/definitions/v1PolicyConfigConf"
          }
        }
      }
    },
    "v1PolicyConfigPolicy": {
      "type": "object",
      "properties": {
        "id": {
          "type": "string"
        },
        "name": {
          "type": "string"
        },
        "description": {
          "type": "string"
        },
        "parameters": {
          "type": "object",
          "additionalProperties": {
            "type": "object"
          }
        },
        "status": {
          "type": "string"
        }
      }
    },
    "v1PolicyConfigResourceMatch": {
      "type": "object",
      "properties": {
        "name": {
          "type": "string"
        },
        "kind": {
          "type": "string"
        },
        "namespace": {
          "type": "string"
        }
      }
    },
    "v1PolicyParam": {
      "type": "object",
      "properties": {
        "name": {
          "type": "string"
        },
        "type": {
          "type": "string"
        },
        "value": {
          "$ref": "#/definitions/protobufAny",
          "title": "value is a generic value that can be a string, int, bool and array of\nstrings"
        },
        "required": {
          "type": "boolean"
        }
      }
    },
    "v1PolicyStandard": {
      "type": "object",
      "properties": {
        "id": {
          "type": "string"
        },
        "controls": {
          "type": "array",
          "items": {
            "type": "string"
          }
        }
      }
    },
    "v1PolicyTargetLabel": {
      "type": "object",
      "properties": {
        "values": {
          "type": "object",
          "additionalProperties": {
            "type": "string"
          }
        }
      }
    },
    "v1PolicyTargets": {
      "type": "object",
      "properties": {
        "kinds": {
          "type": "array",
          "items": {
            "type": "string"
          }
        },
        "labels": {
          "type": "array",
          "items": {
            "$ref": "#/definitions/v1PolicyTargetLabel"
          }
        },
        "namespaces": {
          "type": "array",
          "items": {
            "type": "string"
          }
        }
      }
    },
    "v1PolicyValidation": {
      "type": "object",
      "properties": {
        "id": {
          "type": "string"
        },
        "message": {
          "type": "string"
        },
        "clusterId": {
          "type": "string"
        },
        "category": {
          "type": "string"
        },
        "severity": {
          "type": "string"
        },
        "createdAt": {
          "type": "string"
        },
        "entity": {
          "type": "string"
        },
        "namespace": {
          "type": "string"
        },
        "violatingEntity": {
          "type": "string"
        },
        "description": {
          "type": "string"
        },
        "howToSolve": {
          "type": "string"
        },
        "name": {
          "type": "string"
        },
        "clusterName": {
          "type": "string"
        },
        "occurrences": {
          "type": "array",
          "items": {
            "$ref": "#/definitions/v1PolicyValidationOccurrence"
          }
        },
        "policyId": {
          "type": "string"
        },
        "parameters": {
          "type": "array",
          "items": {
            "$ref": "#/definitions/v1PolicyValidationParam"
          }
        }
      }
    },
    "v1PolicyValidationOccurrence": {
      "type": "object",
      "properties": {
        "message": {
          "type": "string"
        }
      }
    },
    "v1PolicyValidationParam": {
      "type": "object",
      "properties": {
        "name": {
          "type": "string"
        },
        "type": {
          "type": "string"
        },
        "value": {
          "$ref": "#/definitions/protobufAny"
        },
        "required": {
          "type": "boolean"
        },
        "configRef": {
          "type": "string"
        }
      }
    },
    "v1PreviousValues": {
      "type": "object",
      "properties": {
        "parameterValues": {
          "type": "object",
          "additionalProperties": {
            "type": "string"
          }
        },
        "credentials": {
          "$ref": "#/definitions/v1Credential"
        },
        "values": {
          "type": "array",
          "items": {
            "$ref": "#/definitions/v1ProfileValues"
          }
        },
        "kustomizations": {
          "type": "array",
          "items": {
            "$ref": "#/definitions/v1Kustomization"
          }
        },
        "externalSecrets": {
          "type": "array",
          "items": {
            "$ref": "#/definitions/v1ExternalSecret"
          }
        },
        "policyConfigs": {
          "type": "array",
          "items": {
            "$ref": "#/definitions/v1PolicyConfigObject"
          }
        }
      },
      "description": "Previous values for a CreatePullRequestRequest."
    },
    "v1ProfileValues": {
      "type": "object",
      "properties": {
        "name": {
          "type": "string"
        },
        "version": {
          "type": "string"
        },
        "values": {
          "type": "string"
        },
        "layer": {
          "type": "string"
        },
        "namespace": {
          "type": "string"
        }
      }
    },
    "v1RenderAutomationRequest": {
      "type": "object",
      "properties": {
        "clusterAutomations": {
          "type": "array",
          "items": {
            "$ref": "#/definitions/v1ClusterAutomation"
          }
        }
      }
    },
    "v1RenderAutomationResponse": {
      "type": "object",
      "properties": {
        "kustomizationFiles": {
          "type": "array",
          "items": {
            "$ref": "#/definitions/v1CommitFile"
          }
        },
        "helmReleaseFiles": {
          "type": "array",
          "items": {
            "$ref": "#/definitions/v1CommitFile"
          }
        },
        "externalSecretsFiles": {
          "type": "array",
          "items": {
            "$ref": "#/definitions/v1CommitFile"
          }
        },
        "policyConfigFiles": {
          "type": "array",
          "items": {
            "$ref": "#/definitions/v1CommitFile"
          }
        }
      }
    },
    "v1RenderTemplateResponse": {
      "type": "object",
      "properties": {
        "renderedTemplate": {
          "type": "array",
          "items": {
            "$ref": "#/definitions/v1CommitFile"
          }
        },
        "profileFiles": {
          "type": "array",
          "items": {
            "$ref": "#/definitions/v1CommitFile"
          }
        },
        "kustomizationFiles": {
          "type": "array",
          "items": {
            "$ref": "#/definitions/v1CommitFile"
          }
        },
        "costEstimate": {
          "$ref": "#/definitions/v1CostEstimate"
        },
        "externalSecretsFiles": {
          "type": "array",
          "items": {
            "$ref": "#/definitions/v1CommitFile"
          }
        },
        "policyConfigFiles": {
          "type": "array",
          "items": {
            "$ref": "#/definitions/v1CommitFile"
          }
        }
      }
    },
    "v1RepositoryChart": {
      "type": "object",
      "properties": {
        "name": {
          "type": "string"
        },
        "versions": {
          "type": "array",
          "items": {
            "type": "string"
          },
          "description": "This is the available versions in reverse semver order."
        },
        "layer": {
          "type": "string"
        }
      }
    },
    "v1RepositoryRef": {
      "type": "object",
      "properties": {
        "cluster": {
          "$ref": "#/definitions/v1ClusterNamespacedName"
        },
        "name": {
          "type": "string"
        },
        "namespace": {
          "type": "string"
        },
        "kind": {
          "type": "string"
        }
      }
    },
<<<<<<< HEAD
    "v1SopsKustomizations": {
=======
    "v1SecretRef": {
>>>>>>> 1bf27eda
      "type": "object",
      "properties": {
        "name": {
          "type": "string"
<<<<<<< HEAD
        },
        "namespace": {
          "type": "string"
=======
>>>>>>> 1bf27eda
        }
      }
    },
    "v1SourceRef": {
      "type": "object",
      "properties": {
        "name": {
          "type": "string"
        },
        "namespace": {
          "type": "string"
        }
      }
    },
    "v1SyncExternalSecretsRequest": {
      "type": "object",
      "properties": {
        "clusterName": {
          "type": "string"
        },
        "namespace": {
          "type": "string"
        },
        "externalSecretName": {
          "type": "string"
        }
      }
    },
    "v1SyncExternalSecretsResponse": {
      "type": "object"
    },
    "v1Template": {
      "type": "object",
      "properties": {
        "name": {
          "type": "string"
        },
        "description": {
          "type": "string"
        },
        "provider": {
          "type": "string"
        },
        "parameters": {
          "type": "array",
          "items": {
            "$ref": "#/definitions/v1Parameter"
          }
        },
        "objects": {
          "type": "array",
          "items": {
            "$ref": "#/definitions/v1TemplateObject"
          }
        },
        "error": {
          "type": "string"
        },
        "annotations": {
          "type": "object",
          "additionalProperties": {
            "type": "string"
          }
        },
        "templateKind": {
          "type": "string"
        },
        "templateType": {
          "type": "string"
        },
        "labels": {
          "type": "object",
          "additionalProperties": {
            "type": "string"
          }
        },
        "namespace": {
          "type": "string"
        },
        "profiles": {
          "type": "array",
          "items": {
            "$ref": "#/definitions/v1TemplateProfile"
          }
        }
      }
    },
    "v1TemplateObject": {
      "type": "object",
      "properties": {
        "kind": {
          "type": "string"
        },
        "apiVersion": {
          "type": "string"
        },
        "parameters": {
          "type": "array",
          "items": {
            "type": "string"
          }
        },
        "name": {
          "type": "string"
        },
        "displayName": {
          "type": "string"
        }
      }
    },
    "v1TemplateProfile": {
      "type": "object",
      "properties": {
        "name": {
          "type": "string"
        },
        "version": {
          "type": "string"
        },
        "editable": {
          "type": "boolean"
        },
        "values": {
          "type": "string"
        },
        "namespace": {
          "type": "string"
        },
        "required": {
          "type": "boolean"
        },
        "profileTemplate": {
          "type": "string"
        },
        "layer": {
          "type": "string"
        }
      }
    },
    "v1Workspace": {
      "type": "object",
      "properties": {
        "name": {
          "type": "string"
        },
        "clusterName": {
          "type": "string"
        },
        "namespaces": {
          "type": "array",
          "items": {
            "type": "string"
          }
        }
      }
    },
    "v1WorkspacePolicy": {
      "type": "object",
      "properties": {
        "id": {
          "type": "string"
        },
        "name": {
          "type": "string"
        },
        "category": {
          "type": "string"
        },
        "severity": {
          "type": "string"
        },
        "timestamp": {
          "type": "string"
        }
      }
    },
    "v1WorkspaceRole": {
      "type": "object",
      "properties": {
        "name": {
          "type": "string"
        },
        "namespace": {
          "type": "string"
        },
        "rules": {
          "type": "array",
          "items": {
            "$ref": "#/definitions/v1WorkspaceRoleRule"
          }
        },
        "manifest": {
          "type": "string"
        },
        "timestamp": {
          "type": "string"
        }
      }
    },
    "v1WorkspaceRoleBinding": {
      "type": "object",
      "properties": {
        "name": {
          "type": "string"
        },
        "namespace": {
          "type": "string"
        },
        "manifest": {
          "type": "string"
        },
        "timestamp": {
          "type": "string"
        },
        "role": {
          "$ref": "#/definitions/v1WorkspaceRoleBindingRoleRef"
        },
        "subjects": {
          "type": "array",
          "items": {
            "$ref": "#/definitions/v1WorkspaceRoleBindingSubject"
          }
        }
      }
    },
    "v1WorkspaceRoleBindingRoleRef": {
      "type": "object",
      "properties": {
        "apiGroup": {
          "type": "string"
        },
        "kind": {
          "type": "string"
        },
        "name": {
          "type": "string"
        }
      }
    },
    "v1WorkspaceRoleBindingSubject": {
      "type": "object",
      "properties": {
        "apiGroup": {
          "type": "string"
        },
        "kind": {
          "type": "string"
        },
        "name": {
          "type": "string"
        },
        "namespace": {
          "type": "string"
        }
      }
    },
    "v1WorkspaceRoleRule": {
      "type": "object",
      "properties": {
        "groups": {
          "type": "array",
          "items": {
            "type": "string"
          }
        },
        "resources": {
          "type": "array",
          "items": {
            "type": "string"
          }
        },
        "verbs": {
          "type": "array",
          "items": {
            "type": "string"
          }
        }
      }
    },
    "v1WorkspaceServiceAccount": {
      "type": "object",
      "properties": {
        "name": {
          "type": "string"
        },
        "namespace": {
          "type": "string"
        },
        "timestamp": {
          "type": "string"
        },
        "manifest": {
          "type": "string"
        }
      }
    },
    "v1externalSecretData": {
      "type": "object",
      "properties": {
        "secretKey": {
          "type": "string"
        },
        "remoteRef": {
          "$ref": "#/definitions/v1externalSecretRemoteRef"
        }
      }
    },
    "v1externalSecretRemoteRef": {
      "type": "object",
      "properties": {
        "key": {
          "type": "string"
        },
        "property": {
          "type": "string"
        }
      }
    },
    "v1externalSecretStoreRef": {
      "type": "object",
      "properties": {
        "name": {
          "type": "string"
        },
        "kind": {
          "type": "string"
        }
      }
    },
    "v1externalSecretTarget": {
      "type": "object",
      "properties": {
        "name": {
          "type": "string"
        }
      }
    }
  }
}<|MERGE_RESOLUTION|>--- conflicted
+++ resolved
@@ -1417,7 +1417,7 @@
         }
       },
       "additionalProperties": {},
-      "description": "`Any` contains an arbitrary serialized protocol buffer message along with a\nURL that describes the type of the serialized message.\n\nProtobuf library provides support to pack/unpack Any values in the form\nof utility functions or additional generated methods of the Any type.\n\nExample 1: Pack and unpack a message in C++.\n\n    Foo foo = ...;\n    Any any;\n    any.PackFrom(foo);\n    ...\n    if (any.UnpackTo(\u0026foo)) {\n      ...\n    }\n\nExample 2: Pack and unpack a message in Java.\n\n    Foo foo = ...;\n    Any any = Any.pack(foo);\n    ...\n    if (any.is(Foo.class)) {\n      foo = any.unpack(Foo.class);\n    }\n\nExample 3: Pack and unpack a message in Python.\n\n    foo = Foo(...)\n    any = Any()\n    any.Pack(foo)\n    ...\n    if any.Is(Foo.DESCRIPTOR):\n      any.Unpack(foo)\n      ...\n\nExample 4: Pack and unpack a message in Go\n\n     foo := \u0026pb.Foo{...}\n     any, err := anypb.New(foo)\n     if err != nil {\n       ...\n     }\n     ...\n     foo := \u0026pb.Foo{}\n     if err := any.UnmarshalTo(foo); err != nil {\n       ...\n     }\n\nThe pack methods provided by protobuf library will by default use\n'type.googleapis.com/full.type.name' as the type URL and the unpack\nmethods only use the fully qualified type name after the last '/'\nin the type URL, for example \"foo.bar.com/x/y.z\" will yield type\nname \"y.z\".\n\n\nJSON\n\nThe JSON representation of an `Any` value uses the regular\nrepresentation of the deserialized, embedded message, with an\nadditional field `@type` which contains the type URL. Example:\n\n    package google.profile;\n    message Person {\n      string first_name = 1;\n      string last_name = 2;\n    }\n\n    {\n      \"@type\": \"type.googleapis.com/google.profile.Person\",\n      \"firstName\": \u003cstring\u003e,\n      \"lastName\": \u003cstring\u003e\n    }\n\nIf the embedded message type is well-known and has a custom JSON\nrepresentation, that representation will be embedded adding a field\n`value` which holds the custom JSON in addition to the `@type`\nfield. Example (for message [google.protobuf.Duration][]):\n\n    {\n      \"@type\": \"type.googleapis.com/google.protobuf.Duration\",\n      \"value\": \"1.212s\"\n    }"
+      "description": "`Any` contains an arbitrary serialized protocol buffer message along with a\nURL that describes the type of the serialized message.\n\nProtobuf library provides support to pack/unpack Any values in the form\nof utility functions or additional generated methods of the Any type.\n\nExample 1: Pack and unpack a message in C++.\n\n    Foo foo = ...;\n    Any any;\n    any.PackFrom(foo);\n    ...\n    if (any.UnpackTo(\u0026foo)) {\n      ...\n    }\n\nExample 2: Pack and unpack a message in Java.\n\n    Foo foo = ...;\n    Any any = Any.pack(foo);\n    ...\n    if (any.is(Foo.class)) {\n      foo = any.unpack(Foo.class);\n    }\n    // or ...\n    if (any.isSameTypeAs(Foo.getDefaultInstance())) {\n      foo = any.unpack(Foo.getDefaultInstance());\n    }\n\nExample 3: Pack and unpack a message in Python.\n\n    foo = Foo(...)\n    any = Any()\n    any.Pack(foo)\n    ...\n    if any.Is(Foo.DESCRIPTOR):\n      any.Unpack(foo)\n      ...\n\nExample 4: Pack and unpack a message in Go\n\n     foo := \u0026pb.Foo{...}\n     any, err := anypb.New(foo)\n     if err != nil {\n       ...\n     }\n     ...\n     foo := \u0026pb.Foo{}\n     if err := any.UnmarshalTo(foo); err != nil {\n       ...\n     }\n\nThe pack methods provided by protobuf library will by default use\n'type.googleapis.com/full.type.name' as the type URL and the unpack\nmethods only use the fully qualified type name after the last '/'\nin the type URL, for example \"foo.bar.com/x/y.z\" will yield type\nname \"y.z\".\n\nJSON\n\nThe JSON representation of an `Any` value uses the regular\nrepresentation of the deserialized, embedded message, with an\nadditional field `@type` which contains the type URL. Example:\n\n    package google.profile;\n    message Person {\n      string first_name = 1;\n      string last_name = 2;\n    }\n\n    {\n      \"@type\": \"type.googleapis.com/google.profile.Person\",\n      \"firstName\": \u003cstring\u003e,\n      \"lastName\": \u003cstring\u003e\n    }\n\nIf the embedded message type is well-known and has a custom JSON\nrepresentation, that representation will be embedded adding a field\n`value` which holds the custom JSON in addition to the `@type`\nfield. Example (for message [google.protobuf.Duration][]):\n\n    {\n      \"@type\": \"type.googleapis.com/google.protobuf.Duration\",\n      \"value\": \"1.212s\"\n    }"
     },
     "protobufNullValue": {
       "type": "string",
@@ -3292,21 +3292,22 @@
         }
       }
     },
-<<<<<<< HEAD
+    "v1SecretRef": {
+      "type": "object",
+      "properties": {
+        "name": {
+          "type": "string"
+        }
+      }
+    },
     "v1SopsKustomizations": {
-=======
-    "v1SecretRef": {
->>>>>>> 1bf27eda
-      "type": "object",
-      "properties": {
-        "name": {
-          "type": "string"
-<<<<<<< HEAD
+      "type": "object",
+      "properties": {
+        "name": {
+          "type": "string"
         },
         "namespace": {
           "type": "string"
-=======
->>>>>>> 1bf27eda
         }
       }
     },

package app

import (
	"github.com/go-logr/logr"
	"github.com/grpc-ecosystem/grpc-gateway/v2/runtime"
	"github.com/weaveworks/weave-gitops-enterprise/cmd/clusters-service/pkg/git"
	"github.com/weaveworks/weave-gitops-enterprise/cmd/clusters-service/pkg/templates"
	"github.com/weaveworks/weave-gitops/pkg/kube"
	"github.com/weaveworks/weave-gitops/pkg/server"
	"gorm.io/gorm"
	"k8s.io/client-go/discovery"
	"sigs.k8s.io/controller-runtime/pkg/client"
)

// Options specifies the options that can be set
// in RunInProcessGateway.
type Options struct {
	Log                          logr.Logger
	Database                     *gorm.DB
	KubernetesClient             client.Client
	DiscoveryClient              discovery.DiscoveryInterface
	TemplateLibrary              templates.Library
	GitProvider                  git.Provider
	ApplicationsConfig           *server.ApplicationsConfig
	ApplicationsOptions          []server.ApplicationsOption
	ProfilesConfig               server.ProfilesConfig
	GrpcRuntimeOptions           []runtime.ServeMuxOption
	ProfileHelmRepository        string
	HelmRepositoryCacheDirectory string
	CAPIClustersNamespace        string
	EntitlementSecretKey         client.ObjectKey
	AgentTemplateNatsURL         string
	AgentTemplateAlertmanagerURL string
<<<<<<< HEAD
	HtmlRootPath                 string
=======
	ClientGetter                 kube.ClientGetter
	OIDC                         OIDCAuthenticationOptions
>>>>>>> 1f269d04
}

type Option func(*Options)

// WithLog is used to set a logger.
func WithLog(log logr.Logger) Option {
	return func(o *Options) {
		o.Log = log
	}
}

// WithDatabase is used to set a database.
func WithDatabase(database *gorm.DB) Option {
	return func(o *Options) {
		o.Database = database
	}
}

// WithKubernetesClient is used to set a Kubernetes
// client.
func WithKubernetesClient(client client.Client) Option {
	return func(o *Options) {
		o.KubernetesClient = client
	}
}

// WithKubernetesClient is used to set a Kubernetes
// discovery client.
func WithDiscoveryClient(client discovery.DiscoveryInterface) Option {
	return func(o *Options) {
		o.DiscoveryClient = client
	}
}

// WithTemplateLibrary is used to set the location that contains
// CAPI templates. Typically this will be a namespace in the cluster.
func WithTemplateLibrary(templateLibrary templates.Library) Option {
	return func(o *Options) {
		o.TemplateLibrary = templateLibrary
	}
}

// WithGitProvider is used to set a git provider that makes
// API calls to GitHub or GitLab.
func WithGitProvider(gitProvider git.Provider) Option {
	return func(o *Options) {
		o.GitProvider = gitProvider
	}
}

// WithApplicationsConfig is used to set the configuration needed to work
// with Weave GitOps Core applications
func WithApplicationsConfig(appConfig *server.ApplicationsConfig) Option {
	return func(o *Options) {
		o.ApplicationsConfig = appConfig
	}
}

// WithApplicationsConfig is used to set the configuration needed to work
// with Weave GitOps Core applications
func WithApplicationsOptions(appOptions ...server.ApplicationsOption) Option {
	return func(o *Options) {
		o.ApplicationsOptions = appOptions
	}
}

// WithProfilesConfig is used to set the configuration needed to work
// with Weave GitOps Core profiles
func WithProfilesConfig(profilesConfig server.ProfilesConfig) Option {
	return func(o *Options) {
		o.ProfilesConfig = profilesConfig
	}
}

// WithProfileHelmRepository is used to set the name of the Flux
// HelmRepository object that will be inspected for Helm charts
// that include the profile annotation.
func WithProfileHelmRepository(name string) Option {
	return func(o *Options) {
		o.ProfileHelmRepository = name
	}
}

// WithGrpcRuntimeOptions is used to set an array of ServeMuxOption that
// will be used to configure the GRPC-Gateway.
func WithGrpcRuntimeOptions(grpcRuntimeOptions []runtime.ServeMuxOption) Option {
	return func(o *Options) {
		o.GrpcRuntimeOptions = grpcRuntimeOptions
	}
}

// WithCAPIClustersNamespace is used to set the namespace that will
// be monitored for new CAPI cluster CRs.
func WithCAPIClustersNamespace(namespace string) Option {
	return func(o *Options) {
		o.CAPIClustersNamespace = namespace
	}
}

// WithEntitlementSecretKey is used to set the key (name/namespace)
// that refers to the entitlement secret.
func WithEntitlementSecretKey(key client.ObjectKey) Option {
	return func(o *Options) {
		o.EntitlementSecretKey = key
	}
}

// WithHelmRepositoryCacheDirectory is used to set the directory
// for the Helm repository cache.
func WithHelmRepositoryCacheDirectory(cacheDir string) Option {
	return func(o *Options) {
		o.HelmRepositoryCacheDirectory = cacheDir
	}
}

// WithAgentTemplate is used to set the url
// for template nats and template alert manager
func WithAgentTemplate(agentTemplateNatsURL, agentTemplateAlertmanagerURL string) Option {
	return func(o *Options) {
		o.AgentTemplateNatsURL = agentTemplateNatsURL
		o.AgentTemplateAlertmanagerURL = agentTemplateAlertmanagerURL
	}
}

<<<<<<< HEAD
// WithAgentTemplate is used to set the url
// for template nats and template alert manager
func WithHtmlRootPath(path string) Option {
	return func(o *Options) {
		o.HtmlRootPath = path
=======
// WithClientGetter is used to set the client getter
// to use when querying the Kubernetes API.
func WithClientGetter(clientGetter kube.ClientGetter) Option {
	return func(o *Options) {
		o.ClientGetter = clientGetter
	}
}

// WithOIDCConfig is used to set the OIDC configuration.
func WithOIDCConfig(oidc OIDCAuthenticationOptions) Option {
	return func(o *Options) {
		o.OIDC = oidc
>>>>>>> 1f269d04
	}
}<|MERGE_RESOLUTION|>--- conflicted
+++ resolved
@@ -31,12 +31,9 @@
 	EntitlementSecretKey         client.ObjectKey
 	AgentTemplateNatsURL         string
 	AgentTemplateAlertmanagerURL string
-<<<<<<< HEAD
 	HtmlRootPath                 string
-=======
 	ClientGetter                 kube.ClientGetter
 	OIDC                         OIDCAuthenticationOptions
->>>>>>> 1f269d04
 }
 
 type Option func(*Options)
@@ -161,13 +158,14 @@
 	}
 }
 
-<<<<<<< HEAD
 // WithAgentTemplate is used to set the url
 // for template nats and template alert manager
 func WithHtmlRootPath(path string) Option {
 	return func(o *Options) {
 		o.HtmlRootPath = path
-=======
+	}
+}
+
 // WithClientGetter is used to set the client getter
 // to use when querying the Kubernetes API.
 func WithClientGetter(clientGetter kube.ClientGetter) Option {
@@ -180,6 +178,5 @@
 func WithOIDCConfig(oidc OIDCAuthenticationOptions) Option {
 	return func(o *Options) {
 		o.OIDC = oidc
->>>>>>> 1f269d04
 	}
 }
package app

import (
	"bytes"
	"context"
	"crypto/ecdsa"
	"crypto/elliptic"
	"crypto/rand"
	"crypto/tls"
	"crypto/x509"
	"crypto/x509/pkix"
	"encoding/json"
	"encoding/pem"
	"errors"
	"fmt"
	"math/big"
	"net"
	"net/http"
	"net/url"
	"os"
	"os/signal"
	"strings"
	"syscall"
	"time"

	sourcev1 "github.com/fluxcd/source-controller/api/v1beta2"
	"github.com/go-logr/logr"
	"github.com/go-playground/validator/v10"
	"github.com/gorilla/mux"
	grpc_runtime "github.com/grpc-ecosystem/grpc-gateway/v2/runtime"
	"github.com/spf13/cobra"
	"github.com/spf13/pflag"
	"github.com/spf13/viper"
	gitopsv1alpha1 "github.com/weaveworks/cluster-controller/api/v1alpha1"
	"github.com/weaveworks/go-checkpoint"
	policiesv1 "github.com/weaveworks/policy-agent/api/v1"
	ent "github.com/weaveworks/weave-gitops-enterprise-credentials/pkg/entitlement"
	"github.com/weaveworks/weave-gitops/cmd/gitops/cmderrors"
	"github.com/weaveworks/weave-gitops/core/clustersmngr"
	"github.com/weaveworks/weave-gitops/core/nsaccess"
	core_core "github.com/weaveworks/weave-gitops/core/server"
	core_app_proto "github.com/weaveworks/weave-gitops/pkg/api/applications"
	core_core_proto "github.com/weaveworks/weave-gitops/pkg/api/core"
	core_profiles_proto "github.com/weaveworks/weave-gitops/pkg/api/profiles"
	"github.com/weaveworks/weave-gitops/pkg/helm/watcher"
	"github.com/weaveworks/weave-gitops/pkg/helm/watcher/cache"
	"github.com/weaveworks/weave-gitops/pkg/kube"
	core "github.com/weaveworks/weave-gitops/pkg/server"
	"github.com/weaveworks/weave-gitops/pkg/server/auth"
	"github.com/weaveworks/weave-gitops/pkg/server/middleware"
	"google.golang.org/grpc/metadata"
	"gorm.io/gorm"
	v1 "k8s.io/api/core/v1"
	"k8s.io/apimachinery/pkg/runtime"
	"k8s.io/client-go/discovery"
	clusterv1 "sigs.k8s.io/cluster-api/api/v1beta1"
	"sigs.k8s.io/controller-runtime/pkg/client"
	"sigs.k8s.io/controller-runtime/pkg/client/config"

	capiv1 "github.com/weaveworks/weave-gitops-enterprise/cmd/clusters-service/api/capi/v1alpha1"
	gapiv1 "github.com/weaveworks/weave-gitops-enterprise/cmd/clusters-service/api/gitopstemplate/v1alpha1"
	"github.com/weaveworks/weave-gitops-enterprise/cmd/clusters-service/pkg/clusters"
	"github.com/weaveworks/weave-gitops-enterprise/cmd/clusters-service/pkg/git"
	capi_proto "github.com/weaveworks/weave-gitops-enterprise/cmd/clusters-service/pkg/protos"
	"github.com/weaveworks/weave-gitops-enterprise/cmd/clusters-service/pkg/server"
	"github.com/weaveworks/weave-gitops-enterprise/cmd/clusters-service/pkg/templates"
	"github.com/weaveworks/weave-gitops-enterprise/cmd/clusters-service/pkg/version"
	"github.com/weaveworks/weave-gitops-enterprise/common/database/utils"
	"github.com/weaveworks/weave-gitops-enterprise/common/entitlement"
	"github.com/weaveworks/weave-gitops-enterprise/pkg/cluster/fetcher"
	"github.com/weaveworks/weave-gitops-enterprise/pkg/handlers/agent"
	"github.com/weaveworks/weave-gitops-enterprise/pkg/handlers/api"
	wge_version "github.com/weaveworks/weave-gitops-enterprise/pkg/version"
)

const (
	AuthEnabledFeatureFlag = "WEAVE_GITOPS_AUTH_ENABLED"

	defaultConfigFilename = "config"

	// Allowed login requests per second
	loginRequestRateLimit = 20
)

var (
	ErrNoIssuerURL    = errors.New("the OIDC issuer URL flag (--oidc-issuer-url) has not been set")
	ErrNoClientID     = errors.New("the OIDC client ID flag (--oidc-client-id) has not been set")
	ErrNoClientSecret = errors.New("the OIDC client secret flag (--oidc-client-secret) has not been set")
	ErrNoRedirectURL  = errors.New("the OIDC redirect URL flag (--oidc-redirect-url) has not been set")
)

func AuthEnabled() bool {
	return os.Getenv(AuthEnabledFeatureFlag) == "true"
}

func EnterprisePublicRoutes() []string {
	return append(core.PublicRoutes, "/gitops/api/agent.yaml")
}

// Options contains all the options for the `ui run` command.
type Params struct {
<<<<<<< HEAD
	dbURI                                     string
	dbName                                    string
	dbUser                                    string
	dbPassword                                string
	dbType                                    string
	dbBusyTimeout                             string
	entitlementSecretName                     string
	entitlementSecretNamespace                string
	helmRepoNamespace                         string
	helmRepoName                              string
	profileCacheLocation                      string
	watcherMetricsBindAddress                 string
	watcherHealthzBindAddress                 string
	watcherPort                               int
	AgentTemplateNatsURL                      string
	AgentTemplateAlertmanagerURL              string
	htmlRootPath                              string
	OIDC                                      OIDCAuthenticationOptions
	gitProviderType                           string
	gitProviderHostname                       string
	capiClustersNamespace                     string
	capiTemplatesNamespace                    string
	injectPruneAnnotation                     string
	addBasesKustomization                     string
	capiTemplatesRepositoryUrl                string
	capiRepositoryPath                        string
	capiRepositoryClustersPath                string
	capiTemplatesRepositoryApiUrl             string
	capiTemplatesRepositoryBaseBranch         string
	tfcontrollerTemplatesNamespace            string
	tfcontrollerTemplatesRepositoryUrl        string
	tfcontrollerRepositoryPath                string
	tfcontrollerRepositoryClustersPath        string
	tfcontrollerTemplatesRepositoryApiUrl     string
	tfcontrollerTemplatesRepositoryBaseBranch string
	runtimeNamespace                          string
	gitProviderToken                          string
	TLSCert                                   string
	TLSKey                                    string
	NoTLS                                     bool
=======
	dbURI                             string
	dbName                            string
	dbUser                            string
	dbPassword                        string
	dbType                            string
	dbBusyTimeout                     string
	entitlementSecretName             string
	entitlementSecretNamespace        string
	helmRepoNamespace                 string
	helmRepoName                      string
	profileCacheLocation              string
	watcherMetricsBindAddress         string
	watcherHealthzBindAddress         string
	watcherPort                       int
	AgentTemplateNatsURL              string
	AgentTemplateAlertmanagerURL      string
	AgentTemplateTag                  string
	htmlRootPath                      string
	OIDC                              OIDCAuthenticationOptions
	gitProviderType                   string
	gitProviderHostname               string
	capiClustersNamespace             string
	capiTemplatesNamespace            string
	injectPruneAnnotation             string
	addBasesKustomization             string
	capiTemplatesRepositoryUrl        string
	capiRepositoryPath                string
	capiRepositoryClustersPath        string
	capiTemplatesRepositoryApiUrl     string
	capiTemplatesRepositoryBaseBranch string
	runtimeNamespace                  string
	gitProviderToken                  string
	TLSCert                           string
	TLSKey                            string
	NoTLS                             bool
>>>>>>> 78c9e0e1
}

type OIDCAuthenticationOptions struct {
	IssuerURL     string
	ClientID      string
	ClientSecret  string
	RedirectURL   string
	TokenDuration time.Duration
}

func NewAPIServerCommand(log logr.Logger, tempDir string) *cobra.Command {
	p := Params{}
	cmd := &cobra.Command{
		Use:          "capi-server",
		Version:      fmt.Sprintf("Version: %s, Image Tag: %s", version.Version, wge_version.ImageTag),
		Long:         "The capi-server servers and handles REST operations for CAPI templates.",
		SilenceUsage: true,
		PersistentPreRunE: func(cmd *cobra.Command, args []string) error {
			return initializeConfig(cmd)
		},
		PreRunE: func(cmd *cobra.Command, args []string) error {
			return checkParams(p)
		},
		RunE: func(cmd *cobra.Command, args []string) error {
			return StartServer(context.Background(), log, tempDir, p)
		},
	}

	cmd.Flags().StringVar(&p.dbURI, "db-uri", "/tmp/mccp.db", "URI of the database")
	cmd.Flags().StringVar(&p.dbType, "db-type", "sqlite", "database type, supported types [sqlite, postgres]")
	cmd.Flags().StringVar(&p.dbName, "db-name", "", "database name, applicable if type is postgres")
	cmd.Flags().StringVar(&p.dbUser, "db-user", "", "database user")
	cmd.Flags().StringVar(&p.dbPassword, "db-password", "", "database password")
	cmd.Flags().StringVar(&p.dbBusyTimeout, "db-busy-timeout", "5000", "How long should sqlite wait when trying to write to the database")
	cmd.Flags().StringVar(&p.entitlementSecretName, "entitlement-secret-name", ent.DefaultSecretName, "The name of the entitlement secret")
	cmd.Flags().StringVar(&p.entitlementSecretNamespace, "entitlement-secret-namespace", "flux-system", "The namespace of the entitlement secret")
	cmd.Flags().StringVar(&p.helmRepoNamespace, "helm-repo-namespace", os.Getenv("RUNTIME_NAMESPACE"), "the namespace of the Helm Repository resource to scan for profiles")
	cmd.Flags().StringVar(&p.helmRepoName, "helm-repo-name", "weaveworks-charts", "the name of the Helm Repository resource to scan for profiles")
	cmd.Flags().StringVar(&p.profileCacheLocation, "profile-cache-location", "/tmp/helm-cache", "the location where the cache Profile data lives")
	cmd.Flags().StringVar(&p.watcherHealthzBindAddress, "watcher-healthz-bind-address", ":9981", "bind address for the healthz service of the watcher")
	cmd.Flags().StringVar(&p.watcherMetricsBindAddress, "watcher-metrics-bind-address", ":9980", "bind address for the metrics service of the watcher")
	cmd.Flags().IntVar(&p.watcherPort, "watcher-port", 9443, "the port on which the watcher is running")
	cmd.Flags().StringVar(&p.AgentTemplateAlertmanagerURL, "agent-template-alertmanager-url", "http://prometheus-operator-kube-p-alertmanager.wkp-prometheus:9093/api/v2", "Value used to populate the alertmanager URL in /api/agent.yaml")
	cmd.Flags().StringVar(&p.AgentTemplateNatsURL, "agent-template-nats-url", "nats://nats-client.flux-system:4222", "Value used to populate the nats URL in /api/agent.yaml")
	cmd.Flags().StringVar(&p.AgentTemplateTag, "agent-template-tag", "", "Override the image tag of the agent")
	cmd.Flags().StringVar(&p.htmlRootPath, "html-root-path", "/html", "Where to serve static assets from")
	cmd.Flags().StringVar(&p.gitProviderType, "git-provider-type", "", "")
	cmd.Flags().StringVar(&p.gitProviderHostname, "git-provider-hostname", "", "")
	cmd.Flags().StringVar(&p.capiClustersNamespace, "capi-clusters-namespace", "", "")
	cmd.Flags().StringVar(&p.capiTemplatesNamespace, "capi-templates-namespace", "", "")
	cmd.Flags().StringVar(&p.injectPruneAnnotation, "inject-prune-annotation", "", "")
	cmd.Flags().StringVar(&p.addBasesKustomization, "add-bases-kustomization", "enabled", "Add a kustomization to point to ./bases when creating leaf clusters")
	cmd.Flags().StringVar(&p.capiTemplatesRepositoryUrl, "capi-templates-repository-url", "", "")
	cmd.Flags().StringVar(&p.capiRepositoryPath, "capi-repository-path", "", "")
	cmd.Flags().StringVar(&p.capiRepositoryClustersPath, "capi-repository-clusters-path", "./clusters", "")
	cmd.Flags().StringVar(&p.capiTemplatesRepositoryApiUrl, "capi-templates-repository-api-url", "", "")
	cmd.Flags().StringVar(&p.capiTemplatesRepositoryBaseBranch, "capi-templates-repository-base-branch", "", "")
	cmd.Flags().StringVar(&p.runtimeNamespace, "runtime-namespace", "", "")
	cmd.Flags().StringVar(&p.gitProviderToken, "git-provider-token", "", "")

	// tf-controller flags
	cmd.Flags().StringVar(&p.tfcontrollerTemplatesNamespace, "tfcontroller-templates-namespace", "", "")
	cmd.Flags().StringVar(&p.tfcontrollerTemplatesRepositoryUrl, "tfcontroller-templates-repository-url", "", "")
	cmd.Flags().StringVar(&p.tfcontrollerRepositoryPath, "tfcontroller-repository-path", "", "")
	cmd.Flags().StringVar(&p.tfcontrollerRepositoryClustersPath, "tfcontroller-repository-clusters-path", "./clusters", "")
	cmd.Flags().StringVar(&p.tfcontrollerTemplatesRepositoryApiUrl, "tfcontroller-templates-repository-api-url", "", "")
	cmd.Flags().StringVar(&p.tfcontrollerTemplatesRepositoryBaseBranch, "tfcontroller-templates-repository-base-branch", "", "")

	cmd.Flags().StringVar(&p.TLSCert, "tls-cert-file", "", "filename for the TLS certficate, in-memory generated if omitted")
	cmd.Flags().StringVar(&p.TLSKey, "tls-private-key", "", "filename for the TLS key, in-memory generated if omitted")
	cmd.Flags().BoolVar(&p.NoTLS, "no-tls", false, "do not attempt to read TLS certificates")

	if AuthEnabled() {
		cmd.Flags().StringVar(&p.OIDC.IssuerURL, "oidc-issuer-url", "", "The URL of the OpenID Connect issuer")
		cmd.Flags().StringVar(&p.OIDC.ClientID, "oidc-client-id", "", "The client ID for the OpenID Connect client")
		cmd.Flags().StringVar(&p.OIDC.ClientSecret, "oidc-client-secret", "", "The client secret to use with OpenID Connect issuer")
		cmd.Flags().StringVar(&p.OIDC.RedirectURL, "oidc-redirect-url", "", "The OAuth2 redirect URL")
		cmd.Flags().DurationVar(&p.OIDC.TokenDuration, "oidc-token-duration", time.Hour, "The duration of the ID token. It should be set in the format: number + time unit (s,m,h) e.g., 20m")
	}

	return cmd
}

func checkParams(params Params) error {
	issuerURL := params.OIDC.IssuerURL
	clientID := params.OIDC.ClientID
	clientSecret := params.OIDC.ClientSecret
	redirectURL := params.OIDC.RedirectURL

	if issuerURL != "" || clientID != "" || clientSecret != "" || redirectURL != "" {
		if issuerURL == "" {
			return ErrNoIssuerURL
		}

		if clientID == "" {
			return ErrNoClientID
		}

		if clientSecret == "" {
			return ErrNoClientSecret
		}

		if redirectURL == "" {
			return ErrNoRedirectURL
		}
	}

	return nil
}

func initializeConfig(cmd *cobra.Command) error {
	// Set the base name of the config file, without the file extension.
	viper.SetConfigName(defaultConfigFilename)

	viper.AddConfigPath(".")

	if err := viper.ReadInConfig(); err != nil {
		if _, ok := err.(viper.ConfigFileNotFoundError); !ok {
			return err
		}
	}

	// Align flag and env var names
	replacer := strings.NewReplacer("-", "_")
	viper.SetEnvKeyReplacer(replacer)

	// Read all env var values into viper
	viper.AutomaticEnv()

	// Read all flag values into viper
	// So they can be read from `viper.Get`, (sometimes user by weave-gitops (core))
	err := viper.BindPFlags(cmd.Flags())
	if err != nil {
		return err
	}

	// Set all unset flags values to their associated env vars value if env var is present
	bindFlagValues(cmd)

	return nil
}

func bindFlagValues(cmd *cobra.Command) {
	cmd.Flags().VisitAll(func(f *pflag.Flag) {
		// Apply the viper config value to the flag when the flag is not set and viper has a value
		if !f.Changed && viper.IsSet(f.Name) {
			val := viper.Get(f.Name)
			_ = cmd.Flags().Set(f.Name, fmt.Sprintf("%v", val))
		}
	})
}

func StartServer(ctx context.Context, log logr.Logger, tempDir string, p Params) error {
	dbUri := p.dbURI
	if p.dbType == "sqlite" {
		var err error
		dbUri, err = utils.GetSqliteUri(dbUri, p.dbBusyTimeout)
		if err != nil {
			return err
		}
	}
	db, err := utils.Open(dbUri, p.dbType, p.dbName, p.dbUser, p.dbPassword)
	if err != nil {
		return err
	}

	scheme := runtime.NewScheme()
	schemeBuilder := runtime.SchemeBuilder{
		v1.AddToScheme,
		capiv1.AddToScheme,
		gapiv1.AddToScheme,
		sourcev1.AddToScheme,
		gitopsv1alpha1.AddToScheme,
	}

	err = schemeBuilder.AddToScheme(scheme)
	if err != nil {
		return err
	}
	kubeClientConfig, err := config.GetConfig()
	if err != nil {
		return err
	}
	kubeClient, err := client.New(kubeClientConfig, client.Options{Scheme: scheme})
	if err != nil {
		return err
	}
	discoveryClient, err := discovery.NewDiscoveryClientForConfig(kubeClientConfig)
	if err != nil {
		return err
	}
	ns := p.capiClustersNamespace
	if ns == "" {
		return fmt.Errorf("environment variable %q cannot be empty", "CAPI_CLUSTERS_NAMESPACE")
	}

	appsConfig, err := core.DefaultApplicationsConfig(log)
	if err != nil {
		return fmt.Errorf("could not create wego default config: %w", err)
	}

	profileCache, err := cache.NewCache(p.profileCacheLocation)
	if err != nil {
		return fmt.Errorf("failed to create cacher: %w", err)
	}

	profileWatcher, err := watcher.NewWatcher(watcher.Options{
		KubeClient:         kubeClient,
		Cache:              profileCache,
		MetricsBindAddress: p.watcherMetricsBindAddress,
		HealthzBindAddress: p.watcherHealthzBindAddress,
		WatcherPort:        p.watcherPort,
	})
	if err != nil {
		return fmt.Errorf("failed to start the watcher: %w", err)
	}

	go func() {
		if err := profileWatcher.StartWatcher(log); err != nil {
			log.Error(err, "failed to start profile watcher")
			os.Exit(1)
		}
	}()

	// trap Ctrl+C and call cancel on the context
	ctx, cancel := context.WithCancel(ctx)
	c := make(chan os.Signal, 1)
	signal.Notify(c, os.Interrupt, syscall.SIGINT, syscall.SIGTERM)
	defer func() {
		signal.Stop(c)
		cancel()
	}()
	go func() {
		select {
		case <-c:
			cancel()
		case <-ctx.Done():
		}
	}()

	configGetter := kube.NewImpersonatingConfigGetter(kubeClientConfig, false)
	clientGetter := kube.NewDefaultClientGetter(configGetter, "",
		capiv1.AddToScheme,
		policiesv1.AddToScheme,
		gitopsv1alpha1.AddToScheme,
		clusterv1.AddToScheme,
		gapiv1.AddToScheme,
	)

	rest, clusterName, err := kube.RestConfig()
	if err != nil {
		return fmt.Errorf("could not retrieve cluster rest config: %w", err)
	}

	mcf, err := fetcher.NewMultiClusterFetcher(log, rest, clientGetter, p.capiTemplatesNamespace)
	if err != nil {
		return err
	}

	clusterClientsFactory := clustersmngr.NewClientFactory(
		mcf,
		nsaccess.NewChecker(nsaccess.DefautltWegoAppRules),
		log,
	)
	clusterClientsFactory.Start(ctx)

	return RunInProcessGateway(ctx, "0.0.0.0:8000",
		WithLog(log),
		WithProfileHelmRepository(p.helmRepoName),
		WithEntitlementSecretKey(client.ObjectKey{
			Name:      p.entitlementSecretName,
			Namespace: p.entitlementSecretNamespace,
		}),
		WithDatabase(db),
		WithKubernetesClient(kubeClient),
		WithDiscoveryClient(discoveryClient),
		WithGitProvider(git.NewGitProviderService(log)),
		WithClustersLibrary(&clusters.CRDLibrary{
			Log:          log,
			ClientGetter: clientGetter,
			Namespace:    p.capiClustersNamespace,
		}),
		WithTemplateLibrary(&templates.CRDLibrary{
			Log:                     log,
			ClientGetter:            clientGetter,
			CAPINamespace:           p.capiTemplatesNamespace,
			GitOpsTemplateNamespace: p.tfcontrollerTemplatesNamespace,
		}),
		WithApplicationsConfig(appsConfig),
		WithCoreConfig(core_core.NewCoreConfig(
			log, rest, clusterName, clusterClientsFactory,
		)),
		WithProfilesConfig(core.NewProfilesConfig(kube.ClusterConfig{
			DefaultConfig: kubeClientConfig,
			ClusterName:   "",
		}, profileCache, p.helmRepoNamespace, p.helmRepoName)),
		WithGrpcRuntimeOptions(
			[]grpc_runtime.ServeMuxOption{
				grpc_runtime.WithIncomingHeaderMatcher(CustomIncomingHeaderMatcher),
				grpc_runtime.WithMetadata(TrackEvents(log)),
				middleware.WithGrpcErrorLogging(log),
			},
		),
		WithCAPIClustersNamespace(ns),
		WithHelmRepositoryCacheDirectory(tempDir),
		WithAgentTemplate(p.AgentTemplateNatsURL, p.AgentTemplateAlertmanagerURL, p.AgentTemplateTag),
		WithHtmlRootPath(p.htmlRootPath),
		WithClientGetter(clientGetter),
		WithOIDCConfig(p.OIDC),
		WithTLSConfig(p.TLSCert, p.TLSKey, p.NoTLS),
	)
}

// RunInProcessGateway starts the invoke in process http gateway.
func RunInProcessGateway(ctx context.Context, addr string, setters ...Option) error {
	args := defaultOptions()
	for _, setter := range setters {
		setter(args)
	}
	if args.Database == nil {
		return errors.New("database is not set")
	}
	if args.KubernetesClient == nil {
		return errors.New("kubernetes client is not set")
	}
	if args.DiscoveryClient == nil {
		return errors.New("kubernetes discovery client is not set")
	}
	if args.TemplateLibrary == nil {
		return errors.New("template library is not set")
	}
	if args.GitProvider == nil {
		return errors.New("git provider is not set")
	}
	if args.ApplicationsConfig == nil {
		return errors.New("applications config is not set")
	}
	if args.CAPIClustersNamespace == "" {
		return errors.New("CAPI clusters namespace is not set")
	}
	if args.ClientGetter == nil {
		return errors.New("kubernetes client getter is not set")
	}
	if args.CoreServerConfig.ClientsFactory == nil {
		return errors.New("clients factory is not set")
	}
	if (AuthEnabled() && args.OIDC == OIDCAuthenticationOptions{}) {
		return errors.New("OIDC configuration is not set")
	}

	grpcMux := grpc_runtime.NewServeMux(args.GrpcRuntimeOptions...)

	// Add weave-gitops enterprise handlers
	clusterServer := server.NewClusterServer(
		args.Log,
		args.ClustersLibrary,
		args.TemplateLibrary,
		args.GitProvider,
		args.ClientGetter,
		args.DiscoveryClient,
		args.Database,
		args.CAPIClustersNamespace,
		args.ProfileHelmRepository,
		args.HelmRepositoryCacheDirectory,
	)
	if err := capi_proto.RegisterClustersServiceHandlerServer(ctx, grpcMux, clusterServer); err != nil {
		return fmt.Errorf("failed to register clusters service handler server: %w", err)
	}

	//Add weave-gitops core handlers
	wegoApplicationServer := core.NewApplicationsServer(args.ApplicationsConfig, args.ApplicationsOptions...)
	if err := core_app_proto.RegisterApplicationsHandlerServer(ctx, grpcMux, wegoApplicationServer); err != nil {
		return fmt.Errorf("failed to register application handler server: %w", err)
	}

	wegoProfilesServer := core.NewProfilesServer(args.Log, args.ProfilesConfig)
	if err := core_profiles_proto.RegisterProfilesHandlerServer(ctx, grpcMux, wegoProfilesServer); err != nil {
		return fmt.Errorf("failed to register profiles handler server: %w", err)
	}

	// Add logging middleware
	grpcHttpHandler := middleware.WithLogging(args.Log, grpcMux)

	appsServer, err := core_core.NewCoreServer(args.CoreServerConfig, core_core.WithClientGetter(args.ClientGetter))
	if err != nil {
		return fmt.Errorf("unable to create new kube client: %w", err)
	}

	if err = core_core_proto.RegisterCoreHandlerServer(ctx, grpcMux, appsServer); err != nil {
		return fmt.Errorf("could not register new app server: %w", err)
	}

	grpcHttpHandler = clustersmngr.WithClustersClient(args.CoreServerConfig.ClientsFactory, grpcHttpHandler)

	gitopsBrokerHandler := getGitopsBrokerMux(args.AgentTemplateNatsURL, args.AgentTemplateAlertmanagerURL, args.AgentTemplateTag, args.Database)

	// UI
	args.Log.Info("Attaching FileServer", "HtmlRootPath", args.HtmlRootPath)
	staticAssets := http.StripPrefix("/", http.FileServer(&spaFileSystem{http.Dir(args.HtmlRootPath)}))

	mux := http.NewServeMux()

	if AuthEnabled() {
		_, err := url.Parse(args.OIDC.IssuerURL)
		if err != nil {
			return fmt.Errorf("invalid issuer URL: %w", err)
		}

		_, err = url.Parse(args.OIDC.RedirectURL)
		if err != nil {
			return fmt.Errorf("invalid redirect URL: %w", err)
		}

		tsv, err := auth.NewHMACTokenSignerVerifier(args.OIDC.TokenDuration)
		if err != nil {
			return fmt.Errorf("could not create HMAC token signer: %w", err)
		}

		authServerConfig, err := auth.NewAuthServerConfig(
			args.Log,
			auth.OIDCConfig{
				IssuerURL:     args.OIDC.IssuerURL,
				ClientID:      args.OIDC.ClientID,
				ClientSecret:  args.OIDC.ClientSecret,
				RedirectURL:   args.OIDC.RedirectURL,
				TokenDuration: args.OIDC.TokenDuration,
			},
			args.KubernetesClient,
			tsv,
		)
		if err != nil {
			return fmt.Errorf("could not create auth server: %w", err)
		}
		srv, err := auth.NewAuthServer(
			ctx,
			authServerConfig,
		)
		if err != nil {
			return fmt.Errorf("could not create auth server: %w", err)
		}

		args.Log.Info("Registering callback route")
		if err := auth.RegisterAuthServer(mux, "/oauth2", srv, loginRequestRateLimit); err != nil {
			return fmt.Errorf("failed to register auth routes: %w", err)
		}

		// Secure `/v1` and `/gitops/api` API routes
		grpcHttpHandler = auth.WithAPIAuth(grpcHttpHandler, srv, EnterprisePublicRoutes())
		gitopsBrokerHandler = auth.WithAPIAuth(gitopsBrokerHandler, srv, EnterprisePublicRoutes())
	}

	commonMiddleware := func(mux http.Handler) http.Handler {
		wrapperHandler := middleware.WithProviderToken(args.ApplicationsConfig.JwtClient, mux, args.Log)
		return entitlement.EntitlementHandler(
			ctx,
			args.Log,
			args.KubernetesClient,
			args.EntitlementSecretKey,
			entitlement.CheckEntitlementHandler(args.Log, wrapperHandler, EnterprisePublicRoutes()),
		)
	}

	mux.Handle("/v1/", commonMiddleware(grpcHttpHandler))
	mux.Handle("/gitops/api/", commonMiddleware(gitopsBrokerHandler))

	mux.Handle("/", staticAssets)

	s := &http.Server{
		Addr:    addr,
		Handler: mux,
	}

	go func() {
		<-ctx.Done()
		args.Log.Info("Shutting down the http gateway server")
		if err := s.Shutdown(context.Background()); err != nil {
			args.Log.Error(err, "Failed to shutdown http gateway server")
		}
	}()

	args.Log.Info("Starting to listen and serve", "address", addr)

	if err := ListenAndServe(s, args.NoTLS, args.TLSCert, args.TLSKey, args.Log); err != http.ErrServerClosed {
		args.Log.Error(err, "Failed to listen and serve")
		return err
	}
	return nil
}

func TLSConfig(hosts []string) (*tls.Config, error) {
	certPEMBlock, keyPEMBlock, err := generateKeyPair(hosts)
	if err != nil {
		return nil, fmt.Errorf("Failed to generate TLS keys %w", err)
	}

	cert, err := tls.X509KeyPair(certPEMBlock, keyPEMBlock)
	if err != nil {
		return nil, fmt.Errorf("Failed to generate X509 key pair %w", err)
	}

	tlsConfig := &tls.Config{
		Certificates: []tls.Certificate{cert},
	}

	return tlsConfig, nil
}

// Adapted from https://go.dev/src/crypto/tls/generate_cert.go
func generateKeyPair(hosts []string) ([]byte, []byte, error) {
	priv, err := ecdsa.GenerateKey(elliptic.P256(), rand.Reader)
	if err != nil {
		return nil, nil, fmt.Errorf("Failing to generate new ecdsa key: %w", err)
	}

	// A CA is supposed to choose unique serial numbers, that is, unique for the CA.
	maxSerialNumber := new(big.Int).Lsh(big.NewInt(1), 128)
	serialNumber, err := rand.Int(rand.Reader, maxSerialNumber)

	if err != nil {
		return nil, nil, fmt.Errorf("Failed to generate a random serial number: %w", err)
	}

	template := x509.Certificate{
		SerialNumber: serialNumber,
		Subject: pkix.Name{
			Organization: []string{"Weaveworks"},
		},
		NotBefore: time.Now(),
		NotAfter:  time.Now().Add(time.Hour * 24 * 365),

		KeyUsage:              x509.KeyUsageKeyEncipherment | x509.KeyUsageDigitalSignature,
		ExtKeyUsage:           []x509.ExtKeyUsage{x509.ExtKeyUsageServerAuth},
		BasicConstraintsValid: true,
	}

	for _, h := range hosts {
		if ip := net.ParseIP(h); ip != nil {
			template.IPAddresses = append(template.IPAddresses, ip)
		} else {
			template.DNSNames = append(template.DNSNames, h)
		}
	}

	derBytes, err := x509.CreateCertificate(rand.Reader, &template, &template, &priv.PublicKey, priv)
	if err != nil {
		return nil, nil, fmt.Errorf("Failed to create certificate: %w", err)
	}

	certPEMBlock := &bytes.Buffer{}

	err = pem.Encode(certPEMBlock, &pem.Block{Type: "CERTIFICATE", Bytes: derBytes})
	if err != nil {
		return nil, nil, fmt.Errorf("Failed to encode cert pem: %w", err)
	}

	keyPEMBlock := &bytes.Buffer{}

	b, err := x509.MarshalECPrivateKey(priv)
	if err != nil {
		return nil, nil, fmt.Errorf("Unable to marshal ECDSA private key: %v", err)
	}

	err = pem.Encode(keyPEMBlock, &pem.Block{Type: "EC PRIVATE KEY", Bytes: b})
	if err != nil {
		return nil, nil, fmt.Errorf("Failed to encode key pem: %w", err)
	}

	return certPEMBlock.Bytes(), keyPEMBlock.Bytes(), nil
}

func ListenAndServe(srv *http.Server, noTLS bool, tlsCert, tlsKey string, log logr.Logger) error {
	if noTLS {
		log.Info("TLS connections disabled")
		return srv.ListenAndServe()
	}

	if tlsCert == "" && tlsKey == "" {
		log.Info("TLS cert and key not specified, generating and using in-memory keys")

		tlsConfig, err := TLSConfig([]string{"localhost", "0.0.0.0", "127.0.0.1", "weave.gitops.enterprise.com"})
		if err != nil {
			return fmt.Errorf("failed to generate a TLSConfig: %w", err)
		}

		srv.TLSConfig = tlsConfig
		// if TLSCert and TLSKey are both empty (""), ListenAndServeTLS will ignore
		// and happily use the TLSConfig supplied above
		return srv.ListenAndServeTLS("", "")
	}

	if tlsCert == "" || tlsKey == "" {
		return cmderrors.ErrNoTLSCertOrKey
	}

	log.Info("Using TLS", "cert", tlsCert, "key", tlsKey)

	return srv.ListenAndServeTLS(tlsCert, tlsKey)
}

// CustomIncomingHeaderMatcher allows the Accept header to be passed to the gRPC handlers.
// The Accept header is used by the gRPC handlers to determine whether a response other
// than `application/json` is requested.
func CustomIncomingHeaderMatcher(key string) (string, bool) {
	switch key {
	case "Accept":
		return key, true
	default:
		return grpc_runtime.DefaultHeaderMatcher(key)
	}
}

// TrackEvents tracks data for specific operations.
func TrackEvents(log logr.Logger) func(ctx context.Context, r *http.Request) metadata.MD {
	return func(ctx context.Context, r *http.Request) metadata.MD {
		var handler string
		md := make(map[string]string)
		if method, ok := grpc_runtime.RPCMethod(ctx); ok {
			md["method"] = method
			handler = method
		}
		if pattern, ok := grpc_runtime.HTTPPathPattern(ctx); ok {
			md["pattern"] = pattern
		}

		track(log, handler)

		return metadata.New(md)
	}
}

func defaultOptions() *Options {
	return &Options{
		Log: logr.Discard(),
	}
}

func track(log logr.Logger, handler string) {
	handlers := make(map[string]map[string]string)
	handlers["ListTemplates"] = map[string]string{
		"object":  "templates",
		"command": "list",
	}
	handlers["CreatePullRequest"] = map[string]string{
		"object":  "clusters",
		"command": "create",
	}
	handlers["DeleteClustersPullRequest"] = map[string]string{
		"object":  "clusters",
		"command": "delete",
	}

	for h, m := range handlers {
		if strings.HasSuffix(handler, h) {
			go checkVersionWithFlags(log, m)
		}
	}
}

func checkVersionWithFlags(log logr.Logger, flags map[string]string) {
	p := &checkpoint.CheckParams{
		Product: "weave-gitops-enterprise",
		Version: version.Version,
		Flags:   flags,
	}
	checkResponse, err := checkpoint.Check(p)
	if err != nil {
		log.Error(err, "Failed to check version")
		return
	}
	if checkResponse.Outdated {
		log.Info("There is a newer version of weave-gitops-enterprise available",
			"latest", checkResponse.CurrentVersion, "url", checkResponse.CurrentDownloadURL)
	} else {
		log.Info("The current weave-gitops-enterprise version is up to date", "current", version.Version)
	}
}

func getGitopsBrokerMux(agentTemplateNatsURL, agentTemplateAlertmanagerURL, agentTemplateTag string, db *gorm.DB) http.Handler {
	r := mux.NewRouter()

	r.HandleFunc("/gitops/api/agent.yaml", agent.NewGetHandler(db, agentTemplateNatsURL, agentTemplateAlertmanagerURL, agentTemplateTag)).Methods("GET")
	r.HandleFunc("/gitops/api/clusters", api.ListClusters(db, json.MarshalIndent)).Methods("GET")
	r.HandleFunc("/gitops/api/clusters/{id:[0-9]+}", api.FindCluster(db, json.MarshalIndent)).Methods("GET")
	r.HandleFunc("/gitops/api/clusters", api.RegisterCluster(db, validator.New(), json.Unmarshal, json.MarshalIndent, utils.Generate)).Methods("POST")
	r.HandleFunc("/gitops/api/clusters/{id:[0-9]+}", api.UpdateCluster(db, validator.New(), json.Unmarshal, json.MarshalIndent)).Methods("PUT")
	r.HandleFunc("/gitops/api/clusters/{id:[0-9]+}", api.UnregisterCluster(db)).Methods("DELETE")
	r.HandleFunc("/gitops/api/alerts", api.ListAlerts(db, json.MarshalIndent)).Methods("GET")

	return r
}

type spaFileSystem struct {
	root http.FileSystem
}

func (fs *spaFileSystem) Open(name string) (http.File, error) {
	f, err := fs.root.Open(name)
	if os.IsNotExist(err) {
		return fs.root.Open("index.html")
	}
	return f, err
}<|MERGE_RESOLUTION|>--- conflicted
+++ resolved
@@ -99,7 +99,6 @@
 
 // Options contains all the options for the `ui run` command.
 type Params struct {
-<<<<<<< HEAD
 	dbURI                                     string
 	dbName                                    string
 	dbUser                                    string
@@ -116,6 +115,7 @@
 	watcherPort                               int
 	AgentTemplateNatsURL                      string
 	AgentTemplateAlertmanagerURL              string
+	AgentTemplateTag                          string
 	htmlRootPath                              string
 	OIDC                                      OIDCAuthenticationOptions
 	gitProviderType                           string
@@ -140,43 +140,6 @@
 	TLSCert                                   string
 	TLSKey                                    string
 	NoTLS                                     bool
-=======
-	dbURI                             string
-	dbName                            string
-	dbUser                            string
-	dbPassword                        string
-	dbType                            string
-	dbBusyTimeout                     string
-	entitlementSecretName             string
-	entitlementSecretNamespace        string
-	helmRepoNamespace                 string
-	helmRepoName                      string
-	profileCacheLocation              string
-	watcherMetricsBindAddress         string
-	watcherHealthzBindAddress         string
-	watcherPort                       int
-	AgentTemplateNatsURL              string
-	AgentTemplateAlertmanagerURL      string
-	AgentTemplateTag                  string
-	htmlRootPath                      string
-	OIDC                              OIDCAuthenticationOptions
-	gitProviderType                   string
-	gitProviderHostname               string
-	capiClustersNamespace             string
-	capiTemplatesNamespace            string
-	injectPruneAnnotation             string
-	addBasesKustomization             string
-	capiTemplatesRepositoryUrl        string
-	capiRepositoryPath                string
-	capiRepositoryClustersPath        string
-	capiTemplatesRepositoryApiUrl     string
-	capiTemplatesRepositoryBaseBranch string
-	runtimeNamespace                  string
-	gitProviderToken                  string
-	TLSCert                           string
-	TLSKey                            string
-	NoTLS                             bool
->>>>>>> 78c9e0e1
 }
 
 type OIDCAuthenticationOptions struct {

package app

import (
	"bytes"
	"context"
	"crypto/ecdsa"
	"crypto/elliptic"
	"crypto/rand"
	"crypto/tls"
	"crypto/x509"
	"crypto/x509/pkix"
	"encoding/pem"
	"errors"
	"fmt"
	"math/big"
	"net"
	"net/http"
	"net/url"
	"os"
	"os/signal"
	"strings"
	"syscall"
	"time"

	"github.com/NYTimes/gziphandler"

	sourcev1 "github.com/fluxcd/source-controller/api/v1beta2"
	"github.com/go-logr/logr"
	grpc_runtime "github.com/grpc-ecosystem/grpc-gateway/v2/runtime"
	"github.com/spf13/cobra"
	"github.com/spf13/viper"
	gitopsv1alpha1 "github.com/weaveworks/cluster-controller/api/v1alpha1"
	"github.com/weaveworks/go-checkpoint"
	pipelinev1alpha1 "github.com/weaveworks/pipeline-controller/api/v1alpha1"
	pacv1 "github.com/weaveworks/policy-agent/api/v1"
	pacv2beta1 "github.com/weaveworks/policy-agent/api/v2beta1"
	tfctrl "github.com/weaveworks/tf-controller/api/v1alpha1"
	ent "github.com/weaveworks/weave-gitops-enterprise-credentials/pkg/entitlement"
	"github.com/weaveworks/weave-gitops-enterprise/pkg/cluster/namespaces"
	"github.com/weaveworks/weave-gitops-enterprise/pkg/helm/watcher"
	"github.com/weaveworks/weave-gitops-enterprise/pkg/helm/watcher/cache"
	"github.com/weaveworks/weave-gitops/cmd/gitops/cmderrors"
	"github.com/weaveworks/weave-gitops/core/clustersmngr"
	"github.com/weaveworks/weave-gitops/core/nsaccess"
	core_core "github.com/weaveworks/weave-gitops/core/server"
	core_app_proto "github.com/weaveworks/weave-gitops/pkg/api/applications"
	core_core_proto "github.com/weaveworks/weave-gitops/pkg/api/core"
	"github.com/weaveworks/weave-gitops/pkg/featureflags"
	"github.com/weaveworks/weave-gitops/pkg/kube"
	core "github.com/weaveworks/weave-gitops/pkg/server"
	"github.com/weaveworks/weave-gitops/pkg/server/auth"
	"github.com/weaveworks/weave-gitops/pkg/server/middleware"
	"google.golang.org/grpc/metadata"
	authv1 "k8s.io/api/authentication/v1"
	corev1 "k8s.io/api/core/v1"
	"k8s.io/apimachinery/pkg/runtime"
	"k8s.io/apimachinery/pkg/types"
	runtimeUtil "k8s.io/apimachinery/pkg/util/runtime"
	"k8s.io/client-go/discovery"
	"k8s.io/client-go/informers"
	"k8s.io/client-go/kubernetes"
	clusterv1 "sigs.k8s.io/cluster-api/api/v1beta1"
	"sigs.k8s.io/controller-runtime/pkg/client"
	"sigs.k8s.io/controller-runtime/pkg/client/config"

	flaggerv1beta1 "github.com/fluxcd/flagger/pkg/apis/flagger/v1beta1"
	pd "github.com/weaveworks/progressive-delivery/pkg/server"
	capiv1 "github.com/weaveworks/weave-gitops-enterprise/cmd/clusters-service/api/capi/v1alpha1"
	gapiv1 "github.com/weaveworks/weave-gitops-enterprise/cmd/clusters-service/api/gitopstemplate/v1alpha1"
	"github.com/weaveworks/weave-gitops-enterprise/cmd/clusters-service/pkg/git"
	"github.com/weaveworks/weave-gitops-enterprise/cmd/clusters-service/pkg/mgmtfetcher"
	capi_proto "github.com/weaveworks/weave-gitops-enterprise/cmd/clusters-service/pkg/protos"
	profiles_proto "github.com/weaveworks/weave-gitops-enterprise/cmd/clusters-service/pkg/protos/profiles"
	"github.com/weaveworks/weave-gitops-enterprise/cmd/clusters-service/pkg/server"
	"github.com/weaveworks/weave-gitops-enterprise/cmd/clusters-service/pkg/version"
	"github.com/weaveworks/weave-gitops-enterprise/common/entitlement"
	"github.com/weaveworks/weave-gitops-enterprise/pkg/cluster/fetcher"
	pipelines "github.com/weaveworks/weave-gitops-enterprise/pkg/pipelines/server"
	tfserver "github.com/weaveworks/weave-gitops-enterprise/pkg/terraform"
	wge_version "github.com/weaveworks/weave-gitops-enterprise/pkg/version"
	k8scache "k8s.io/client-go/tools/cache"
)

const (
	defaultConfigFilename = "config"

	// Allowed login requests per second
	loginRequestRateLimit = 20

	// resync for informers to guarantee that no event was missed
	sharedFactoryResync = 20 * time.Minute
)

var (
	ErrNoIssuerURL    = errors.New("the OIDC issuer URL flag (--oidc-issuer-url) has not been set")
	ErrNoClientID     = errors.New("the OIDC client ID flag (--oidc-client-id) has not been set")
	ErrNoClientSecret = errors.New("the OIDC client secret flag (--oidc-client-secret) has not been set")
	ErrNoRedirectURL  = errors.New("the OIDC redirect URL flag (--oidc-redirect-url) has not been set")
)

func EnterprisePublicRoutes() []string {
	return core.PublicRoutes
}

// Options contains all the options for the `ui run` command.
type Params struct {
	EntitlementSecretName             string                    `mapstructure:"entitlement-secret-name"`
	EntitlementSecretNamespace        string                    `mapstructure:"entitlement-secret-namespace"`
	HelmRepoNamespace                 string                    `mapstructure:"helm-repo-namespace"`
	HelmRepoName                      string                    `mapstructure:"helm-repo-name"`
	ProfileCacheLocation              string                    `mapstructure:"profile-cache-location"`
	WatcherMetricsBindAddress         string                    `mapstructure:"watcher-metrics-bind-address"`
	WatcherHealthzBindAddress         string                    `mapstructure:"watcher-healthz-bind-address"`
	WatcherPort                       int                       `mapstructure:"watcher-port"`
	HtmlRootPath                      string                    `mapstructure:"html-root-path"`
	OIDC                              OIDCAuthenticationOptions `mapstructure:",squash"`
	GitProviderType                   string                    `mapstructure:"git-provider-type"`
	GitProviderHostname               string                    `mapstructure:"git-provider-hostname"`
	CAPIClustersNamespace             string                    `mapstructure:"capi-clusters-namespace"`
	CAPITemplatesNamespace            string                    `mapstructure:"capi-templates-namespace"`
	InjectPruneAnnotation             string                    `mapstructure:"inject-prune-annotation"`
	AddBasesKustomization             string                    `mapstructure:"add-bases-kustomization"`
	CAPIEnabled                       bool                      `mapstructure:"capi-enabled"`
	CAPITemplatesRepositoryUrl        string                    `mapstructure:"capi-templates-repository-url"`
	CAPIRepositoryPath                string                    `mapstructure:"capi-repository-path"`
	CAPIRepositoryClustersPath        string                    `mapstructure:"capi-repository-clusters-path"`
	CAPITemplatesRepositoryApiUrl     string                    `mapstructure:"capi-templates-repository-api-url"`
	CAPITemplatesRepositoryBaseBranch string                    `mapstructure:"capi-templates-repository-base-branch"`
	RuntimeNamespace                  string                    `mapstructure:"runtime-namespace"`
	GitProviderToken                  string                    `mapstructure:"git-provider-token"`
	AuthMethods                       []string                  `mapstructure:"auth-methods"`
	TLSCert                           string                    `mapstructure:"tls-cert"`
	TLSKey                            string                    `mapstructure:"tls-key"`
	NoTLS                             bool                      `mapstructure:"no-tls"`
	DevMode                           bool                      `mapstructure:"dev-mode"`
<<<<<<< HEAD
	UseK8sCachedClients               bool                      `mapstructure:"use-k8s-cached-clients"`
	Cluster                           types.NamespacedName      `mapstructure:"cluster"`
=======
>>>>>>> 2beaf260
}

type OIDCAuthenticationOptions struct {
	IssuerURL     string        `mapstructure:"oidc-issuer-url"`
	ClientID      string        `mapstructure:"oidc-client-id"`
	ClientSecret  string        `mapstructure:"oidc-client-secret"`
	RedirectURL   string        `mapstructure:"oidc-redirect-url"`
	TokenDuration time.Duration `mapstructure:"oidc-token-duration"`
}

func NewAPIServerCommand(log logr.Logger, tempDir string) *cobra.Command {
	p := &Params{}

	cmd := &cobra.Command{
		Use:          "capi-server",
		Version:      fmt.Sprintf("Version: %s, Image Tag: %s", version.Version, wge_version.ImageTag),
		Long:         "The capi-server servers and handles REST operations for CAPI templates.",
		SilenceUsage: true,
		PersistentPreRunE: func(cmd *cobra.Command, args []string) error {
			err := initializeConfig(cmd)
			if err != nil {
				return fmt.Errorf("error initializing viper env, %w", err)
			}
			err = viper.Unmarshal(p)
			if err != nil {
				return fmt.Errorf("error unmarshalling flags and env into config struct %w", err)
			}
			return nil
		},
		PreRunE: func(cmd *cobra.Command, args []string) error {
			return checkParams(*p)
		},
		RunE: func(cmd *cobra.Command, args []string) error {
			return StartServer(context.Background(), log, tempDir, *p)
		},
	}

	cmd.Flags().String("entitlement-secret-name", ent.DefaultSecretName, "The name of the entitlement secret")
	cmd.Flags().String("entitlement-secret-namespace", "flux-system", "The namespace of the entitlement secret")
	cmd.Flags().String("helm-repo-namespace", os.Getenv("RUNTIME_NAMESPACE"), "the namespace of the Helm Repository resource to scan for profiles")
	cmd.Flags().String("helm-repo-name", "weaveworks-charts", "the name of the Helm Repository resource to scan for profiles")
	cmd.Flags().String("profile-cache-location", "/tmp/helm-cache", "the location where the cache Profile data lives")
	cmd.Flags().String("watcher-healthz-bind-address", ":9981", "bind address for the healthz service of the watcher")
	cmd.Flags().String("watcher-metrics-bind-address", ":9980", "bind address for the metrics service of the watcher")
	cmd.Flags().Int("watcher-port", 9443, "the port on which the watcher is running")
	cmd.Flags().String("html-root-path", "/html", "Where to serve static assets from")
	cmd.Flags().String("git-provider-type", "", "")
	cmd.Flags().String("git-provider-hostname", "", "")
	cmd.Flags().Bool("capi-enabled", true, "")
	cmd.Flags().String("capi-clusters-namespace", corev1.NamespaceAll, "where to look for GitOps cluster resources, defaults to looking in all namespaces")
	cmd.Flags().String("capi-templates-namespace", "", "where to look for CAPI template resources, required")
	cmd.Flags().String("inject-prune-annotation", "", "")
	cmd.Flags().String("add-bases-kustomization", "enabled", "Add a kustomization to point to ./bases when creating leaf clusters")
	cmd.Flags().String("capi-templates-repository-url", "", "")
	cmd.Flags().String("capi-repository-path", "", "")
	cmd.Flags().String("capi-repository-clusters-path", "./clusters", "")
	cmd.Flags().String("capi-templates-repository-api-url", "", "")
	cmd.Flags().String("capi-templates-repository-base-branch", "", "")
	cmd.Flags().String("runtime-namespace", "flux-system", "Namespace hosting Gitops configuration objects (e.g. cluster-user-auth secrets)")
	cmd.Flags().String("git-provider-token", "", "")
	cmd.Flags().String("tls-cert-file", "", "filename for the TLS certficate, in-memory generated if omitted")
	cmd.Flags().String("tls-private-key", "", "filename for the TLS key, in-memory generated if omitted")
	cmd.Flags().Bool("no-tls", false, "do not attempt to read TLS certificates")
	cmd.Flags().String("management-cluster-name", "", "name of the management cluster")
	cmd.Flags().String("management-cluster-namespace", "", "namespace of the management cluster")

	cmd.Flags().StringSlice("auth-methods", []string{"oidc", "token-passthrough", "user-account"}, "Which auth methods to use, valid values are 'oidc', 'token-pass-through' and 'user-account'")
	cmd.Flags().String("oidc-issuer-url", "", "The URL of the OpenID Connect issuer")
	cmd.Flags().String("oidc-client-id", "", "The client ID for the OpenID Connect client")
	cmd.Flags().String("oidc-client-secret", "", "The client secret to use with OpenID Connect issuer")
	cmd.Flags().String("oidc-redirect-url", "", "The OAuth2 redirect URL")
	cmd.Flags().Duration("oidc-token-duration", time.Hour, "The duration of the ID token. It should be set in the format: number + time unit (s,m,h) e.g., 20m")

	cmd.Flags().Bool("dev-mode", false, "starts the server in development mode")

	return cmd
}

func checkParams(params Params) error {
	issuerURL := params.OIDC.IssuerURL
	clientID := params.OIDC.ClientID
	clientSecret := params.OIDC.ClientSecret
	redirectURL := params.OIDC.RedirectURL

	authMethods, err := auth.ParseAuthMethodArray(params.AuthMethods)
	if err != nil {
		return fmt.Errorf("could not parse auth methods while checking params: %w", err)
	}

	if !authMethods[auth.OIDC] {
		return nil
	}

	if issuerURL != "" || clientID != "" || clientSecret != "" || redirectURL != "" {
		if issuerURL == "" {
			return ErrNoIssuerURL
		}

		if clientID == "" {
			return ErrNoClientID
		}

		if clientSecret == "" {
			return ErrNoClientSecret
		}

		if redirectURL == "" {
			return ErrNoRedirectURL
		}
	}

	return nil
}

func initializeConfig(cmd *cobra.Command) error {
	// Set the base name of the config file, without the file extension.
	viper.SetConfigName(defaultConfigFilename)

	viper.AddConfigPath(".")

	if err := viper.ReadInConfig(); err != nil {
		if _, ok := err.(viper.ConfigFileNotFoundError); !ok {
			return err
		}
	}

	// Align flag and env var names
	replacer := strings.NewReplacer("-", "_")
	viper.SetEnvKeyReplacer(replacer)

	// Read all env var values into viper
	viper.AutomaticEnv()

	// Read all flag values into viper
	// So they can be read from `viper.Get`, (sometimes user by weave-gitops (core))
	err := viper.BindPFlags(cmd.Flags())
	if err != nil {
		return err
	}

	return nil
}

func StartServer(ctx context.Context, log logr.Logger, tempDir string, p Params) error {

	featureflags.SetFromEnv(os.Environ())

	if p.CAPITemplatesNamespace == "" {
		return errors.New("CAPI templates namespace not set")
	}

	scheme := runtime.NewScheme()
	schemeBuilder := runtime.SchemeBuilder{
		corev1.AddToScheme,
		gapiv1.AddToScheme,
		sourcev1.AddToScheme,
		gitopsv1alpha1.AddToScheme,
		authv1.AddToScheme,
	}

	if p.CAPIEnabled {
		schemeBuilder = append(schemeBuilder, capiv1.AddToScheme)
	}

	err := schemeBuilder.AddToScheme(scheme)
	if err != nil {
		return err
	}
	kubeClientConfig, err := config.GetConfig()
	if err != nil {
		return err
	}
	kubernetesClientSet, err := kubernetes.NewForConfig(kubeClientConfig)
	if err != nil {
		return err
	}
	kubeClient, err := client.New(kubeClientConfig, client.Options{Scheme: scheme})
	if err != nil {
		return err
	}
	discoveryClient, err := discovery.NewDiscoveryClientForConfig(kubeClientConfig)
	if err != nil {
		return err
	}

	appsConfig, err := core.DefaultApplicationsConfig(log)
	if err != nil {
		return fmt.Errorf("could not create wego default config: %w", err)
	}

	profileCache, err := cache.NewCache(p.ProfileCacheLocation)
	if err != nil {
		return fmt.Errorf("failed to create cacher: %w", err)
	}

	profileWatcher, err := watcher.NewWatcher(watcher.Options{
		KubeClient:         kubeClient,
		Cache:              profileCache,
		MetricsBindAddress: p.WatcherMetricsBindAddress,
		HealthzBindAddress: p.WatcherHealthzBindAddress,
		WatcherPort:        p.WatcherPort,
	})
	if err != nil {
		return fmt.Errorf("failed to start the watcher: %w", err)
	}

	go func() {
		if err := profileWatcher.StartWatcher(log); err != nil {
			log.Error(err, "failed to start profile watcher")
			os.Exit(1)
		}
	}()

	// trap Ctrl+C and call cancel on the context
	ctx, cancel := context.WithCancel(ctx)
	c := make(chan os.Signal, 1)
	signal.Notify(c, os.Interrupt, syscall.SIGINT, syscall.SIGTERM)
	defer func() {
		signal.Stop(c)
		cancel()
	}()
	go func() {
		select {
		case <-c:
			cancel()
		case <-ctx.Done():
		}
	}()

	configGetter := kube.NewImpersonatingConfigGetter(kubeClientConfig, false)
	clientGetter := kube.NewDefaultClientGetter(configGetter, "",
		capiv1.AddToScheme,
		pacv1.AddToScheme,
		pacv2beta1.AddToScheme,
		gitopsv1alpha1.AddToScheme,
		clusterv1.AddToScheme,
		gapiv1.AddToScheme,
		pipelinev1alpha1.AddToScheme,
	)

	rest, clusterName, err := kube.RestConfig()
	if err != nil {
		return fmt.Errorf("could not retrieve cluster rest config: %w", err)
	}

	mcf, err := fetcher.NewMultiClusterFetcher(log, rest, clientGetter, p.CAPIClustersNamespace, p.Cluster)
	if err != nil {
		return err
	}

	clustersManagerScheme, err := kube.CreateScheme()
	if err != nil {
		return fmt.Errorf("could not create scheme: %w", err)
	}

	authMethods, err := auth.ParseAuthMethodArray(p.AuthMethods)
	if err != nil {
		return fmt.Errorf("could not parse auth methods: %w", err)
	}

	runtimeUtil.Must(pacv1.AddToScheme(clustersManagerScheme))
	runtimeUtil.Must(pacv2beta1.AddToScheme(clustersManagerScheme))
	runtimeUtil.Must(flaggerv1beta1.AddToScheme(clustersManagerScheme))
	runtimeUtil.Must(pipelinev1alpha1.AddToScheme(clustersManagerScheme))
	runtimeUtil.Must(tfctrl.AddToScheme(clustersManagerScheme))

	clustersManager := clustersmngr.NewClustersManager(
		mcf,
		nsaccess.NewChecker(nsaccess.DefautltWegoAppRules),
		log,
		clustersManagerScheme,
		clustersmngr.NewClustersClientsPool,
		clustersmngr.DefaultKubeConfigOptions,
	)
	clustersManager.Start(ctx)

	return RunInProcessGateway(ctx, "0.0.0.0:8000",
		WithLog(log),
		WithProfileHelmRepository(p.HelmRepoName),
		WithEntitlementSecretKey(client.ObjectKey{
			Name:      p.EntitlementSecretName,
			Namespace: p.EntitlementSecretNamespace,
		}),
		WithKubernetesClient(kubeClient),
		WithDiscoveryClient(discoveryClient),
		WithGitProvider(git.NewGitProviderService(log)),
		WithApplicationsConfig(appsConfig),
		WithCoreConfig(core_core.NewCoreConfig(
			log, rest, clusterName, clustersManager,
		)),
		WithProfilesConfig(server.NewProfilesConfig(kube.ClusterConfig{
			DefaultConfig: kubeClientConfig,
			ClusterName:   "",
		}, profileCache, p.HelmRepoNamespace, p.HelmRepoName)),
		WithGrpcRuntimeOptions(
			[]grpc_runtime.ServeMuxOption{
				grpc_runtime.WithIncomingHeaderMatcher(CustomIncomingHeaderMatcher),
				grpc_runtime.WithMetadata(TrackEvents(log)),
				middleware.WithGrpcErrorLogging(log),
			},
		),
		WithCAPIClustersNamespace(p.CAPIClustersNamespace),
		WithHelmRepositoryCacheDirectory(tempDir),
		WithHtmlRootPath(p.HtmlRootPath),
		WithClientGetter(clientGetter),
		WithAuthConfig(authMethods, p.OIDC),
		WithTLSConfig(p.TLSCert, p.TLSKey, p.NoTLS),
		WithCAPIEnabled(p.CAPIEnabled),
		WithRuntimeNamespace(p.RuntimeNamespace),
		WithDevMode(p.DevMode),
		WithClustersManager(clustersManager),
		WithKubernetesClientSet(kubernetesClientSet),
		WithManagementCluster(p.Cluster),
	)
}

// RunInProcessGateway starts the invoke in process http gateway.
func RunInProcessGateway(ctx context.Context, addr string, setters ...Option) error {
	args := defaultOptions()
	for _, setter := range setters {
		setter(args)
	}
	if args.KubernetesClient == nil {
		return errors.New("kubernetes client is not set")
	}
	if args.KubernetesClientSet == nil {
		return errors.New("kubernetes client set is not set")
	}
	if args.DiscoveryClient == nil {
		return errors.New("kubernetes discovery client is not set")
	}
	if args.GitProvider == nil {
		return errors.New("git provider is not set")
	}
	if args.ApplicationsConfig == nil {
		return errors.New("applications config is not set")
	}
	if args.ClientGetter == nil {
		return errors.New("kubernetes client getter is not set")
	}
	if args.CoreServerConfig.ClustersManager == nil {
		return errors.New("clusters manager is not set")
	}
	// TokenDuration at least should be set
	if (args.OIDC == OIDCAuthenticationOptions{}) {
		return errors.New("OIDC configuration is not set")
	}

	grpcMux := grpc_runtime.NewServeMux(args.GrpcRuntimeOptions...)

	factory := informers.NewSharedInformerFactory(args.KubernetesClientSet, sharedFactoryResync)
	namespacesCache := namespaces.NewNamespacesInformerCache(factory)
	authClientGetter := mgmtfetcher.NewUserConfigAuth(args.CoreServerConfig.RestCfg, args.Cluster)
	if args.ManagementFetcher == nil {
		args.ManagementFetcher = mgmtfetcher.NewManagementCrossNamespacesFetcher(namespacesCache, args.ClientGetter, authClientGetter)
	}

	// Add weave-gitops enterprise handlers
	clusterServer := server.NewClusterServer(
		server.ServerOpts{
			Logger:                    args.Log,
			ClustersManager:           args.CoreServerConfig.ClustersManager,
			GitProvider:               args.GitProvider,
			ClientGetter:              args.ClientGetter,
			DiscoveryClient:           args.DiscoveryClient,
			ClustersNamespace:         args.CAPIClustersNamespace,
			ProfileHelmRepositoryName: args.ProfileHelmRepository,
			HelmRepositoryCacheDir:    args.HelmRepositoryCacheDirectory,
			CAPIEnabled:               args.CAPIEnabled,
			ManagementFetcher:         args.ManagementFetcher,
			Cluster:                   args.Cluster,
		},
	)
	if err := capi_proto.RegisterClustersServiceHandlerServer(ctx, grpcMux, clusterServer); err != nil {
		return fmt.Errorf("failed to register clusters service handler server: %w", err)
	}

	//Add weave-gitops core handlers
	wegoApplicationServer := core.NewApplicationsServer(args.ApplicationsConfig, args.ApplicationsOptions...)
	if err := core_app_proto.RegisterApplicationsHandlerServer(ctx, grpcMux, wegoApplicationServer); err != nil {
		return fmt.Errorf("failed to register application handler server: %w", err)
	}

	wegoProfilesServer := server.NewProfilesServer(args.Log, args.ProfilesConfig)
	if err := profiles_proto.RegisterProfilesHandlerServer(ctx, grpcMux, wegoProfilesServer); err != nil {
		return fmt.Errorf("failed to register profiles handler server: %w", err)
	}

	// Add logging middleware
	grpcHttpHandler := middleware.WithLogging(args.Log, grpcMux)

	appsServer, err := core_core.NewCoreServer(args.CoreServerConfig)
	if err != nil {
		return fmt.Errorf("unable to create new kube client: %w", err)
	}

	if err = core_core_proto.RegisterCoreHandlerServer(ctx, grpcMux, appsServer); err != nil {
		return fmt.Errorf("could not register new app server: %w", err)
	}

	// Add progressive-delivery handlers
	if err := pd.Hydrate(ctx, grpcMux, pd.ServerOpts{
		ClustersManager: args.CoreServerConfig.ClustersManager,
		Logger:          args.Log,
	}); err != nil {
		return fmt.Errorf("failed to register progressive delivery handler server: %w", err)
	}

	if featureflags.Get("WEAVE_GITOPS_FEATURE_PIPELINES") != "" {
		if err := pipelines.Hydrate(ctx, grpcMux, pipelines.ServerOpts{
			ClustersManager:   args.ClustersManager,
			ManagementFetcher: args.ManagementFetcher,
			Cluster:           args.Cluster,
		}); err != nil {
			return fmt.Errorf("hydrating pipelines server: %w", err)
		}
	}

	if featureflags.Get("WEAVE_GITOPS_FEATURE_TERRAFORM_UI") != "" {
		if err := tfserver.Hydrate(ctx, grpcMux, tfserver.ServerOpts{
			Logger:         args.Log,
			ClientsFactory: args.ClustersManager,
			Scheme:         args.KubernetesClient.Scheme(),
		}); err != nil {
			return fmt.Errorf("hydrating terraform server: %w", err)
		}
	}

	// UI
	args.Log.Info("Attaching FileServer", "HtmlRootPath", args.HtmlRootPath)
	staticAssets := http.StripPrefix("/", http.FileServer(&spaFileSystem{http.Dir(args.HtmlRootPath)}))

	mux := http.NewServeMux()

	_, err = url.Parse(args.OIDC.IssuerURL)
	if err != nil {
		return fmt.Errorf("invalid issuer URL: %w", err)
	}

	_, err = url.Parse(args.OIDC.RedirectURL)
	if err != nil {
		return fmt.Errorf("invalid redirect URL: %w", err)
	}

	tsv, err := auth.NewHMACTokenSignerVerifier(args.OIDC.TokenDuration)
	if err != nil {
		return fmt.Errorf("could not create HMAC token signer: %w", err)
	}

	// FIXME: Slightly awkward bit of logging..
	authMethodsStrings := []string{}
	for authMethod, enabled := range args.AuthMethods {
		if enabled {
			authMethodsStrings = append(authMethodsStrings, authMethod.String())
		}
	}
	args.Log.Info("setting enabled auth methods", "enabled", authMethodsStrings)

	if args.DevMode {
		tsv.SetDevMode(args.DevMode)
	}

	authServerConfig, err := auth.NewAuthServerConfig(
		args.Log,
		auth.OIDCConfig{
			IssuerURL:     args.OIDC.IssuerURL,
			ClientID:      args.OIDC.ClientID,
			ClientSecret:  args.OIDC.ClientSecret,
			RedirectURL:   args.OIDC.RedirectURL,
			TokenDuration: args.OIDC.TokenDuration,
		},
		args.KubernetesClient,
		tsv,
		args.RuntimeNamespace,
		args.AuthMethods,
	)
	if err != nil {
		return fmt.Errorf("could not create auth server: %w", err)
	}
	srv, err := auth.NewAuthServer(
		ctx,
		authServerConfig,
	)
	if err != nil {
		return fmt.Errorf("could not create auth server: %w", err)
	}

	args.Log.Info("Registering callback route")
	if err := auth.RegisterAuthServer(mux, "/oauth2", srv, loginRequestRateLimit); err != nil {
		return fmt.Errorf("failed to register auth routes: %w", err)
	}

	// Secure `/v1` and `/gitops/api` API routes
	grpcHttpHandler = auth.WithAPIAuth(grpcHttpHandler, srv, EnterprisePublicRoutes())

	commonMiddleware := func(mux http.Handler) http.Handler {
		wrapperHandler := middleware.WithProviderToken(args.ApplicationsConfig.JwtClient, mux, args.Log)
		return entitlement.EntitlementHandler(
			ctx,
			args.Log,
			args.KubernetesClient,
			args.EntitlementSecretKey,
			entitlement.CheckEntitlementHandler(args.Log, wrapperHandler, EnterprisePublicRoutes()),
		)
	}

	mux.Handle("/v1/", commonMiddleware(grpcHttpHandler))

	staticAssetsWithGz := gziphandler.GzipHandler(staticAssets)

	mux.Handle("/", staticAssetsWithGz)

	s := &http.Server{
		Addr:    addr,
		Handler: mux,
	}

	factoryStopCh := make(chan struct{})
	factory.Start(factoryStopCh)
	k8scache.WaitForCacheSync(factoryStopCh,
		namespacesCache.CacheSync(),
	)

	go func() {
		<-ctx.Done()
		args.Log.Info("Shutting down the http gateway server")
		close(factoryStopCh)
		if err := s.Shutdown(context.Background()); err != nil {
			args.Log.Error(err, "Failed to shutdown http gateway server")
		}
	}()

	args.Log.Info("Starting to listen and serve", "address", addr)

	if err := ListenAndServe(s, args.NoTLS, args.TLSCert, args.TLSKey, args.Log); err != http.ErrServerClosed {
		args.Log.Error(err, "Failed to listen and serve")
		return err
	}
	return nil
}

func TLSConfig(hosts []string) (*tls.Config, error) {
	certPEMBlock, keyPEMBlock, err := generateKeyPair(hosts)
	if err != nil {
		return nil, fmt.Errorf("Failed to generate TLS keys %w", err)
	}

	cert, err := tls.X509KeyPair(certPEMBlock, keyPEMBlock)
	if err != nil {
		return nil, fmt.Errorf("Failed to generate X509 key pair %w", err)
	}

	tlsConfig := &tls.Config{
		Certificates: []tls.Certificate{cert},
	}

	return tlsConfig, nil
}

// Adapted from https://go.dev/src/crypto/tls/generate_cert.go
func generateKeyPair(hosts []string) ([]byte, []byte, error) {
	priv, err := ecdsa.GenerateKey(elliptic.P256(), rand.Reader)
	if err != nil {
		return nil, nil, fmt.Errorf("Failing to generate new ecdsa key: %w", err)
	}

	// A CA is supposed to choose unique serial numbers, that is, unique for the CA.
	maxSerialNumber := new(big.Int).Lsh(big.NewInt(1), 128)
	serialNumber, err := rand.Int(rand.Reader, maxSerialNumber)

	if err != nil {
		return nil, nil, fmt.Errorf("Failed to generate a random serial number: %w", err)
	}

	template := x509.Certificate{
		SerialNumber: serialNumber,
		Subject: pkix.Name{
			Organization: []string{"Weaveworks"},
		},
		NotBefore: time.Now(),
		NotAfter:  time.Now().Add(time.Hour * 24 * 365),

		KeyUsage:              x509.KeyUsageKeyEncipherment | x509.KeyUsageDigitalSignature,
		ExtKeyUsage:           []x509.ExtKeyUsage{x509.ExtKeyUsageServerAuth},
		BasicConstraintsValid: true,
	}

	for _, h := range hosts {
		if ip := net.ParseIP(h); ip != nil {
			template.IPAddresses = append(template.IPAddresses, ip)
		} else {
			template.DNSNames = append(template.DNSNames, h)
		}
	}

	derBytes, err := x509.CreateCertificate(rand.Reader, &template, &template, &priv.PublicKey, priv)
	if err != nil {
		return nil, nil, fmt.Errorf("Failed to create certificate: %w", err)
	}

	certPEMBlock := &bytes.Buffer{}

	err = pem.Encode(certPEMBlock, &pem.Block{Type: "CERTIFICATE", Bytes: derBytes})
	if err != nil {
		return nil, nil, fmt.Errorf("Failed to encode cert pem: %w", err)
	}

	keyPEMBlock := &bytes.Buffer{}

	b, err := x509.MarshalECPrivateKey(priv)
	if err != nil {
		return nil, nil, fmt.Errorf("Unable to marshal ECDSA private key: %v", err)
	}

	err = pem.Encode(keyPEMBlock, &pem.Block{Type: "EC PRIVATE KEY", Bytes: b})
	if err != nil {
		return nil, nil, fmt.Errorf("Failed to encode key pem: %w", err)
	}

	return certPEMBlock.Bytes(), keyPEMBlock.Bytes(), nil
}

func ListenAndServe(srv *http.Server, noTLS bool, tlsCert, tlsKey string, log logr.Logger) error {
	if noTLS {
		log.Info("TLS connections disabled")
		return srv.ListenAndServe()
	}

	if tlsCert == "" && tlsKey == "" {
		log.Info("TLS cert and key not specified, generating and using in-memory keys")

		tlsConfig, err := TLSConfig([]string{"localhost", "0.0.0.0", "127.0.0.1", "weave.gitops.enterprise.com"})
		if err != nil {
			return fmt.Errorf("failed to generate a TLSConfig: %w", err)
		}

		srv.TLSConfig = tlsConfig
		// if TLSCert and TLSKey are both empty (""), ListenAndServeTLS will ignore
		// and happily use the TLSConfig supplied above
		return srv.ListenAndServeTLS("", "")
	}

	if tlsCert == "" || tlsKey == "" {
		return cmderrors.ErrNoTLSCertOrKey
	}

	log.Info("Using TLS", "cert", tlsCert, "key", tlsKey)

	return srv.ListenAndServeTLS(tlsCert, tlsKey)
}

// CustomIncomingHeaderMatcher allows the Accept header to be passed to the gRPC handlers.
// The Accept header is used by the gRPC handlers to determine whether a response other
// than `application/json` is requested.
func CustomIncomingHeaderMatcher(key string) (string, bool) {
	switch key {
	case "Accept":
		return key, true
	default:
		return grpc_runtime.DefaultHeaderMatcher(key)
	}
}

// TrackEvents tracks data for specific operations.
func TrackEvents(log logr.Logger) func(ctx context.Context, r *http.Request) metadata.MD {
	return func(ctx context.Context, r *http.Request) metadata.MD {
		var handler string
		md := make(map[string]string)
		if method, ok := grpc_runtime.RPCMethod(ctx); ok {
			md["method"] = method
			handler = method
		}
		if pattern, ok := grpc_runtime.HTTPPathPattern(ctx); ok {
			md["pattern"] = pattern
		}

		track(log, handler)

		return metadata.New(md)
	}
}

func defaultOptions() *Options {
	return &Options{
		Log: logr.Discard(),
	}
}

func track(log logr.Logger, handler string) {
	handlers := make(map[string]map[string]string)
	handlers["ListTemplates"] = map[string]string{
		"object":  "templates",
		"command": "list",
	}
	handlers["CreatePullRequest"] = map[string]string{
		"object":  "clusters",
		"command": "create",
	}
	handlers["DeleteClustersPullRequest"] = map[string]string{
		"object":  "clusters",
		"command": "delete",
	}

	for h, m := range handlers {
		if strings.HasSuffix(handler, h) {
			go checkVersionWithFlags(log, m)
		}
	}
}

func checkVersionWithFlags(log logr.Logger, flags map[string]string) {
	p := &checkpoint.CheckParams{
		Product: "weave-gitops-enterprise",
		Version: version.Version,
		Flags:   flags,
	}
	checkResponse, err := checkpoint.Check(p)
	if err != nil {
		log.Error(err, "Failed to check version")
		return
	}
	if checkResponse.Outdated {
		log.Info("There is a newer version of weave-gitops-enterprise available",
			"latest", checkResponse.CurrentVersion, "url", checkResponse.CurrentDownloadURL)
	} else {
		log.Info("The current weave-gitops-enterprise version is up to date", "current", version.Version)
	}
}

type spaFileSystem struct {
	root http.FileSystem
}

func (fs *spaFileSystem) Open(name string) (http.File, error) {
	f, err := fs.root.Open(name)
	if os.IsNotExist(err) {
		return fs.root.Open("index.html")
	}
	return f, err
}<|MERGE_RESOLUTION|>--- conflicted
+++ resolved
@@ -133,11 +133,8 @@
 	TLSKey                            string                    `mapstructure:"tls-key"`
 	NoTLS                             bool                      `mapstructure:"no-tls"`
 	DevMode                           bool                      `mapstructure:"dev-mode"`
-<<<<<<< HEAD
 	UseK8sCachedClients               bool                      `mapstructure:"use-k8s-cached-clients"`
 	Cluster                           types.NamespacedName      `mapstructure:"cluster"`
-=======
->>>>>>> 2beaf260
 }
 
 type OIDCAuthenticationOptions struct {

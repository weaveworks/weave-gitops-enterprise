package app

import (
	"bytes"
	"context"
	"crypto/ecdsa"
	"crypto/elliptic"
	"crypto/rand"
	"crypto/tls"
	"crypto/x509"
	"crypto/x509/pkix"
	"encoding/pem"
	"errors"
	"fmt"
	"math/big"
	"net"
	"net/http"
	"net/url"
	"os"
	"os/signal"
	"strings"
	"syscall"
	"time"

	"github.com/NYTimes/gziphandler"

	sourcev1 "github.com/fluxcd/source-controller/api/v1beta2"
	"github.com/go-logr/logr"
	grpc_runtime "github.com/grpc-ecosystem/grpc-gateway/v2/runtime"
	"github.com/spf13/cobra"
	"github.com/spf13/viper"
	gitopsv1alpha1 "github.com/weaveworks/cluster-controller/api/v1alpha1"
	"github.com/weaveworks/go-checkpoint"
	pipelinev1alpha1 "github.com/weaveworks/pipeline-controller/api/v1alpha1"
	pacv1 "github.com/weaveworks/policy-agent/api/v1"
	pacv2beta1 "github.com/weaveworks/policy-agent/api/v2beta1"
	ent "github.com/weaveworks/weave-gitops-enterprise-credentials/pkg/entitlement"
	"github.com/weaveworks/weave-gitops/cmd/gitops/cmderrors"
	"github.com/weaveworks/weave-gitops/core/clustersmngr"
	"github.com/weaveworks/weave-gitops/core/nsaccess"
	core_core "github.com/weaveworks/weave-gitops/core/server"
	core_app_proto "github.com/weaveworks/weave-gitops/pkg/api/applications"
	core_core_proto "github.com/weaveworks/weave-gitops/pkg/api/core"
	core_profiles_proto "github.com/weaveworks/weave-gitops/pkg/api/profiles"
	"github.com/weaveworks/weave-gitops/pkg/featureflags"
	"github.com/weaveworks/weave-gitops/pkg/helm/watcher"
	"github.com/weaveworks/weave-gitops/pkg/helm/watcher/cache"
	"github.com/weaveworks/weave-gitops/pkg/kube"
	core "github.com/weaveworks/weave-gitops/pkg/server"
	"github.com/weaveworks/weave-gitops/pkg/server/auth"
	"github.com/weaveworks/weave-gitops/pkg/server/middleware"
	"google.golang.org/grpc/metadata"
	authv1 "k8s.io/api/authentication/v1"
	corev1 "k8s.io/api/core/v1"
	"k8s.io/apimachinery/pkg/runtime"
	runtimeUtil "k8s.io/apimachinery/pkg/util/runtime"
	"k8s.io/client-go/discovery"
	clusterv1 "sigs.k8s.io/cluster-api/api/v1beta1"
	"sigs.k8s.io/controller-runtime/pkg/client"
	"sigs.k8s.io/controller-runtime/pkg/client/config"

	flaggerv1beta1 "github.com/fluxcd/flagger/pkg/apis/flagger/v1beta1"
	pd "github.com/weaveworks/progressive-delivery/pkg/server"
	capiv1 "github.com/weaveworks/weave-gitops-enterprise/cmd/clusters-service/api/capi/v1alpha1"
	gapiv1 "github.com/weaveworks/weave-gitops-enterprise/cmd/clusters-service/api/gitopstemplate/v1alpha1"
	"github.com/weaveworks/weave-gitops-enterprise/cmd/clusters-service/pkg/clusters"
	"github.com/weaveworks/weave-gitops-enterprise/cmd/clusters-service/pkg/git"
	capi_proto "github.com/weaveworks/weave-gitops-enterprise/cmd/clusters-service/pkg/protos"
	"github.com/weaveworks/weave-gitops-enterprise/cmd/clusters-service/pkg/server"
	"github.com/weaveworks/weave-gitops-enterprise/cmd/clusters-service/pkg/templates"
	"github.com/weaveworks/weave-gitops-enterprise/cmd/clusters-service/pkg/version"
	"github.com/weaveworks/weave-gitops-enterprise/common/entitlement"
	"github.com/weaveworks/weave-gitops-enterprise/pkg/cluster/fetcher"
	pipelines "github.com/weaveworks/weave-gitops-enterprise/pkg/pipelines/server"
	wge_version "github.com/weaveworks/weave-gitops-enterprise/pkg/version"
)

const (
	defaultConfigFilename = "config"

	// Allowed login requests per second
	loginRequestRateLimit = 20
)

var (
	ErrNoIssuerURL    = errors.New("the OIDC issuer URL flag (--oidc-issuer-url) has not been set")
	ErrNoClientID     = errors.New("the OIDC client ID flag (--oidc-client-id) has not been set")
	ErrNoClientSecret = errors.New("the OIDC client secret flag (--oidc-client-secret) has not been set")
	ErrNoRedirectURL  = errors.New("the OIDC redirect URL flag (--oidc-redirect-url) has not been set")
)

func EnterprisePublicRoutes() []string {
	return core.PublicRoutes
}

// Options contains all the options for the `ui run` command.
type Params struct {
	EntitlementSecretName             string                    `mapstructure:"entitlement-secret-name"`
	EntitlementSecretNamespace        string                    `mapstructure:"entitlement-secret-namespace"`
	HelmRepoNamespace                 string                    `mapstructure:"helm-repo-namespace"`
	HelmRepoName                      string                    `mapstructure:"helm-repo-name"`
	ProfileCacheLocation              string                    `mapstructure:"profile-cache-location"`
	WatcherMetricsBindAddress         string                    `mapstructure:"watcher-metrics-bind-address"`
	WatcherHealthzBindAddress         string                    `mapstructure:"watcher-healthz-bind-address"`
	WatcherPort                       int                       `mapstructure:"watcher-port"`
	HtmlRootPath                      string                    `mapstructure:"html-root-path"`
	OIDC                              OIDCAuthenticationOptions `mapstructure:",squash"`
	GitProviderType                   string                    `mapstructure:"git-provider-type"`
	GitProviderHostname               string                    `mapstructure:"git-provider-hostname"`
	CAPIClustersNamespace             string                    `mapstructure:"capi-clusters-namespace"`
	CAPITemplatesNamespace            string                    `mapstructure:"capi-templates-namespace"`
	InjectPruneAnnotation             string                    `mapstructure:"inject-prune-annotation"`
	AddBasesKustomization             string                    `mapstructure:"add-bases-kustomization"`
	CAPIEnabled                       bool                      `mapstructure:"capi-enabled"`
	CAPITemplatesRepositoryUrl        string                    `mapstructure:"capi-templates-repository-url"`
	CAPIRepositoryPath                string                    `mapstructure:"capi-repository-path"`
	CAPIRepositoryClustersPath        string                    `mapstructure:"capi-repository-clusters-path"`
	CAPITemplatesRepositoryApiUrl     string                    `mapstructure:"capi-templates-repository-api-url"`
	CAPITemplatesRepositoryBaseBranch string                    `mapstructure:"capi-templates-repository-base-branch"`
	RuntimeNamespace                  string                    `mapstructure:"runtime-namespace"`
	GitProviderToken                  string                    `mapstructure:"git-provider-token"`
	AuthMethods                       []string                  `mapstructure:"auth-methods"`
	TLSCert                           string                    `mapstructure:"tls-cert"`
	TLSKey                            string                    `mapstructure:"tls-key"`
	NoTLS                             bool                      `mapstructure:"no-tls"`
	DevMode                           bool                      `mapstructure:"dev-mode"`
}

type OIDCAuthenticationOptions struct {
	IssuerURL     string        `mapstructure:"oidc-issuer-url"`
	ClientID      string        `mapstructure:"oidc-client-id"`
	ClientSecret  string        `mapstructure:"oidc-client-secret"`
	RedirectURL   string        `mapstructure:"oidc-redirect-url"`
	TokenDuration time.Duration `mapstructure:"oidc-token-duration"`
}

func NewAPIServerCommand(log logr.Logger, tempDir string) *cobra.Command {
	p := &Params{}

	cmd := &cobra.Command{
		Use:          "capi-server",
		Version:      fmt.Sprintf("Version: %s, Image Tag: %s", version.Version, wge_version.ImageTag),
		Long:         "The capi-server servers and handles REST operations for CAPI templates.",
		SilenceUsage: true,
		PersistentPreRunE: func(cmd *cobra.Command, args []string) error {
			err := initializeConfig(cmd)
			if err != nil {
				return fmt.Errorf("error initializing viper env, %w", err)
			}
			err = viper.Unmarshal(p)
			if err != nil {
				return fmt.Errorf("error unmarshalling flags and env into config struct %w", err)
			}
			return nil
		},
		PreRunE: func(cmd *cobra.Command, args []string) error {
			return checkParams(*p)
		},
		RunE: func(cmd *cobra.Command, args []string) error {
			return StartServer(context.Background(), log, tempDir, *p)
		},
	}

	cmd.Flags().String("entitlement-secret-name", ent.DefaultSecretName, "The name of the entitlement secret")
	cmd.Flags().String("entitlement-secret-namespace", "flux-system", "The namespace of the entitlement secret")
	cmd.Flags().String("helm-repo-namespace", os.Getenv("RUNTIME_NAMESPACE"), "the namespace of the Helm Repository resource to scan for profiles")
	cmd.Flags().String("helm-repo-name", "weaveworks-charts", "the name of the Helm Repository resource to scan for profiles")
	cmd.Flags().String("profile-cache-location", "/tmp/helm-cache", "the location where the cache Profile data lives")
	cmd.Flags().String("watcher-healthz-bind-address", ":9981", "bind address for the healthz service of the watcher")
	cmd.Flags().String("watcher-metrics-bind-address", ":9980", "bind address for the metrics service of the watcher")
	cmd.Flags().Int("watcher-port", 9443, "the port on which the watcher is running")
	cmd.Flags().String("html-root-path", "/html", "Where to serve static assets from")
	cmd.Flags().String("git-provider-type", "", "")
	cmd.Flags().String("git-provider-hostname", "", "")
	cmd.Flags().Bool("capi-enabled", true, "")
	cmd.Flags().String("capi-clusters-namespace", corev1.NamespaceAll, "where to look for GitOps cluster resources, defaults to looking in all namespaces")
	cmd.Flags().String("capi-templates-namespace", "", "where to look for CAPI template resources, required")
	cmd.Flags().String("inject-prune-annotation", "", "")
	cmd.Flags().String("add-bases-kustomization", "enabled", "Add a kustomization to point to ./bases when creating leaf clusters")
	cmd.Flags().String("capi-templates-repository-url", "", "")
	cmd.Flags().String("capi-repository-path", "", "")
	cmd.Flags().String("capi-repository-clusters-path", "./clusters", "")
	cmd.Flags().String("capi-templates-repository-api-url", "", "")
	cmd.Flags().String("capi-templates-repository-base-branch", "", "")
	cmd.Flags().String("runtime-namespace", "flux-system", "Namespace hosting Gitops configuration objects (e.g. cluster-user-auth secrets)")
	cmd.Flags().String("git-provider-token", "", "")
	cmd.Flags().String("tls-cert-file", "", "filename for the TLS certficate, in-memory generated if omitted")
	cmd.Flags().String("tls-private-key", "", "filename for the TLS key, in-memory generated if omitted")
	cmd.Flags().Bool("no-tls", false, "do not attempt to read TLS certificates")

	cmd.Flags().StringSlice("auth-methods", []string{"oidc", "token-passthrough", "user-account"}, "Which auth methods to use, valid values are 'oidc', 'token-pass-through' and 'user-account'")
	cmd.Flags().String("oidc-issuer-url", "", "The URL of the OpenID Connect issuer")
	cmd.Flags().String("oidc-client-id", "", "The client ID for the OpenID Connect client")
	cmd.Flags().String("oidc-client-secret", "", "The client secret to use with OpenID Connect issuer")
	cmd.Flags().String("oidc-redirect-url", "", "The OAuth2 redirect URL")
	cmd.Flags().Duration("oidc-token-duration", time.Hour, "The duration of the ID token. It should be set in the format: number + time unit (s,m,h) e.g., 20m")

	cmd.Flags().Bool("dev-mode", false, "starts the server in development mode")

	return cmd
}

func checkParams(params Params) error {
	issuerURL := params.OIDC.IssuerURL
	clientID := params.OIDC.ClientID
	clientSecret := params.OIDC.ClientSecret
	redirectURL := params.OIDC.RedirectURL

	authMethods, err := auth.ParseAuthMethodArray(params.AuthMethods)
	if err != nil {
		return fmt.Errorf("could not parse auth methods while checking params: %w", err)
	}

	if !authMethods[auth.OIDC] {
		return nil
	}

	if issuerURL != "" || clientID != "" || clientSecret != "" || redirectURL != "" {
		if issuerURL == "" {
			return ErrNoIssuerURL
		}

		if clientID == "" {
			return ErrNoClientID
		}

		if clientSecret == "" {
			return ErrNoClientSecret
		}

		if redirectURL == "" {
			return ErrNoRedirectURL
		}
	}

	return nil
}

func initializeConfig(cmd *cobra.Command) error {
	// Set the base name of the config file, without the file extension.
	viper.SetConfigName(defaultConfigFilename)

	viper.AddConfigPath(".")

	if err := viper.ReadInConfig(); err != nil {
		if _, ok := err.(viper.ConfigFileNotFoundError); !ok {
			return err
		}
	}

	// Align flag and env var names
	replacer := strings.NewReplacer("-", "_")
	viper.SetEnvKeyReplacer(replacer)

	// Read all env var values into viper
	viper.AutomaticEnv()

	// Read all flag values into viper
	// So they can be read from `viper.Get`, (sometimes user by weave-gitops (core))
	err := viper.BindPFlags(cmd.Flags())
	if err != nil {
		return err
	}

	return nil
}

func StartServer(ctx context.Context, log logr.Logger, tempDir string, p Params) error {

	featureflags.SetFromEnv(os.Environ())

	if p.CAPITemplatesNamespace == "" {
		return errors.New("CAPI templates namespace not set")
	}

	scheme := runtime.NewScheme()
	schemeBuilder := runtime.SchemeBuilder{
		corev1.AddToScheme,
		gapiv1.AddToScheme,
		sourcev1.AddToScheme,
		gitopsv1alpha1.AddToScheme,
		authv1.AddToScheme,
	}

	if p.CAPIEnabled {
		schemeBuilder = append(schemeBuilder, capiv1.AddToScheme)
	}

	err := schemeBuilder.AddToScheme(scheme)
	if err != nil {
		return err
	}
	kubeClientConfig, err := config.GetConfig()
	if err != nil {
		return err
	}
	kubeClient, err := client.New(kubeClientConfig, client.Options{Scheme: scheme})
	if err != nil {
		return err
	}
	discoveryClient, err := discovery.NewDiscoveryClientForConfig(kubeClientConfig)
	if err != nil {
		return err
	}

	appsConfig, err := core.DefaultApplicationsConfig(log)
	if err != nil {
		return fmt.Errorf("could not create wego default config: %w", err)
	}

	profileCache, err := cache.NewCache(p.ProfileCacheLocation)
	if err != nil {
		return fmt.Errorf("failed to create cacher: %w", err)
	}

	profileWatcher, err := watcher.NewWatcher(watcher.Options{
		KubeClient:         kubeClient,
		Cache:              profileCache,
		MetricsBindAddress: p.WatcherMetricsBindAddress,
		HealthzBindAddress: p.WatcherHealthzBindAddress,
		WatcherPort:        p.WatcherPort,
	})
	if err != nil {
		return fmt.Errorf("failed to start the watcher: %w", err)
	}

	go func() {
		if err := profileWatcher.StartWatcher(log); err != nil {
			log.Error(err, "failed to start profile watcher")
			os.Exit(1)
		}
	}()

	// trap Ctrl+C and call cancel on the context
	ctx, cancel := context.WithCancel(ctx)
	c := make(chan os.Signal, 1)
	signal.Notify(c, os.Interrupt, syscall.SIGINT, syscall.SIGTERM)
	defer func() {
		signal.Stop(c)
		cancel()
	}()
	go func() {
		select {
		case <-c:
			cancel()
		case <-ctx.Done():
		}
	}()

	configGetter := kube.NewImpersonatingConfigGetter(kubeClientConfig, false)
	clientGetter := kube.NewDefaultClientGetter(configGetter, "",
		capiv1.AddToScheme,
		pacv1.AddToScheme,
		pacv2beta1.AddToScheme,
		gitopsv1alpha1.AddToScheme,
		clusterv1.AddToScheme,
		gapiv1.AddToScheme,
	)

	rest, clusterName, err := kube.RestConfig()
	if err != nil {
		return fmt.Errorf("could not retrieve cluster rest config: %w", err)
	}

	mcf, err := fetcher.NewMultiClusterFetcher(log, rest, clientGetter, p.CAPIClustersNamespace)
	if err != nil {
		return err
	}

	clientsFactoryScheme, err := kube.CreateScheme()
	if err != nil {
		return fmt.Errorf("could not create scheme: %w", err)
	}

	authMethods, err := auth.ParseAuthMethodArray(p.AuthMethods)
	if err != nil {
		return fmt.Errorf("could not parse auth methods: %w", err)
	}

	runtimeUtil.Must(pacv1.AddToScheme(clientsFactoryScheme))
	runtimeUtil.Must(pacv2beta1.AddToScheme(clientsFactoryScheme))
	runtimeUtil.Must(flaggerv1beta1.AddToScheme(clientsFactoryScheme))
	runtimeUtil.Must(pipelinev1alpha1.AddToScheme(clientsFactoryScheme))
	clusterClientsFactory := clustersmngr.NewClientFactory(
		mcf,
		nsaccess.NewChecker(nsaccess.DefautltWegoAppRules),
		log,
		clientsFactoryScheme,
		clustersmngr.NewClustersClientsPool,
	)
	clusterClientsFactory.Start(ctx)

	return RunInProcessGateway(ctx, "0.0.0.0:8000",
		WithLog(log),
		WithProfileHelmRepository(p.HelmRepoName),
		WithEntitlementSecretKey(client.ObjectKey{
			Name:      p.EntitlementSecretName,
			Namespace: p.EntitlementSecretNamespace,
		}),
		WithKubernetesClient(kubeClient),
		WithDiscoveryClient(discoveryClient),
		WithGitProvider(git.NewGitProviderService(log)),
		WithClustersLibrary(&clusters.CRDLibrary{
			Log:          log,
			ClientGetter: clientGetter,
			Namespace:    p.CAPIClustersNamespace,
		}),
		WithTemplateLibrary(&templates.CRDLibrary{
			Log:           log,
			ClientGetter:  clientGetter,
			CAPINamespace: p.CAPITemplatesNamespace,
		}),
		WithApplicationsConfig(appsConfig),
		WithCoreConfig(core_core.NewCoreConfig(
			log, rest, clusterName, clusterClientsFactory,
		)),
		WithProfilesConfig(core.NewProfilesConfig(kube.ClusterConfig{
			DefaultConfig: kubeClientConfig,
			ClusterName:   "",
		}, profileCache, p.HelmRepoNamespace, p.HelmRepoName)),
		WithGrpcRuntimeOptions(
			[]grpc_runtime.ServeMuxOption{
				grpc_runtime.WithIncomingHeaderMatcher(CustomIncomingHeaderMatcher),
				grpc_runtime.WithMetadata(TrackEvents(log)),
				middleware.WithGrpcErrorLogging(log),
			},
		),
		WithCAPIClustersNamespace(p.CAPIClustersNamespace),
		WithHelmRepositoryCacheDirectory(tempDir),
		WithHtmlRootPath(p.HtmlRootPath),
		WithClientGetter(clientGetter),
		WithAuthConfig(authMethods, p.OIDC),
		WithTLSConfig(p.TLSCert, p.TLSKey, p.NoTLS),
		WithCAPIEnabled(p.CAPIEnabled),
		WithRuntimeNamespace(p.RuntimeNamespace),
		WithDevMode(p.DevMode),
		WithClientsFactory(clusterClientsFactory),
	)
}

// RunInProcessGateway starts the invoke in process http gateway.
func RunInProcessGateway(ctx context.Context, addr string, setters ...Option) error {
	args := defaultOptions()
	for _, setter := range setters {
		setter(args)
	}
	if args.KubernetesClient == nil {
		return errors.New("kubernetes client is not set")
	}
	if args.DiscoveryClient == nil {
		return errors.New("kubernetes discovery client is not set")
	}
	if args.TemplateLibrary == nil {
		return errors.New("template library is not set")
	}
	if args.GitProvider == nil {
		return errors.New("git provider is not set")
	}
	if args.ApplicationsConfig == nil {
		return errors.New("applications config is not set")
	}
	if args.ClientGetter == nil {
		return errors.New("kubernetes client getter is not set")
	}
	if args.CoreServerConfig.ClientsFactory == nil {
		return errors.New("clients factory is not set")
	}
	// TokenDuration at least should be set
	if (args.OIDC == OIDCAuthenticationOptions{}) {
		return errors.New("OIDC configuration is not set")
	}

	grpcMux := grpc_runtime.NewServeMux(args.GrpcRuntimeOptions...)

	// Add weave-gitops enterprise handlers
	clusterServer := server.NewClusterServer(
		server.ServerOpts{
			Logger:                    args.Log,
			TemplatesLibrary:          args.TemplateLibrary,
			ClustersLibrary:           args.ClustersLibrary,
			ClientsFactory:            args.CoreServerConfig.ClientsFactory,
			GitProvider:               args.GitProvider,
			ClientGetter:              args.ClientGetter,
			DiscoveryClient:           args.DiscoveryClient,
			ClustersNamespace:         args.CAPIClustersNamespace,
			ProfileHelmRepositoryName: args.ProfileHelmRepository,
			HelmRepositoryCacheDir:    args.HelmRepositoryCacheDirectory,
			CAPIEnabled:               args.CAPIEnabled,
		},
	)
	if err := capi_proto.RegisterClustersServiceHandlerServer(ctx, grpcMux, clusterServer); err != nil {
		return fmt.Errorf("failed to register clusters service handler server: %w", err)
	}

	//Add weave-gitops core handlers
	wegoApplicationServer := core.NewApplicationsServer(args.ApplicationsConfig, args.ApplicationsOptions...)
	if err := core_app_proto.RegisterApplicationsHandlerServer(ctx, grpcMux, wegoApplicationServer); err != nil {
		return fmt.Errorf("failed to register application handler server: %w", err)
	}

	wegoProfilesServer := core.NewProfilesServer(args.Log, args.ProfilesConfig)
	if err := core_profiles_proto.RegisterProfilesHandlerServer(ctx, grpcMux, wegoProfilesServer); err != nil {
		return fmt.Errorf("failed to register profiles handler server: %w", err)
	}

	// Add logging middleware
	grpcHttpHandler := middleware.WithLogging(args.Log, grpcMux)

	appsServer, err := core_core.NewCoreServer(args.CoreServerConfig)
	if err != nil {
		return fmt.Errorf("unable to create new kube client: %w", err)
	}

	if err = core_core_proto.RegisterCoreHandlerServer(ctx, grpcMux, appsServer); err != nil {
		return fmt.Errorf("could not register new app server: %w", err)
	}

	// Add progressive-delivery handlers
	if err := pd.Hydrate(ctx, grpcMux, pd.ServerOpts{
		ClientFactory: args.CoreServerConfig.ClientsFactory,
		Logger:        args.Log,
	}); err != nil {
		return fmt.Errorf("failed to register progressive delivery handler server: %w", err)
	}

<<<<<<< HEAD
	if featureflags.Get("PIPELINES") != "" {
=======
	if featureflags.Get("WEAVE_GITOPS_FEATURE_PIPELINES") != "" {
>>>>>>> 90e4a6c0
		if err := pipelines.Hydrate(ctx, grpcMux, pipelines.ServerOpts{
			ClientsFactory: args.ClientsFactory,
		}); err != nil {
			return fmt.Errorf("hydrating pipelines server: %w", err)
		}
	}

	// UI
	args.Log.Info("Attaching FileServer", "HtmlRootPath", args.HtmlRootPath)
	staticAssets := http.StripPrefix("/", http.FileServer(&spaFileSystem{http.Dir(args.HtmlRootPath)}))

	mux := http.NewServeMux()

	_, err = url.Parse(args.OIDC.IssuerURL)
	if err != nil {
		return fmt.Errorf("invalid issuer URL: %w", err)
	}

	_, err = url.Parse(args.OIDC.RedirectURL)
	if err != nil {
		return fmt.Errorf("invalid redirect URL: %w", err)
	}

	tsv, err := auth.NewHMACTokenSignerVerifier(args.OIDC.TokenDuration)
	if err != nil {
		return fmt.Errorf("could not create HMAC token signer: %w", err)
	}

	// FIXME: Slightly awkward bit of logging..
	authMethodsStrings := []string{}
	for authMethod, enabled := range args.AuthMethods {
		if enabled {
			authMethodsStrings = append(authMethodsStrings, authMethod.String())
		}
	}
	args.Log.Info("setting enabled auth methods", "enabled", authMethodsStrings)

	if args.DevMode {
		tsv.SetDevMode(args.DevMode)
	}

	authServerConfig, err := auth.NewAuthServerConfig(
		args.Log,
		auth.OIDCConfig{
			IssuerURL:     args.OIDC.IssuerURL,
			ClientID:      args.OIDC.ClientID,
			ClientSecret:  args.OIDC.ClientSecret,
			RedirectURL:   args.OIDC.RedirectURL,
			TokenDuration: args.OIDC.TokenDuration,
		},
		args.KubernetesClient,
		tsv,
		args.RuntimeNamespace,
		args.AuthMethods,
	)
	if err != nil {
		return fmt.Errorf("could not create auth server: %w", err)
	}
	srv, err := auth.NewAuthServer(
		ctx,
		authServerConfig,
	)
	if err != nil {
		return fmt.Errorf("could not create auth server: %w", err)
	}

	args.Log.Info("Registering callback route")
	if err := auth.RegisterAuthServer(mux, "/oauth2", srv, loginRequestRateLimit); err != nil {
		return fmt.Errorf("failed to register auth routes: %w", err)
	}

	// Secure `/v1` and `/gitops/api` API routes
	grpcHttpHandler = auth.WithAPIAuth(grpcHttpHandler, srv, EnterprisePublicRoutes())

	commonMiddleware := func(mux http.Handler) http.Handler {
		wrapperHandler := middleware.WithProviderToken(args.ApplicationsConfig.JwtClient, mux, args.Log)
		return entitlement.EntitlementHandler(
			ctx,
			args.Log,
			args.KubernetesClient,
			args.EntitlementSecretKey,
			entitlement.CheckEntitlementHandler(args.Log, wrapperHandler, EnterprisePublicRoutes()),
		)
	}

	mux.Handle("/v1/", commonMiddleware(grpcHttpHandler))

	staticAssetsWithGz := gziphandler.GzipHandler(staticAssets)

	mux.Handle("/", staticAssetsWithGz)

	s := &http.Server{
		Addr:    addr,
		Handler: mux,
	}

	go func() {
		<-ctx.Done()
		args.Log.Info("Shutting down the http gateway server")
		if err := s.Shutdown(context.Background()); err != nil {
			args.Log.Error(err, "Failed to shutdown http gateway server")
		}
	}()

	args.Log.Info("Starting to listen and serve", "address", addr)

	if err := ListenAndServe(s, args.NoTLS, args.TLSCert, args.TLSKey, args.Log); err != http.ErrServerClosed {
		args.Log.Error(err, "Failed to listen and serve")
		return err
	}
	return nil
}

func TLSConfig(hosts []string) (*tls.Config, error) {
	certPEMBlock, keyPEMBlock, err := generateKeyPair(hosts)
	if err != nil {
		return nil, fmt.Errorf("Failed to generate TLS keys %w", err)
	}

	cert, err := tls.X509KeyPair(certPEMBlock, keyPEMBlock)
	if err != nil {
		return nil, fmt.Errorf("Failed to generate X509 key pair %w", err)
	}

	tlsConfig := &tls.Config{
		Certificates: []tls.Certificate{cert},
	}

	return tlsConfig, nil
}

// Adapted from https://go.dev/src/crypto/tls/generate_cert.go
func generateKeyPair(hosts []string) ([]byte, []byte, error) {
	priv, err := ecdsa.GenerateKey(elliptic.P256(), rand.Reader)
	if err != nil {
		return nil, nil, fmt.Errorf("Failing to generate new ecdsa key: %w", err)
	}

	// A CA is supposed to choose unique serial numbers, that is, unique for the CA.
	maxSerialNumber := new(big.Int).Lsh(big.NewInt(1), 128)
	serialNumber, err := rand.Int(rand.Reader, maxSerialNumber)

	if err != nil {
		return nil, nil, fmt.Errorf("Failed to generate a random serial number: %w", err)
	}

	template := x509.Certificate{
		SerialNumber: serialNumber,
		Subject: pkix.Name{
			Organization: []string{"Weaveworks"},
		},
		NotBefore: time.Now(),
		NotAfter:  time.Now().Add(time.Hour * 24 * 365),

		KeyUsage:              x509.KeyUsageKeyEncipherment | x509.KeyUsageDigitalSignature,
		ExtKeyUsage:           []x509.ExtKeyUsage{x509.ExtKeyUsageServerAuth},
		BasicConstraintsValid: true,
	}

	for _, h := range hosts {
		if ip := net.ParseIP(h); ip != nil {
			template.IPAddresses = append(template.IPAddresses, ip)
		} else {
			template.DNSNames = append(template.DNSNames, h)
		}
	}

	derBytes, err := x509.CreateCertificate(rand.Reader, &template, &template, &priv.PublicKey, priv)
	if err != nil {
		return nil, nil, fmt.Errorf("Failed to create certificate: %w", err)
	}

	certPEMBlock := &bytes.Buffer{}

	err = pem.Encode(certPEMBlock, &pem.Block{Type: "CERTIFICATE", Bytes: derBytes})
	if err != nil {
		return nil, nil, fmt.Errorf("Failed to encode cert pem: %w", err)
	}

	keyPEMBlock := &bytes.Buffer{}

	b, err := x509.MarshalECPrivateKey(priv)
	if err != nil {
		return nil, nil, fmt.Errorf("Unable to marshal ECDSA private key: %v", err)
	}

	err = pem.Encode(keyPEMBlock, &pem.Block{Type: "EC PRIVATE KEY", Bytes: b})
	if err != nil {
		return nil, nil, fmt.Errorf("Failed to encode key pem: %w", err)
	}

	return certPEMBlock.Bytes(), keyPEMBlock.Bytes(), nil
}

func ListenAndServe(srv *http.Server, noTLS bool, tlsCert, tlsKey string, log logr.Logger) error {
	if noTLS {
		log.Info("TLS connections disabled")
		return srv.ListenAndServe()
	}

	if tlsCert == "" && tlsKey == "" {
		log.Info("TLS cert and key not specified, generating and using in-memory keys")

		tlsConfig, err := TLSConfig([]string{"localhost", "0.0.0.0", "127.0.0.1", "weave.gitops.enterprise.com"})
		if err != nil {
			return fmt.Errorf("failed to generate a TLSConfig: %w", err)
		}

		srv.TLSConfig = tlsConfig
		// if TLSCert and TLSKey are both empty (""), ListenAndServeTLS will ignore
		// and happily use the TLSConfig supplied above
		return srv.ListenAndServeTLS("", "")
	}

	if tlsCert == "" || tlsKey == "" {
		return cmderrors.ErrNoTLSCertOrKey
	}

	log.Info("Using TLS", "cert", tlsCert, "key", tlsKey)

	return srv.ListenAndServeTLS(tlsCert, tlsKey)
}

// CustomIncomingHeaderMatcher allows the Accept header to be passed to the gRPC handlers.
// The Accept header is used by the gRPC handlers to determine whether a response other
// than `application/json` is requested.
func CustomIncomingHeaderMatcher(key string) (string, bool) {
	switch key {
	case "Accept":
		return key, true
	default:
		return grpc_runtime.DefaultHeaderMatcher(key)
	}
}

// TrackEvents tracks data for specific operations.
func TrackEvents(log logr.Logger) func(ctx context.Context, r *http.Request) metadata.MD {
	return func(ctx context.Context, r *http.Request) metadata.MD {
		var handler string
		md := make(map[string]string)
		if method, ok := grpc_runtime.RPCMethod(ctx); ok {
			md["method"] = method
			handler = method
		}
		if pattern, ok := grpc_runtime.HTTPPathPattern(ctx); ok {
			md["pattern"] = pattern
		}

		track(log, handler)

		return metadata.New(md)
	}
}

func defaultOptions() *Options {
	return &Options{
		Log: logr.Discard(),
	}
}

func track(log logr.Logger, handler string) {
	handlers := make(map[string]map[string]string)
	handlers["ListTemplates"] = map[string]string{
		"object":  "templates",
		"command": "list",
	}
	handlers["CreatePullRequest"] = map[string]string{
		"object":  "clusters",
		"command": "create",
	}
	handlers["DeleteClustersPullRequest"] = map[string]string{
		"object":  "clusters",
		"command": "delete",
	}

	for h, m := range handlers {
		if strings.HasSuffix(handler, h) {
			go checkVersionWithFlags(log, m)
		}
	}
}

func checkVersionWithFlags(log logr.Logger, flags map[string]string) {
	p := &checkpoint.CheckParams{
		Product: "weave-gitops-enterprise",
		Version: version.Version,
		Flags:   flags,
	}
	checkResponse, err := checkpoint.Check(p)
	if err != nil {
		log.Error(err, "Failed to check version")
		return
	}
	if checkResponse.Outdated {
		log.Info("There is a newer version of weave-gitops-enterprise available",
			"latest", checkResponse.CurrentVersion, "url", checkResponse.CurrentDownloadURL)
	} else {
		log.Info("The current weave-gitops-enterprise version is up to date", "current", version.Version)
	}
}

type spaFileSystem struct {
	root http.FileSystem
}

func (fs *spaFileSystem) Open(name string) (http.File, error) {
	f, err := fs.root.Open(name)
	if os.IsNotExist(err) {
		return fs.root.Open("index.html")
	}
	return f, err
}<|MERGE_RESOLUTION|>--- conflicted
+++ resolved
@@ -523,11 +523,7 @@
 		return fmt.Errorf("failed to register progressive delivery handler server: %w", err)
 	}
 
-<<<<<<< HEAD
-	if featureflags.Get("PIPELINES") != "" {
-=======
 	if featureflags.Get("WEAVE_GITOPS_FEATURE_PIPELINES") != "" {
->>>>>>> 90e4a6c0
 		if err := pipelines.Hydrate(ctx, grpcMux, pipelines.ServerOpts{
 			ClientsFactory: args.ClientsFactory,
 		}); err != nil {

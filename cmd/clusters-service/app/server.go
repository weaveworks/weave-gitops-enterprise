--- conflicted
+++ resolved
@@ -357,27 +357,6 @@
 		return fmt.Errorf("could not create charts cache: %w", err)
 	}
 
-<<<<<<< HEAD
-=======
-	multiWatcher, err := multiwatcher.NewWatcher(multiwatcher.Options{
-		ClientConfig:  kubeClientConfig,
-		ClusterRef:    types.NamespacedName{Name: p.Cluster},
-		Cache:         chartsCache,
-		ValuesFetcher: helm.NewValuesFetcher(),
-		KubeClient:    kubeClient,
-	})
-	if err != nil {
-		return fmt.Errorf("failed to start the multiwatcher: %w", err)
-	}
-
-	go func() {
-		if err := multiWatcher.StartWatcher(controllerContext, log); err != nil {
-			log.Error(err, "failed to start profile watcher")
-			os.Exit(1)
-		}
-	}()
-
->>>>>>> e492bf5d
 	// trap Ctrl+C and call cancel on the context
 	ctx, cancel := context.WithCancel(ctx)
 	c := make(chan os.Signal, 1)

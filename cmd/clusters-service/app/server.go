package app

import (
	"bytes"
	"context"
	"crypto/ecdsa"
	"crypto/elliptic"
	"crypto/rand"
	"crypto/tls"
	"crypto/x509"
	"crypto/x509/pkix"
	"encoding/json"
	"encoding/pem"
	"errors"
	"fmt"
	"math/big"
	"net"
	"net/http"
	"net/url"
	"os"
	"os/signal"
	"strings"
	"syscall"
	"time"

	sourcev1 "github.com/fluxcd/source-controller/api/v1beta2"
	"github.com/go-logr/logr"
	"github.com/go-playground/validator/v10"
	"github.com/gorilla/mux"
	grpc_runtime "github.com/grpc-ecosystem/grpc-gateway/v2/runtime"
	"github.com/spf13/cobra"
	"github.com/spf13/pflag"
	"github.com/spf13/viper"
	gitopsv1alpha1 "github.com/weaveworks/cluster-controller/api/v1alpha1"
	"github.com/weaveworks/go-checkpoint"
	policiesv1 "github.com/weaveworks/policy-agent/api/v1"
	ent "github.com/weaveworks/weave-gitops-enterprise-credentials/pkg/entitlement"
	"github.com/weaveworks/weave-gitops/cmd/gitops/cmderrors"
	"github.com/weaveworks/weave-gitops/core/clustersmngr"
	"github.com/weaveworks/weave-gitops/core/nsaccess"
	core_core "github.com/weaveworks/weave-gitops/core/server"
	core_app_proto "github.com/weaveworks/weave-gitops/pkg/api/applications"
	core_profiles_proto "github.com/weaveworks/weave-gitops/pkg/api/profiles"
	"github.com/weaveworks/weave-gitops/pkg/helm/watcher"
	"github.com/weaveworks/weave-gitops/pkg/helm/watcher/cache"
	"github.com/weaveworks/weave-gitops/pkg/kube"
	core "github.com/weaveworks/weave-gitops/pkg/server"
	"github.com/weaveworks/weave-gitops/pkg/server/auth"
	"github.com/weaveworks/weave-gitops/pkg/server/middleware"
	"google.golang.org/grpc/metadata"
	"gorm.io/gorm"
	v1 "k8s.io/api/core/v1"
	"k8s.io/apimachinery/pkg/runtime"
	"k8s.io/client-go/discovery"
	clusterv1 "sigs.k8s.io/cluster-api/api/v1beta1"
	"sigs.k8s.io/controller-runtime/pkg/client"
	"sigs.k8s.io/controller-runtime/pkg/client/config"

	capiv1 "github.com/weaveworks/weave-gitops-enterprise/cmd/clusters-service/api/capi/v1alpha1"
	tapiv1 "github.com/weaveworks/weave-gitops-enterprise/cmd/clusters-service/api/tfcontroller/v1alpha1"
	"github.com/weaveworks/weave-gitops-enterprise/cmd/clusters-service/pkg/clusters"
	"github.com/weaveworks/weave-gitops-enterprise/cmd/clusters-service/pkg/git"
	capi_proto "github.com/weaveworks/weave-gitops-enterprise/cmd/clusters-service/pkg/protos"
	"github.com/weaveworks/weave-gitops-enterprise/cmd/clusters-service/pkg/server"
	"github.com/weaveworks/weave-gitops-enterprise/cmd/clusters-service/pkg/templates"
	"github.com/weaveworks/weave-gitops-enterprise/cmd/clusters-service/pkg/version"
	"github.com/weaveworks/weave-gitops-enterprise/common/database/utils"
	"github.com/weaveworks/weave-gitops-enterprise/common/entitlement"
	"github.com/weaveworks/weave-gitops-enterprise/pkg/cluster/fetcher"
	"github.com/weaveworks/weave-gitops-enterprise/pkg/handlers/agent"
	"github.com/weaveworks/weave-gitops-enterprise/pkg/handlers/api"
	wge_version "github.com/weaveworks/weave-gitops-enterprise/pkg/version"
)

const (
	AuthEnabledFeatureFlag = "WEAVE_GITOPS_AUTH_ENABLED"

	defaultConfigFilename = "config"

	// Allowed login requests per second
	loginRequestRateLimit = 20
)

var (
	ErrNoIssuerURL    = errors.New("the OIDC issuer URL flag (--oidc-issuer-url) has not been set")
	ErrNoClientID     = errors.New("the OIDC client ID flag (--oidc-client-id) has not been set")
	ErrNoClientSecret = errors.New("the OIDC client secret flag (--oidc-client-secret) has not been set")
	ErrNoRedirectURL  = errors.New("the OIDC redirect URL flag (--oidc-redirect-url) has not been set")
)

func AuthEnabled() bool {
	return os.Getenv(AuthEnabledFeatureFlag) == "true"
}

func EnterprisePublicRoutes() []string {
	return append(core.PublicRoutes, "/gitops/api/agent.yaml")
}

// Options contains all the options for the `ui run` command.
type Params struct {
<<<<<<< HEAD
	dbURI                                     string
	dbName                                    string
	dbUser                                    string
	dbPassword                                string
	dbType                                    string
	dbBusyTimeout                             string
	entitlementSecretName                     string
	entitlementSecretNamespace                string
	helmRepoNamespace                         string
	helmRepoName                              string
	profileCacheLocation                      string
	watcherMetricsBindAddress                 string
	watcherHealthzBindAddress                 string
	watcherPort                               int
	AgentTemplateNatsURL                      string
	AgentTemplateAlertmanagerURL              string
	htmlRootPath                              string
	OIDC                                      OIDCAuthenticationOptions
	gitProviderType                           string
	gitProviderHostname                       string
	capiClustersNamespace                     string
	capiTemplatesNamespace                    string
	injectPruneAnnotation                     string
	capiTemplatesRepositoryUrl                string
	capiRepositoryPath                        string
	capiRepositoryClustersPath                string
	capiTemplatesRepositoryApiUrl             string
	capiTemplatesRepositoryBaseBranch         string
	tfcontrollerTemplatesNamespace            string
	tfcontrollerTemplatesRepositoryUrl        string
	tfcontrollerRepositoryPath                string
	tfcontrollerRepositoryClustersPath        string
	tfcontrollerTemplatesRepositoryApiUrl     string
	tfcontrollerTemplatesRepositoryBaseBranch string
	runtimeNamespace                          string
	gitProviderToken                          string
	TLSCert                                   string
	TLSKey                                    string
	NoTLS                                     bool
=======
	dbURI                             string
	dbName                            string
	dbUser                            string
	dbPassword                        string
	dbType                            string
	dbBusyTimeout                     string
	entitlementSecretName             string
	entitlementSecretNamespace        string
	helmRepoNamespace                 string
	helmRepoName                      string
	profileCacheLocation              string
	watcherMetricsBindAddress         string
	watcherHealthzBindAddress         string
	watcherPort                       int
	AgentTemplateNatsURL              string
	AgentTemplateAlertmanagerURL      string
	htmlRootPath                      string
	OIDC                              OIDCAuthenticationOptions
	gitProviderType                   string
	gitProviderHostname               string
	capiClustersNamespace             string
	capiTemplatesNamespace            string
	injectPruneAnnotation             string
	addBasesKustomization             string
	capiTemplatesRepositoryUrl        string
	capiRepositoryPath                string
	capiRepositoryClustersPath        string
	capiTemplatesRepositoryApiUrl     string
	capiTemplatesRepositoryBaseBranch string
	runtimeNamespace                  string
	gitProviderToken                  string
	TLSCert                           string
	TLSKey                            string
	NoTLS                             bool
>>>>>>> 4cbddda9
}

type OIDCAuthenticationOptions struct {
	IssuerURL     string
	ClientID      string
	ClientSecret  string
	RedirectURL   string
	TokenDuration time.Duration
}

func NewAPIServerCommand(log logr.Logger, tempDir string) *cobra.Command {
	p := Params{}
	cmd := &cobra.Command{
		Use:          "capi-server",
		Version:      fmt.Sprintf("Version: %s, Image Tag: %s", version.Version, wge_version.ImageTag),
		Long:         "The capi-server servers and handles REST operations for CAPI templates.",
		SilenceUsage: true,
		PersistentPreRunE: func(cmd *cobra.Command, args []string) error {
			return initializeConfig(cmd)
		},
		PreRunE: func(cmd *cobra.Command, args []string) error {
			return checkParams(p)
		},
		RunE: func(cmd *cobra.Command, args []string) error {
			return StartServer(context.Background(), log, tempDir, p)
		},
	}

	cmd.Flags().StringVar(&p.dbURI, "db-uri", "/tmp/mccp.db", "URI of the database")
	cmd.Flags().StringVar(&p.dbType, "db-type", "sqlite", "database type, supported types [sqlite, postgres]")
	cmd.Flags().StringVar(&p.dbName, "db-name", "", "database name, applicable if type is postgres")
	cmd.Flags().StringVar(&p.dbUser, "db-user", "", "database user")
	cmd.Flags().StringVar(&p.dbPassword, "db-password", "", "database password")
	cmd.Flags().StringVar(&p.dbBusyTimeout, "db-busy-timeout", "5000", "How long should sqlite wait when trying to write to the database")
	cmd.Flags().StringVar(&p.entitlementSecretName, "entitlement-secret-name", ent.DefaultSecretName, "The name of the entitlement secret")
	cmd.Flags().StringVar(&p.entitlementSecretNamespace, "entitlement-secret-namespace", "flux-system", "The namespace of the entitlement secret")
	cmd.Flags().StringVar(&p.helmRepoNamespace, "helm-repo-namespace", os.Getenv("RUNTIME_NAMESPACE"), "the namespace of the Helm Repository resource to scan for profiles")
	cmd.Flags().StringVar(&p.helmRepoName, "helm-repo-name", "weaveworks-charts", "the name of the Helm Repository resource to scan for profiles")
	cmd.Flags().StringVar(&p.profileCacheLocation, "profile-cache-location", "/tmp/helm-cache", "the location where the cache Profile data lives")
	cmd.Flags().StringVar(&p.watcherHealthzBindAddress, "watcher-healthz-bind-address", ":9981", "bind address for the healthz service of the watcher")
	cmd.Flags().StringVar(&p.watcherMetricsBindAddress, "watcher-metrics-bind-address", ":9980", "bind address for the metrics service of the watcher")
	cmd.Flags().IntVar(&p.watcherPort, "watcher-port", 9443, "the port on which the watcher is running")
	cmd.Flags().StringVar(&p.AgentTemplateAlertmanagerURL, "agent-template-alertmanager-url", "http://prometheus-operator-kube-p-alertmanager.wkp-prometheus:9093/api/v2", "Value used to populate the alertmanager URL in /api/agent.yaml")
	cmd.Flags().StringVar(&p.AgentTemplateNatsURL, "agent-template-nats-url", "nats://nats-client.flux-system:4222", "Value used to populate the nats URL in /api/agent.yaml")
	cmd.Flags().StringVar(&p.htmlRootPath, "html-root-path", "/html", "Where to serve static assets from")
	cmd.Flags().StringVar(&p.gitProviderType, "git-provider-type", "", "")
	cmd.Flags().StringVar(&p.gitProviderHostname, "git-provider-hostname", "", "")
	cmd.Flags().StringVar(&p.capiClustersNamespace, "capi-clusters-namespace", "", "")
	cmd.Flags().StringVar(&p.capiTemplatesNamespace, "capi-templates-namespace", "", "")
	cmd.Flags().StringVar(&p.injectPruneAnnotation, "inject-prune-annotation", "", "")
	cmd.Flags().StringVar(&p.addBasesKustomization, "add-bases-kustomization", "enabled", "Add a kustomization to point to ./bases when creating leaf clusters")
	cmd.Flags().StringVar(&p.capiTemplatesRepositoryUrl, "capi-templates-repository-url", "", "")
	cmd.Flags().StringVar(&p.capiRepositoryPath, "capi-repository-path", "", "")
	cmd.Flags().StringVar(&p.capiRepositoryClustersPath, "capi-repository-clusters-path", "./clusters", "")
	cmd.Flags().StringVar(&p.capiTemplatesRepositoryApiUrl, "capi-templates-repository-api-url", "", "")
	cmd.Flags().StringVar(&p.capiTemplatesRepositoryBaseBranch, "capi-templates-repository-base-branch", "", "")
	cmd.Flags().StringVar(&p.runtimeNamespace, "runtime-namespace", "", "")
	cmd.Flags().StringVar(&p.gitProviderToken, "git-provider-token", "", "")

	// tf-controller flags
	cmd.Flags().StringVar(&p.tfcontrollerTemplatesNamespace, "tfcontroller-templates-namespace", "", "")
	cmd.Flags().StringVar(&p.tfcontrollerTemplatesRepositoryUrl, "tfcontroller-templates-repository-url", "", "")
	cmd.Flags().StringVar(&p.tfcontrollerRepositoryPath, "tfcontroller-repository-path", "", "")
	cmd.Flags().StringVar(&p.tfcontrollerRepositoryClustersPath, "tfcontroller-repository-clusters-path", "./clusters", "")
	cmd.Flags().StringVar(&p.tfcontrollerTemplatesRepositoryApiUrl, "tfcontroller-templates-repository-api-url", "", "")
	cmd.Flags().StringVar(&p.tfcontrollerTemplatesRepositoryBaseBranch, "tfcontroller-templates-repository-base-branch", "", "")

	cmd.Flags().StringVar(&p.TLSCert, "tls-cert-file", "", "filename for the TLS certficate, in-memory generated if omitted")
	cmd.Flags().StringVar(&p.TLSKey, "tls-private-key", "", "filename for the TLS key, in-memory generated if omitted")
	cmd.Flags().BoolVar(&p.NoTLS, "no-tls", false, "do not attempt to read TLS certificates")

	if AuthEnabled() {
		cmd.Flags().StringVar(&p.OIDC.IssuerURL, "oidc-issuer-url", "", "The URL of the OpenID Connect issuer")
		cmd.Flags().StringVar(&p.OIDC.ClientID, "oidc-client-id", "", "The client ID for the OpenID Connect client")
		cmd.Flags().StringVar(&p.OIDC.ClientSecret, "oidc-client-secret", "", "The client secret to use with OpenID Connect issuer")
		cmd.Flags().StringVar(&p.OIDC.RedirectURL, "oidc-redirect-url", "", "The OAuth2 redirect URL")
		cmd.Flags().DurationVar(&p.OIDC.TokenDuration, "oidc-token-duration", time.Hour, "The duration of the ID token. It should be set in the format: number + time unit (s,m,h) e.g., 20m")
	}

	return cmd
}

func checkParams(params Params) error {
	issuerURL := params.OIDC.IssuerURL
	clientID := params.OIDC.ClientID
	clientSecret := params.OIDC.ClientSecret
	redirectURL := params.OIDC.RedirectURL

	if issuerURL != "" || clientID != "" || clientSecret != "" || redirectURL != "" {
		if issuerURL == "" {
			return ErrNoIssuerURL
		}

		if clientID == "" {
			return ErrNoClientID
		}

		if clientSecret == "" {
			return ErrNoClientSecret
		}

		if redirectURL == "" {
			return ErrNoRedirectURL
		}
	}

	return nil
}

func initializeConfig(cmd *cobra.Command) error {
	// Set the base name of the config file, without the file extension.
	viper.SetConfigName(defaultConfigFilename)

	viper.AddConfigPath(".")

	if err := viper.ReadInConfig(); err != nil {
		if _, ok := err.(viper.ConfigFileNotFoundError); !ok {
			return err
		}
	}

	// Align flag and env var names
	replacer := strings.NewReplacer("-", "_")
	viper.SetEnvKeyReplacer(replacer)

	// Read all env var values into viper
	viper.AutomaticEnv()

	// Read all flag values into viper
	// So they can be read from `viper.Get`, (sometimes user by weave-gitops (core))
	err := viper.BindPFlags(cmd.Flags())
	if err != nil {
		return err
	}

	// Set all unset flags values to their associated env vars value if env var is present
	bindFlagValues(cmd)

	return nil
}

func bindFlagValues(cmd *cobra.Command) {
	cmd.Flags().VisitAll(func(f *pflag.Flag) {
		// Apply the viper config value to the flag when the flag is not set and viper has a value
		if !f.Changed && viper.IsSet(f.Name) {
			val := viper.Get(f.Name)
			_ = cmd.Flags().Set(f.Name, fmt.Sprintf("%v", val))
		}
	})
}

func StartServer(ctx context.Context, log logr.Logger, tempDir string, p Params) error {
	dbUri := p.dbURI
	if p.dbType == "sqlite" {
		var err error
		dbUri, err = utils.GetSqliteUri(dbUri, p.dbBusyTimeout)
		if err != nil {
			return err
		}
	}
	db, err := utils.Open(dbUri, p.dbType, p.dbName, p.dbUser, p.dbPassword)
	if err != nil {
		return err
	}

	scheme := runtime.NewScheme()
	schemeBuilder := runtime.SchemeBuilder{
		v1.AddToScheme,
		capiv1.AddToScheme,
		tapiv1.AddToScheme,
		sourcev1.AddToScheme,
		gitopsv1alpha1.AddToScheme,
	}

	err = schemeBuilder.AddToScheme(scheme)
	if err != nil {
		return err
	}
	kubeClientConfig, err := config.GetConfig()
	if err != nil {
		return err
	}
	kubeClient, err := client.New(kubeClientConfig, client.Options{Scheme: scheme})
	if err != nil {
		return err
	}
	discoveryClient, err := discovery.NewDiscoveryClientForConfig(kubeClientConfig)
	if err != nil {
		return err
	}
	ns := p.capiClustersNamespace
	if ns == "" {
		return fmt.Errorf("environment variable %q cannot be empty", "CAPI_CLUSTERS_NAMESPACE")
	}

	appsConfig, err := core.DefaultApplicationsConfig(log)
	if err != nil {
		return fmt.Errorf("could not create wego default config: %w", err)
	}

	profileCache, err := cache.NewCache(p.profileCacheLocation)
	if err != nil {
		return fmt.Errorf("failed to create cacher: %w", err)
	}

	profileWatcher, err := watcher.NewWatcher(watcher.Options{
		KubeClient:         kubeClient,
		Cache:              profileCache,
		MetricsBindAddress: p.watcherMetricsBindAddress,
		HealthzBindAddress: p.watcherHealthzBindAddress,
		WatcherPort:        p.watcherPort,
	})
	if err != nil {
		return fmt.Errorf("failed to start the watcher: %w", err)
	}

	go func() {
		if err := profileWatcher.StartWatcher(log); err != nil {
			log.Error(err, "failed to start profile watcher")
			os.Exit(1)
		}
	}()

	// trap Ctrl+C and call cancel on the context
	ctx, cancel := context.WithCancel(ctx)
	c := make(chan os.Signal, 1)
	signal.Notify(c, os.Interrupt, syscall.SIGINT, syscall.SIGTERM)
	defer func() {
		signal.Stop(c)
		cancel()
	}()
	go func() {
		select {
		case <-c:
			cancel()
		case <-ctx.Done():
		}
	}()

	configGetter := kube.NewImpersonatingConfigGetter(kubeClientConfig, false)
	clientGetter := kube.NewDefaultClientGetter(configGetter, "",
		capiv1.AddToScheme,
		policiesv1.AddToScheme,
		gitopsv1alpha1.AddToScheme,
		clusterv1.AddToScheme,
		tapiv1.AddToScheme,
	)

	rest, clusterName, err := kube.RestConfig()
	if err != nil {
		return fmt.Errorf("could not retrieve cluster rest config: %w", err)
	}

	mcf, err := fetcher.NewMultiClusterFetcher(log, rest, clientGetter, p.capiTemplatesNamespace)
	if err != nil {
		return err
	}

	clusterClientsFactory := clustersmngr.NewClientFactory(
		mcf,
		nsaccess.NewChecker(nsaccess.DefautltWegoAppRules),
		log,
	)
	clusterClientsFactory.Start(ctx)

	return RunInProcessGateway(ctx, "0.0.0.0:8000",
		WithLog(log),
		WithProfileHelmRepository(p.helmRepoName),
		WithEntitlementSecretKey(client.ObjectKey{
			Name:      p.entitlementSecretName,
			Namespace: p.entitlementSecretNamespace,
		}),
		WithDatabase(db),
		WithKubernetesClient(kubeClient),
		WithDiscoveryClient(discoveryClient),
		WithGitProvider(git.NewGitProviderService(log)),
		WithClustersLibrary(&clusters.CRDLibrary{
			Log:          log,
			ClientGetter: clientGetter,
			Namespace:    p.capiClustersNamespace,
		}),
		WithTemplateLibrary(&templates.CRDLibrary{
			Log:                 log,
			ClientGetter:        clientGetter,
			CAPINamespace:       p.capiTemplatesNamespace,
			TFTemplateNamespace: p.tfcontrollerTemplatesNamespace,
		}),
		WithApplicationsConfig(appsConfig),
		WithCoreConfig(core_core.NewCoreConfig(
			log, rest, clusterName, clusterClientsFactory,
		)),
		WithProfilesConfig(core.NewProfilesConfig(kube.ClusterConfig{
			DefaultConfig: kubeClientConfig,
			ClusterName:   "",
		}, profileCache, p.helmRepoNamespace, p.helmRepoName)),
		WithGrpcRuntimeOptions(
			[]grpc_runtime.ServeMuxOption{
				grpc_runtime.WithIncomingHeaderMatcher(CustomIncomingHeaderMatcher),
				grpc_runtime.WithMetadata(TrackEvents(log)),
				middleware.WithGrpcErrorLogging(log),
			},
		),
		WithCAPIClustersNamespace(ns),
		WithHelmRepositoryCacheDirectory(tempDir),
		WithAgentTemplate(p.AgentTemplateNatsURL, p.AgentTemplateAlertmanagerURL),
		WithHtmlRootPath(p.htmlRootPath),
		WithClientGetter(clientGetter),
		WithOIDCConfig(p.OIDC),
		WithTLSConfig(p.TLSCert, p.TLSKey, p.NoTLS),
	)
}

// RunInProcessGateway starts the invoke in process http gateway.
func RunInProcessGateway(ctx context.Context, addr string, setters ...Option) error {
	args := defaultOptions()
	for _, setter := range setters {
		setter(args)
	}
	if args.Database == nil {
		return errors.New("database is not set")
	}
	if args.KubernetesClient == nil {
		return errors.New("kubernetes client is not set")
	}
	if args.DiscoveryClient == nil {
		return errors.New("kubernetes discovery client is not set")
	}
	if args.TemplateLibrary == nil {
		return errors.New("template library is not set")
	}
	if args.GitProvider == nil {
		return errors.New("git provider is not set")
	}
	if args.ApplicationsConfig == nil {
		return errors.New("applications config is not set")
	}
	if args.CAPIClustersNamespace == "" {
		return errors.New("CAPI clusters namespace is not set")
	}
	if args.ClientGetter == nil {
		return errors.New("kubernetes client getter is not set")
	}
	if args.CoreServerConfig.ClientsFactory == nil {
		return errors.New("clients factory is not set")
	}
	if (AuthEnabled() && args.OIDC == OIDCAuthenticationOptions{}) {
		return errors.New("OIDC configuration is not set")
	}

	grpcMux := grpc_runtime.NewServeMux(args.GrpcRuntimeOptions...)

	// Add weave-gitops enterprise handlers
	clusterServer := server.NewClusterServer(
		args.Log,
		args.ClustersLibrary,
		args.TemplateLibrary,
		args.GitProvider,
		args.ClientGetter,
		args.DiscoveryClient,
		args.Database,
		args.CAPIClustersNamespace,
		args.ProfileHelmRepository,
		args.HelmRepositoryCacheDirectory,
	)
	if err := capi_proto.RegisterClustersServiceHandlerServer(ctx, grpcMux, clusterServer); err != nil {
		return fmt.Errorf("failed to register clusters service handler server: %w", err)
	}

	//Add weave-gitops core handlers
	wegoApplicationServer := core.NewApplicationsServer(args.ApplicationsConfig, args.ApplicationsOptions...)
	if err := core_app_proto.RegisterApplicationsHandlerServer(ctx, grpcMux, wegoApplicationServer); err != nil {
		return fmt.Errorf("failed to register application handler server: %w", err)
	}

	wegoProfilesServer := core.NewProfilesServer(args.Log, args.ProfilesConfig)
	if err := core_profiles_proto.RegisterProfilesHandlerServer(ctx, grpcMux, wegoProfilesServer); err != nil {
		return fmt.Errorf("failed to register profiles handler server: %w", err)
	}

	// Add logging middleware
	grpcHttpHandler := middleware.WithLogging(args.Log, grpcMux)

	// FIXME: This is a bit dangerous but required so that we can start the EE server w/ a fake kube client
	// (Which isn't supported by the core handler right now)
	if args.CoreServerConfig.RestCfg != nil {
		if err := core_core.Hydrate(ctx, grpcMux, args.CoreServerConfig); err != nil {
			return fmt.Errorf("failed to register core servers: %w", err)
		}
		grpcHttpHandler = clustersmngr.WithClustersClient(args.CoreServerConfig.ClientsFactory, grpcHttpHandler)
	}

	gitopsBrokerHandler := getGitopsBrokerMux(args.AgentTemplateNatsURL, args.AgentTemplateAlertmanagerURL, args.Database)

	// UI
	args.Log.Info("Attaching FileServer", "HtmlRootPath", args.HtmlRootPath)
	staticAssets := http.StripPrefix("/", http.FileServer(&spaFileSystem{http.Dir(args.HtmlRootPath)}))

	mux := http.NewServeMux()

	if AuthEnabled() {
		_, err := url.Parse(args.OIDC.IssuerURL)
		if err != nil {
			return fmt.Errorf("invalid issuer URL: %w", err)
		}

		_, err = url.Parse(args.OIDC.RedirectURL)
		if err != nil {
			return fmt.Errorf("invalid redirect URL: %w", err)
		}

		tsv, err := auth.NewHMACTokenSignerVerifier(args.OIDC.TokenDuration)
		if err != nil {
			return fmt.Errorf("could not create HMAC token signer: %w", err)
		}

		authServerConfig, err := auth.NewAuthServerConfig(
			args.Log,
			auth.OIDCConfig{
				IssuerURL:     args.OIDC.IssuerURL,
				ClientID:      args.OIDC.ClientID,
				ClientSecret:  args.OIDC.ClientSecret,
				RedirectURL:   args.OIDC.RedirectURL,
				TokenDuration: args.OIDC.TokenDuration,
			},
			args.KubernetesClient,
			tsv,
		)
		if err != nil {
			return fmt.Errorf("could not create auth server: %w", err)
		}
		srv, err := auth.NewAuthServer(
			ctx,
			authServerConfig,
		)
		if err != nil {
			return fmt.Errorf("could not create auth server: %w", err)
		}

		args.Log.Info("Registering callback route")
		if err := auth.RegisterAuthServer(mux, "/oauth2", srv, loginRequestRateLimit); err != nil {
			return fmt.Errorf("failed to register auth routes: %w", err)
		}

		// Secure `/v1` and `/gitops/api` API routes
		grpcHttpHandler = auth.WithAPIAuth(grpcHttpHandler, srv, EnterprisePublicRoutes())
		gitopsBrokerHandler = auth.WithAPIAuth(gitopsBrokerHandler, srv, EnterprisePublicRoutes())
	}

	commonMiddleware := func(mux http.Handler) http.Handler {
		wrapperHandler := middleware.WithProviderToken(args.ApplicationsConfig.JwtClient, mux, args.Log)
		return entitlement.EntitlementHandler(
			ctx,
			args.Log,
			args.KubernetesClient,
			args.EntitlementSecretKey,
			entitlement.CheckEntitlementHandler(args.Log, wrapperHandler, EnterprisePublicRoutes()),
		)
	}

	mux.Handle("/v1/", commonMiddleware(grpcHttpHandler))
	mux.Handle("/gitops/api/", commonMiddleware(gitopsBrokerHandler))

	mux.Handle("/", staticAssets)

	s := &http.Server{
		Addr:    addr,
		Handler: mux,
	}

	go func() {
		<-ctx.Done()
		args.Log.Info("Shutting down the http gateway server")
		if err := s.Shutdown(context.Background()); err != nil {
			args.Log.Error(err, "Failed to shutdown http gateway server")
		}
	}()

	args.Log.Info("Starting to listen and serve", "address", addr)

	if err := ListenAndServe(s, args.NoTLS, args.TLSCert, args.TLSKey, args.Log); err != http.ErrServerClosed {
		args.Log.Error(err, "Failed to listen and serve")
		return err
	}
	return nil
}

func TLSConfig(hosts []string) (*tls.Config, error) {
	certPEMBlock, keyPEMBlock, err := generateKeyPair(hosts)
	if err != nil {
		return nil, fmt.Errorf("Failed to generate TLS keys %w", err)
	}

	cert, err := tls.X509KeyPair(certPEMBlock, keyPEMBlock)
	if err != nil {
		return nil, fmt.Errorf("Failed to generate X509 key pair %w", err)
	}

	tlsConfig := &tls.Config{
		Certificates: []tls.Certificate{cert},
	}

	return tlsConfig, nil
}

// Adapted from https://go.dev/src/crypto/tls/generate_cert.go
func generateKeyPair(hosts []string) ([]byte, []byte, error) {
	priv, err := ecdsa.GenerateKey(elliptic.P256(), rand.Reader)
	if err != nil {
		return nil, nil, fmt.Errorf("Failing to generate new ecdsa key: %w", err)
	}

	// A CA is supposed to choose unique serial numbers, that is, unique for the CA.
	maxSerialNumber := new(big.Int).Lsh(big.NewInt(1), 128)
	serialNumber, err := rand.Int(rand.Reader, maxSerialNumber)

	if err != nil {
		return nil, nil, fmt.Errorf("Failed to generate a random serial number: %w", err)
	}

	template := x509.Certificate{
		SerialNumber: serialNumber,
		Subject: pkix.Name{
			Organization: []string{"Weaveworks"},
		},
		NotBefore: time.Now(),
		NotAfter:  time.Now().Add(time.Hour * 24 * 365),

		KeyUsage:              x509.KeyUsageKeyEncipherment | x509.KeyUsageDigitalSignature,
		ExtKeyUsage:           []x509.ExtKeyUsage{x509.ExtKeyUsageServerAuth},
		BasicConstraintsValid: true,
	}

	for _, h := range hosts {
		if ip := net.ParseIP(h); ip != nil {
			template.IPAddresses = append(template.IPAddresses, ip)
		} else {
			template.DNSNames = append(template.DNSNames, h)
		}
	}

	derBytes, err := x509.CreateCertificate(rand.Reader, &template, &template, &priv.PublicKey, priv)
	if err != nil {
		return nil, nil, fmt.Errorf("Failed to create certificate: %w", err)
	}

	certPEMBlock := &bytes.Buffer{}

	err = pem.Encode(certPEMBlock, &pem.Block{Type: "CERTIFICATE", Bytes: derBytes})
	if err != nil {
		return nil, nil, fmt.Errorf("Failed to encode cert pem: %w", err)
	}

	keyPEMBlock := &bytes.Buffer{}

	b, err := x509.MarshalECPrivateKey(priv)
	if err != nil {
		return nil, nil, fmt.Errorf("Unable to marshal ECDSA private key: %v", err)
	}

	err = pem.Encode(keyPEMBlock, &pem.Block{Type: "EC PRIVATE KEY", Bytes: b})
	if err != nil {
		return nil, nil, fmt.Errorf("Failed to encode key pem: %w", err)
	}

	return certPEMBlock.Bytes(), keyPEMBlock.Bytes(), nil
}

func ListenAndServe(srv *http.Server, noTLS bool, tlsCert, tlsKey string, log logr.Logger) error {
	if noTLS {
		log.Info("TLS connections disabled")
		return srv.ListenAndServe()
	}

	if tlsCert == "" && tlsKey == "" {
		log.Info("TLS cert and key not specified, generating and using in-memory keys")

		tlsConfig, err := TLSConfig([]string{"localhost", "0.0.0.0", "127.0.0.1", "weave.gitops.enterprise.com"})
		if err != nil {
			return fmt.Errorf("failed to generate a TLSConfig: %w", err)
		}

		srv.TLSConfig = tlsConfig
		// if TLSCert and TLSKey are both empty (""), ListenAndServeTLS will ignore
		// and happily use the TLSConfig supplied above
		return srv.ListenAndServeTLS("", "")
	}

	if tlsCert == "" || tlsKey == "" {
		return cmderrors.ErrNoTLSCertOrKey
	}

	log.Info("Using TLS", "cert", tlsCert, "key", tlsKey)

	return srv.ListenAndServeTLS(tlsCert, tlsKey)
}

// CustomIncomingHeaderMatcher allows the Accept header to be passed to the gRPC handlers.
// The Accept header is used by the gRPC handlers to determine whether a response other
// than `application/json` is requested.
func CustomIncomingHeaderMatcher(key string) (string, bool) {
	switch key {
	case "Accept":
		return key, true
	default:
		return grpc_runtime.DefaultHeaderMatcher(key)
	}
}

// TrackEvents tracks data for specific operations.
func TrackEvents(log logr.Logger) func(ctx context.Context, r *http.Request) metadata.MD {
	return func(ctx context.Context, r *http.Request) metadata.MD {
		var handler string
		md := make(map[string]string)
		if method, ok := grpc_runtime.RPCMethod(ctx); ok {
			md["method"] = method
			handler = method
		}
		if pattern, ok := grpc_runtime.HTTPPathPattern(ctx); ok {
			md["pattern"] = pattern
		}

		track(log, handler)

		return metadata.New(md)
	}
}

func defaultOptions() *Options {
	return &Options{
		Log: logr.Discard(),
	}
}

func track(log logr.Logger, handler string) {
	handlers := make(map[string]map[string]string)
	handlers["ListTemplates"] = map[string]string{
		"object":  "templates",
		"command": "list",
	}
	handlers["CreatePullRequest"] = map[string]string{
		"object":  "clusters",
		"command": "create",
	}
	handlers["DeleteClustersPullRequest"] = map[string]string{
		"object":  "clusters",
		"command": "delete",
	}

	for h, m := range handlers {
		if strings.HasSuffix(handler, h) {
			go checkVersionWithFlags(log, m)
		}
	}
}

func checkVersionWithFlags(log logr.Logger, flags map[string]string) {
	p := &checkpoint.CheckParams{
		Product: "weave-gitops-enterprise",
		Version: version.Version,
		Flags:   flags,
	}
	checkResponse, err := checkpoint.Check(p)
	if err != nil {
		log.Error(err, "Failed to check version")
		return
	}
	if checkResponse.Outdated {
		log.Info("There is a newer version of weave-gitops-enterprise available",
			"latest", checkResponse.CurrentVersion, "url", checkResponse.CurrentDownloadURL)
	} else {
		log.Info("The current weave-gitops-enterprise version is up to date", "current", version.Version)
	}
}

func getGitopsBrokerMux(agentTemplateNatsURL, agentTemplateAlertmanagerURL string, db *gorm.DB) http.Handler {
	r := mux.NewRouter()

	r.HandleFunc("/gitops/api/agent.yaml", agent.NewGetHandler(db, agentTemplateNatsURL, agentTemplateAlertmanagerURL)).Methods("GET")
	r.HandleFunc("/gitops/api/clusters", api.ListClusters(db, json.MarshalIndent)).Methods("GET")
	r.HandleFunc("/gitops/api/clusters/{id:[0-9]+}", api.FindCluster(db, json.MarshalIndent)).Methods("GET")
	r.HandleFunc("/gitops/api/clusters", api.RegisterCluster(db, validator.New(), json.Unmarshal, json.MarshalIndent, utils.Generate)).Methods("POST")
	r.HandleFunc("/gitops/api/clusters/{id:[0-9]+}", api.UpdateCluster(db, validator.New(), json.Unmarshal, json.MarshalIndent)).Methods("PUT")
	r.HandleFunc("/gitops/api/clusters/{id:[0-9]+}", api.UnregisterCluster(db)).Methods("DELETE")
	r.HandleFunc("/gitops/api/alerts", api.ListAlerts(db, json.MarshalIndent)).Methods("GET")

	return r
}

type spaFileSystem struct {
	root http.FileSystem
}

func (fs *spaFileSystem) Open(name string) (http.File, error) {
	f, err := fs.root.Open(name)
	if os.IsNotExist(err) {
		return fs.root.Open("index.html")
	}
	return f, err
}<|MERGE_RESOLUTION|>--- conflicted
+++ resolved
@@ -98,7 +98,6 @@
 
 // Options contains all the options for the `ui run` command.
 type Params struct {
-<<<<<<< HEAD
 	dbURI                                     string
 	dbName                                    string
 	dbUser                                    string
@@ -122,6 +121,7 @@
 	capiClustersNamespace                     string
 	capiTemplatesNamespace                    string
 	injectPruneAnnotation                     string
+	addBasesKustomization                     string
 	capiTemplatesRepositoryUrl                string
 	capiRepositoryPath                        string
 	capiRepositoryClustersPath                string
@@ -138,42 +138,6 @@
 	TLSCert                                   string
 	TLSKey                                    string
 	NoTLS                                     bool
-=======
-	dbURI                             string
-	dbName                            string
-	dbUser                            string
-	dbPassword                        string
-	dbType                            string
-	dbBusyTimeout                     string
-	entitlementSecretName             string
-	entitlementSecretNamespace        string
-	helmRepoNamespace                 string
-	helmRepoName                      string
-	profileCacheLocation              string
-	watcherMetricsBindAddress         string
-	watcherHealthzBindAddress         string
-	watcherPort                       int
-	AgentTemplateNatsURL              string
-	AgentTemplateAlertmanagerURL      string
-	htmlRootPath                      string
-	OIDC                              OIDCAuthenticationOptions
-	gitProviderType                   string
-	gitProviderHostname               string
-	capiClustersNamespace             string
-	capiTemplatesNamespace            string
-	injectPruneAnnotation             string
-	addBasesKustomization             string
-	capiTemplatesRepositoryUrl        string
-	capiRepositoryPath                string
-	capiRepositoryClustersPath        string
-	capiTemplatesRepositoryApiUrl     string
-	capiTemplatesRepositoryBaseBranch string
-	runtimeNamespace                  string
-	gitProviderToken                  string
-	TLSCert                           string
-	TLSKey                            string
-	NoTLS                             bool
->>>>>>> 4cbddda9
 }
 
 type OIDCAuthenticationOptions struct {

package app_test

import (
	"bytes"
	"context"
	"crypto/tls"
	"encoding/json"
	"fmt"
	"io/ioutil"
	"net/http"
	"net/http/cookiejar"
	"os"
	"testing"
	"time"

	sourcev1 "github.com/fluxcd/source-controller/api/v1beta2"
	"github.com/go-logr/logr"
	"github.com/stretchr/testify/assert"
	"github.com/stretchr/testify/require"
	"github.com/weaveworks/weave-gitops/core/clustersmngr"
	"github.com/weaveworks/weave-gitops/core/clustersmngr/clustersmngrfakes"
	"github.com/weaveworks/weave-gitops/core/logger"
	core_core "github.com/weaveworks/weave-gitops/core/server"
	"github.com/weaveworks/weave-gitops/pkg/featureflags"
	"github.com/weaveworks/weave-gitops/pkg/kube"
	"github.com/weaveworks/weave-gitops/pkg/kube/kubefakes"
	wego_server "github.com/weaveworks/weave-gitops/pkg/server"
	server_auth "github.com/weaveworks/weave-gitops/pkg/server/auth"
	"github.com/weaveworks/weave-gitops/pkg/services/auth"
	"github.com/weaveworks/weave-gitops/pkg/services/auth/authfakes"
	"github.com/weaveworks/weave-gitops/pkg/services/servicesfakes"
	"golang.org/x/crypto/bcrypt"
	corev1 "k8s.io/api/core/v1"
	metav1 "k8s.io/apimachinery/pkg/apis/meta/v1"
	"k8s.io/apimachinery/pkg/runtime"
	"k8s.io/client-go/discovery"
	fakeclientset "k8s.io/client-go/kubernetes/fake"
	"k8s.io/client-go/rest"
	"sigs.k8s.io/controller-runtime/pkg/client"
	"sigs.k8s.io/controller-runtime/pkg/client/fake"

	pipectrl "github.com/weaveworks/pipeline-controller/api/v1alpha1"
	capiv1 "github.com/weaveworks/weave-gitops-enterprise/cmd/clusters-service/api/capi/v1alpha1"
	"github.com/weaveworks/weave-gitops-enterprise/cmd/clusters-service/app"
	"github.com/weaveworks/weave-gitops-enterprise/cmd/clusters-service/pkg/git"
	"github.com/weaveworks/weave-gitops-enterprise/cmd/clusters-service/pkg/templates"
	"github.com/weaveworks/weave-gitops-enterprise/internal/pipetesting"
	pipepb "github.com/weaveworks/weave-gitops-enterprise/pkg/api/pipelines"
)

var validEntitlement = `eyJhbGciOiJFZERTQSIsInR5cCI6IkpXVCJ9.eyJsaWNlbmNlZFVudGlsIjoxNzg5MzgxMDE1LCJpYXQiOjE2MzE2MTQ2MTUsImlzcyI6InNhbGVzQHdlYXZlLndvcmtzIiwibmJmIjoxNjMxNjE0NjE1LCJzdWIiOiJ0ZWFtLXBlc3RvQHdlYXZlLndvcmtzIn0.klRpQQgbCtshC3PuuD4DdI3i-7Z0uSGQot23YpsETphFq4i3KK4NmgfnDg_WA3Pik-C2cJgG8WWYkWnemWQJAw`

func TestWeaveGitOpsHandlers(t *testing.T) {
	ctx := context.Background()
	defer ctx.Done()
	password := "my-secret-password"
	runtimeNamespace := "flux-system"
	c := createK8sClient(t, password, runtimeNamespace)

	port := "8001"

	client := runServer(t, ctx, c, runtimeNamespace, "0.0.0.0:"+port)

	// login
	res1, err := client.Post(fmt.Sprintf("https://localhost:%s/oauth2/sign_in", port), "application/json", bytes.NewReader([]byte(`{"username":"testsuite","password":"my-secret-password"}`)))
	assert.NoError(t, err)
	assert.Equal(t, http.StatusOK, res1.StatusCode)

	res, err := client.Get(fmt.Sprintf("https://localhost:%s/v1/kustomizations?namespace=foo", port))
	if err != nil {
		t.Fatalf("expected no errors but got: %v", err)
	}
	if res.StatusCode != http.StatusOK {
		t.Fatalf("expected status code to be %d but got %d instead", http.StatusOK, res.StatusCode)
	}
	res, err = client.Get(fmt.Sprintf("https://localhost:%s/v1/pineapples", port))
	if err != nil {
		t.Fatalf("expected no errors but got: %v", err)
	}
	if res.StatusCode != http.StatusNotFound {
		t.Fatalf("expected status code to be %d but got %d instead", http.StatusNotFound, res.StatusCode)
	}

}

func TestPipelinesServer(t *testing.T) {
	ctx := context.Background()
	defer ctx.Done()

	password := "my-secret-password"
	runtimeNamespace := "flux-system"
	c := createK8sClient(t, password, runtimeNamespace)

	port := "8002"

<<<<<<< HEAD
	ff := featureflags.Get("PIPELINES")
	t.Cleanup(func() {
		featureflags.Set("PIPELINES", ff)
	})
	featureflags.Set("PIPELINES", "true")
=======
	ff := featureflags.Get("WEAVE_GITOPS_FEATURE_PIPELINES")
	t.Cleanup(func() {
		featureflags.Set("WEAVE_GITOPS_FEATURE_PIPELINES", ff)
	})
	featureflags.Set("WEAVE_GITOPS_FEATURE_PIPELINES", "true")
>>>>>>> 90e4a6c0

	client := runServer(t, ctx, c, runtimeNamespace, "0.0.0.0:"+port)

	p := &pipectrl.Pipeline{}
	p.Name = "my-pipeline"
	p.Namespace = "flux-system"

	assert.NoError(t, c.Create(ctx, p))

	res1, err := client.Post(fmt.Sprintf("https://localhost:%s/oauth2/sign_in", port), "application/json", bytes.NewReader([]byte(`{"username":"testsuite","password":"my-secret-password"}`)))
	assert.NoError(t, err)
	assert.Equal(t, http.StatusOK, res1.StatusCode)

	res, err := client.Get(fmt.Sprintf("https://localhost:%s/v1/pipelines", port))
	assert.NoError(t, err)

	body, err := ioutil.ReadAll(res.Body)
	assert.NoError(t, err)

	assert.Equal(t, res.StatusCode, http.StatusOK, string(body))

	msg := pipepb.ListPipelinesResponse{}

	assert.NoError(t, json.Unmarshal(body, &msg))

	assert.Len(t, msg.Pipelines, 1)
	assert.Equal(t, msg.Pipelines[0].Name, "my-pipeline")

}

func createK8sClient(t *testing.T, pw string, ns string, objects ...runtime.Object) client.Client {
	hashed, err := bcrypt.GenerateFromPassword([]byte(pw), bcrypt.DefaultCost)
	assert.NoError(t, err)

	runtimeNamespace := ns

	hashedSecret := &corev1.Secret{
		ObjectMeta: metav1.ObjectMeta{
			Name:      "cluster-user-auth",
			Namespace: runtimeNamespace,
		},
		Data: map[string][]byte{
			"username": []byte("testsuite"),
			"password": hashed,
		},
	}

	objs := []runtime.Object{createSecret(validEntitlement), hashedSecret}
	objs = append(objs, objects...)

	return createFakeClient(t, objs...)
}

func runServer(t *testing.T, ctx context.Context, k client.Client, ns string, addr string) *http.Client {
	scheme := runtime.NewScheme()
	schemeBuilder := runtime.SchemeBuilder{
		corev1.AddToScheme,
		capiv1.AddToScheme,
		sourcev1.AddToScheme,
		pipectrl.AddToScheme,
	}

	err := schemeBuilder.AddToScheme(scheme)
	if err != nil {
		t.Fatalf("expected no errors but got %v", err)
	}

	dc := discovery.NewDiscoveryClient(fakeclientset.NewSimpleClientset().Discovery().RESTClient())
	if err != nil {
		t.Fatalf("expected no errors but got %v", err)
	}

	log, err := logger.New("debug", false)
	if err != nil {
		t.Fatalf("expected no errors but got %v", err)
	}

	go func(ctx context.Context) {
		coreConfig := fakeCoreConfig(t, log)
		appsConfig := fakeAppsConfig(k, log)

		err = app.RunInProcessGateway(ctx, addr,
			app.WithCAPIClustersNamespace("default"),
			app.WithEntitlementSecretKey(client.ObjectKey{Name: "name", Namespace: "namespace"}),
			app.WithKubernetesClient(k),
			app.WithDiscoveryClient(dc),
			app.WithCoreConfig(coreConfig),
			app.WithApplicationsConfig(appsConfig),
			app.WithApplicationsOptions(wego_server.WithClientGetter(kubefakes.NewFakeClientGetter(k))),
			app.WithTemplateLibrary(&templates.CRDLibrary{
				Log:           log,
				ClientGetter:  kubefakes.NewFakeClientGetter(k),
				CAPINamespace: "default",
			}),
			app.WithRuntimeNamespace(ns),
			app.WithGitProvider(git.NewGitProviderService(log)),
			app.WithClientGetter(kubefakes.NewFakeClientGetter(k)),
			app.WithAuthConfig(
				map[server_auth.AuthMethod]bool{server_auth.UserAccount: true},
				app.OIDCAuthenticationOptions{TokenDuration: time.Hour},
			),
			app.WithClientsFactory(pipetesting.MakeClientsFactory(k)),
		)
		t.Logf("%v", err)
	}(ctx)

	jar, err := cookiejar.New(&cookiejar.Options{})
	assert.NoError(t, err)
	client := &http.Client{
		Jar: jar,
		Transport: &http.Transport{
			TLSClientConfig: &tls.Config{InsecureSkipVerify: true},
		},
	}
	time.Sleep(1 * time.Second)

	return client
}

func fakeCoreConfig(t *testing.T, log logr.Logger) core_core.CoreServerConfig {

	clientsFactory := &clustersmngrfakes.FakeClientsFactory{}

	// A fake to support kustomizations, sorry, this is pretty frgaile and will likely break.
	clientsPool := &clustersmngrfakes.FakeClientsPool{}
	clientsPool.ClientsReturns(map[string]client.Client{})

	client := clustersmngr.NewClient(clientsPool, map[string][]corev1.Namespace{})
	clientsFactory.GetImpersonatedClientReturns(client, nil)
	clientsFactory.GetServerClientReturns(client, nil)

	coreConfig := core_core.NewCoreConfig(log, &rest.Config{}, "test", clientsFactory)
	return coreConfig
}

func fakeAppsConfig(c client.Client, log logr.Logger) *wego_server.ApplicationsConfig {
	appFactory := &servicesfakes.FakeFactory{}
	jwtClient := &authfakes.FakeJWTClient{
		VerifyJWTStub: func(s string) (*auth.Claims, error) {
			return &auth.Claims{
				ProviderToken: "provider-token",
			}, nil
		},
	}
	return &wego_server.ApplicationsConfig{
		Factory:       appFactory,
		Logger:        log,
		JwtClient:     jwtClient,
		ClusterConfig: kube.ClusterConfig{},
	}
}

func createFakeClient(t *testing.T, clusterState ...runtime.Object) client.Client {
	scheme := runtime.NewScheme()
	schemeBuilder := runtime.SchemeBuilder{
		corev1.AddToScheme,
		pipectrl.AddToScheme,
	}
	err := schemeBuilder.AddToScheme(scheme)
	if err != nil {
		t.Fatal(err)
	}

	c := fake.NewClientBuilder().
		WithScheme(scheme).
		WithRuntimeObjects(clusterState...).
		Build()

	return c
}

func createSecret(s string) *corev1.Secret {
	// When reading a secret, only Data contains any data, StringData is empty
	return &corev1.Secret{
		ObjectMeta: metav1.ObjectMeta{
			Name:      "name",
			Namespace: "namespace",
		},
		Type: corev1.SecretTypeOpaque,
		Data: map[string][]byte{"entitlement": []byte(s)},
	}
}

func TestNoIssuerURL(t *testing.T) {
	tempDir, err := os.MkdirTemp("", "*")
	require.NoError(t, err)
	cmd := app.NewAPIServerCommand(logr.Discard(), tempDir)
	cmd.SetArgs([]string{
		"ui", "run",
		"--oidc-client-id=client-id",
	})

	err = cmd.Execute()
	assert.ErrorIs(t, err, app.ErrNoIssuerURL)
}

func TestNoClientID(t *testing.T) {
	tempDir, err := os.MkdirTemp("", "*")
	require.NoError(t, err)
	cmd := app.NewAPIServerCommand(logr.Discard(), tempDir)
	cmd.SetArgs([]string{
		"ui", "run",
		"--oidc-issuer-url=http://weave.works",
	})

	err = cmd.Execute()
	assert.ErrorIs(t, err, app.ErrNoClientID)
}

func TestNoClientSecret(t *testing.T) {
	tempDir, err := os.MkdirTemp("", "*")
	require.NoError(t, err)
	cmd := app.NewAPIServerCommand(logr.Discard(), tempDir)
	cmd.SetArgs([]string{
		"ui", "run",
		"--oidc-issuer-url=http://weave.works",
		"--oidc-client-id=client-id",
	})

	err = cmd.Execute()
	assert.ErrorIs(t, err, app.ErrNoClientSecret)
}

func TestNoRedirectURL(t *testing.T) {
	tempDir, err := os.MkdirTemp("", "*")
	require.NoError(t, err)
	defer os.Remove(tempDir)
	cmd := app.NewAPIServerCommand(logr.Discard(), tempDir)
	cmd.SetArgs([]string{
		"ui", "run",
		"--oidc-issuer-url=http://weave.works",
		"--oidc-client-id=client-id",
		"--oidc-client-secret=client-secret",
	})

	err = cmd.Execute()
	assert.ErrorIs(t, err, app.ErrNoRedirectURL)
}<|MERGE_RESOLUTION|>--- conflicted
+++ resolved
@@ -93,19 +93,11 @@
 
 	port := "8002"
 
-<<<<<<< HEAD
-	ff := featureflags.Get("PIPELINES")
-	t.Cleanup(func() {
-		featureflags.Set("PIPELINES", ff)
-	})
-	featureflags.Set("PIPELINES", "true")
-=======
 	ff := featureflags.Get("WEAVE_GITOPS_FEATURE_PIPELINES")
 	t.Cleanup(func() {
 		featureflags.Set("WEAVE_GITOPS_FEATURE_PIPELINES", ff)
 	})
 	featureflags.Set("WEAVE_GITOPS_FEATURE_PIPELINES", "true")
->>>>>>> 90e4a6c0
 
 	client := runServer(t, ctx, c, runtimeNamespace, "0.0.0.0:"+port)
 

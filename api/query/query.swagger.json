--- conflicted
+++ resolved
@@ -69,9 +69,6 @@
               "$ref": "#/definitions/rpcStatus"
             }
           }
-<<<<<<< HEAD
-        }
-=======
         },
         "parameters": [
           {
@@ -80,11 +77,7 @@
             "required": false,
             "type": "string"
           }
-        ],
-        "tags": [
-          "Query"
         ]
->>>>>>> fc54ba75
       }
     },
     "/v1/query": {

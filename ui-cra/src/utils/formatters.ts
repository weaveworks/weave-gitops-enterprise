--- conflicted
+++ resolved
@@ -71,8 +71,6 @@
 export function bitbucketServerOAuthRedirectURI(): string {
   return `${window.location.origin}${Routes.BitBucketOauthCallback}`;
 }
-<<<<<<< HEAD
-=======
 
 export const getLabels = (
   obj: TerraformObject | GitOpsSet | undefined,
@@ -99,7 +97,6 @@
     }
   });
 };
->>>>>>> 38d30a28
 export function azureServerOAuthRedirectURI(): string {
   return `${window.location.origin}${Routes.AzureOauthCallback}`;
 }
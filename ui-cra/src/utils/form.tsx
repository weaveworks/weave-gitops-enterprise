--- conflicted
+++ resolved
@@ -200,10 +200,7 @@
   description,
   disabled,
   required,
-<<<<<<< HEAD
-=======
   name,
->>>>>>> b13abc9c
   error,
 }) => (
   <FormControl id={`${label}-group`} className={className}>
@@ -220,23 +217,14 @@
       endAdornment={
         <InputAdornment
           position="end"
-<<<<<<< HEAD
           style={{ paddingRight: weaveTheme.spacing.medium }}
         >
           {error ? <ErrorIcon /> : <></>}
         </InputAdornment>
       }
       required={required}
-=======
-          style={{ paddingRight: weaveTheme.spacing.large }}
-        >
-          {error && <ErrorIcon />}
-        </InputAdornment>
-      }
-      required={required}
+      error={error}
       name={name}
->>>>>>> b13abc9c
-      error={error}
     >
       {children ??
         items?.map(item => (

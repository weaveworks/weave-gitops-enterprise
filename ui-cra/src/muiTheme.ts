import { createTheme } from '@material-ui/core/styles';
import { baseTheme, muiTheme as coreMuiTheme } from '@weaveworks/weave-gitops';
import { ThemeTypes } from '@weaveworks/weave-gitops/ui/contexts/AppContext';

const defaultTheme = createTheme();

export const muiTheme = (colors: any, mode: ThemeTypes) => {
  const theme = coreMuiTheme(colors, mode);
  return createTheme({
    ...theme,
    overrides: {
      ...theme.overrides,
      MuiButton: {
        ...theme.overrides?.MuiButton,
        root: {
          ...theme.overrides?.MuiButton?.root,
          textTransform: 'none',
          minWidth: 52,
          marginRight: baseTheme.spacing.small,
        },
      },
      MuiDialog: {
        root: {
          padding: 0,
        },
        paper: {
          padding: 0,
        },
      },
      MuiDialogActions: {
        root: {
          margin: 0,
          padding: defaultTheme.spacing(0, 2, 2, 2),
          justifyContent: 'flex-end',
        },
      },
      MuiDialogTitle: {
        root: {
          padding: defaultTheme.spacing(2, 2, 0, 2),
        },
      },
      MuiDialogContent: {
        root: {
          padding: defaultTheme.spacing(1, 2, 2, 2),
        },
      },
      MuiInputBase: {
        root: {
          flexGrow: 1,
        },
      },
      MuiSelect: {
        select: {
          width: '100%',
        },
        icon: {
          color: colors.black,
        },
      },
      MuiTableCell: {
        head: {
          color: colors.neutral30,
        },
      },
      MuiTablePagination: {
        select: {
          fontSize: 14,
        },
        toolbar: {
          color: defaultTheme.palette.text.secondary,
          minHeight: 0,
        },
      },
      MuiCardActions: {
        root: {
          justifyContent: 'center',
        },
      },
      MuiInputLabel: {
        formControl: {
          transform: 'none',
        },
      },
    },
    shape: {
      borderRadius: 2,
    },
  });
<<<<<<< HEAD

export const localEEMuiTheme = (theme: Theme) =>
  createTheme({
    ...theme,
    overrides: {
      ...theme.overrides,
      MuiInputBase: {
        ...theme.overrides?.MuiInputBase,
        root: {
          ...theme.overrides?.MuiInputBase?.root,
          marginRight: `${baseTheme.spacing.medium}`,
        },
        input: {
          ...theme.overrides?.MuiInputBase?.input,
          minWidth: '155px',
          border: `1px solid #d8d8d8`,
          position: 'relative',
          fontSize: 16,
          width: '100%',
          padding: '8px 12px',
          '&:focus': {
            borderRadius: 2,
          },
        },
      },
      MuiInputLabel: {
        ...theme.overrides?.MuiInputLabel,
        formControl: {
          ...theme.overrides?.MuiInputLabel?.formControl,
          fontSize: `${baseTheme.fontSizes.tiny}`,
        },
        shrink: {
          transform: 'none',
        },
        asterisk: {
          display: 'none',
        },
      },
      MuiSelect: {
        select: {
          ...theme.overrides?.MuiSelect?.select,
          minWidth: '155px',
        },
      },
      MuiCheckbox: {
        root: {
          ...theme.overrides?.MuiCheckbox?.root,
          padding: 0,
        },
      },
    },
  });
=======
};
>>>>>>> e15d400a
<|MERGE_RESOLUTION|>--- conflicted
+++ resolved
@@ -86,59 +86,4 @@
       borderRadius: 2,
     },
   });
-<<<<<<< HEAD
-
-export const localEEMuiTheme = (theme: Theme) =>
-  createTheme({
-    ...theme,
-    overrides: {
-      ...theme.overrides,
-      MuiInputBase: {
-        ...theme.overrides?.MuiInputBase,
-        root: {
-          ...theme.overrides?.MuiInputBase?.root,
-          marginRight: `${baseTheme.spacing.medium}`,
-        },
-        input: {
-          ...theme.overrides?.MuiInputBase?.input,
-          minWidth: '155px',
-          border: `1px solid #d8d8d8`,
-          position: 'relative',
-          fontSize: 16,
-          width: '100%',
-          padding: '8px 12px',
-          '&:focus': {
-            borderRadius: 2,
-          },
-        },
-      },
-      MuiInputLabel: {
-        ...theme.overrides?.MuiInputLabel,
-        formControl: {
-          ...theme.overrides?.MuiInputLabel?.formControl,
-          fontSize: `${baseTheme.fontSizes.tiny}`,
-        },
-        shrink: {
-          transform: 'none',
-        },
-        asterisk: {
-          display: 'none',
-        },
-      },
-      MuiSelect: {
-        select: {
-          ...theme.overrides?.MuiSelect?.select,
-          minWidth: '155px',
-        },
-      },
-      MuiCheckbox: {
-        root: {
-          ...theme.overrides?.MuiCheckbox?.root,
-          padding: 0,
-        },
-      },
-    },
-  });
-=======
-};
->>>>>>> e15d400a
+};
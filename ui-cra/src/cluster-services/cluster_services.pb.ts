/* eslint-disable */
// @ts-nocheck
/*
* This file is a generated Typescript file for GRPC Gateway, DO NOT MODIFY
*/

import * as fm from "./fetch.pb"
import * as GoogleApiHttpbody from "./google/api/httpbody.pb"
import * as GoogleProtobufAny from "./google/protobuf/any.pb"
export type ListTemplatesRequest = {
  provider?: string
  templateKind?: string
}

export type Pagination = {
  pageSize?: number
  pageToken?: string
}

export type ListError = {
  clusterName?: string
  namespace?: string
  message?: string
}

export type ListTemplatesResponse = {
  templates?: Template[]
  total?: number
}

export type GetTemplateRequest = {
  templateName?: string
  templateKind?: string
}

export type GetTemplateResponse = {
  template?: Template
}

export type ListTemplateParamsRequest = {
  templateName?: string
  templateKind?: string
}

export type ListTemplateParamsResponse = {
  parameters?: Parameter[]
  objects?: TemplateObject[]
}

export type ListTemplateProfilesRequest = {
  templateName?: string
  templateKind?: string
}

export type ListTemplateProfilesResponse = {
  profiles?: TemplateProfile[]
  objects?: TemplateObject[]
}

export type RenderTemplateRequest = {
  templateName?: string
  values?: {[key: string]: string}
  credentials?: Credential
  templateKind?: string
  clusterNamespace?: string
  profiles?: ProfileValues[]
  kustomizations?: Kustomization[]
}

export type CommitFile = {
  path?: string
  content?: string
}

export type RenderTemplateResponse = {
  renderedTemplate?: string
  profileFiles?: CommitFile[]
  kustomizationFiles?: CommitFile[]
}

<<<<<<< HEAD
export type GetAutomations = {
  kustomizationFiles?: CommitFile[]
  helmReleaseFiles?: CommitFile[]
  clusters?: string[]
}

=======
>>>>>>> 1414ee1d
export type RenderAutomationRequest = {
  clusterAutomations?: ClusterAutomation[]
}

export type RenderAutomationResponse = {
  kustomizationFiles?: CommitFile[]
  helmReleaseFiles?: CommitFile[]
}

export type ListGitopsClustersRequest = {
  label?: string
  pageSize?: string
  pageToken?: string
  refType?: string
}

export type ListGitopsClustersResponse = {
  gitopsClusters?: GitopsCluster[]
  total?: number
  nextPageToken?: string
}

export type GetPolicyRequest = {
  policyName?: string
  clusterName?: string
}

export type ListPoliciesRequest = {
  clusterName?: string
  pagination?: Pagination
}

export type GetPolicyResponse = {
  policy?: Policy
  clusterName?: string
}

export type ListPoliciesResponse = {
  policies?: Policy[]
  total?: number
  nextPageToken?: string
  errors?: ListError[]
}

export type ListPolicyValidationsRequest = {
  clusterName?: string
  pagination?: Pagination
  application?: string
  namespace?: string
}

export type ListPolicyValidationsResponse = {
  violations?: PolicyValidation[]
  total?: number
  nextPageToken?: string
  errors?: ListError[]
}

export type GetPolicyValidationRequest = {
  violationId?: string
  clusterName?: string
}

export type GetPolicyValidationResponse = {
  violation?: PolicyValidation
}

export type PolicyValidationOccurrence = {
  message?: string
}

export type PolicyValidation = {
  id?: string
  message?: string
  clusterId?: string
  category?: string
  severity?: string
  createdAt?: string
  entity?: string
  namespace?: string
  violatingEntity?: string
  description?: string
  howToSolve?: string
  name?: string
  clusterName?: string
  occurrences?: PolicyValidationOccurrence[]
  policyId?: string
}

export type CreatePullRequestRequest = {
  repositoryUrl?: string
  headBranch?: string
  baseBranch?: string
  title?: string
  description?: string
  templateName?: string
  parameterValues?: {[key: string]: string}
  commitMessage?: string
  credentials?: Credential
  values?: ProfileValues[]
  repositoryApiUrl?: string
  clusterNamespace?: string
  kustomizations?: Kustomization[]
}

export type CreatePullRequestResponse = {
  webUrl?: string
}

export type CreateTfControllerPullRequestRequest = {
  repositoryUrl?: string
  headBranch?: string
  baseBranch?: string
  title?: string
  description?: string
  templateName?: string
  parameterValues?: {[key: string]: string}
  commitMessage?: string
  repositoryApiUrl?: string
}

export type CreateTfControllerPullRequestResponse = {
  webUrl?: string
}

export type ClusterNamespacedName = {
  namespace?: string
  name?: string
}

export type DeleteClustersPullRequestRequest = {
  repositoryUrl?: string
  headBranch?: string
  baseBranch?: string
  title?: string
  description?: string
  clusterNames?: string[]
  commitMessage?: string
  credentials?: Credential
  repositoryApiUrl?: string
  clusterNamespacedNames?: ClusterNamespacedName[]
}

export type DeleteClustersPullRequestResponse = {
  webUrl?: string
}

export type ListCredentialsRequest = {
}

export type ListCredentialsResponse = {
  credentials?: Credential[]
  total?: number
}

export type GetKubeconfigRequest = {
  clusterName?: string
  clusterNamespace?: string
}

export type GetKubeconfigResponse = {
  kubeconfig?: string
}

export type Condition = {
  type?: string
  status?: string
  reason?: string
  message?: string
  timestamp?: string
}

export type GitopsCluster = {
  name?: string
  namespace?: string
  annotations?: {[key: string]: string}
  labels?: {[key: string]: string}
  conditions?: Condition[]
  capiClusterRef?: GitopsClusterRef
  secretRef?: GitopsClusterRef
  capiCluster?: CapiCluster
  controlPlane?: boolean
}

export type CapiCluster = {
  name?: string
  namespace?: string
  annotations?: {[key: string]: string}
  labels?: {[key: string]: string}
  status?: CapiClusterStatus
  infrastructureRef?: CapiClusterInfrastructureRef
}

export type CapiClusterStatus = {
  phase?: string
  infrastructureReady?: boolean
  controlPlaneInitialized?: boolean
  controlPlaneReady?: boolean
  conditions?: Condition[]
  observedGeneration?: string
}

export type CapiClusterInfrastructureRef = {
  apiVersion?: string
  kind?: string
  name?: string
}

export type GitopsClusterRef = {
  name?: string
}

export type Credential = {
  group?: string
  version?: string
  kind?: string
  name?: string
  namespace?: string
}

export type Template = {
  name?: string
  description?: string
  provider?: string
  parameters?: Parameter[]
  objects?: TemplateObject[]
  error?: string
  annotations?: {[key: string]: string}
  templateKind?: string
  labels?: {[key: string]: string}
}

export type Parameter = {
  name?: string
  description?: string
  required?: boolean
  options?: string[]
  default?: string
}

export type TemplateProfile = {
  name?: string
  version?: string
  editable?: boolean
  values?: string
  namespace?: string
}

export type TemplateObject = {
  kind?: string
  apiVersion?: string
  parameters?: string[]
  name?: string
  displayName?: string
}

export type GetEnterpriseVersionRequest = {
}

export type GetEnterpriseVersionResponse = {
  version?: string
}

export type CreateAutomationsPullRequestRequest = {
  repositoryUrl?: string
  headBranch?: string
  baseBranch?: string
  title?: string
  description?: string
  commitMessage?: string
  repositoryApiUrl?: string
  clusterAutomations?: ClusterAutomation[]
}

export type ClusterAutomation = {
  cluster?: ClusterNamespacedName
  isControlPlane?: boolean
  kustomization?: Kustomization
  helmRelease?: HelmRelease
  filePath?: string
}

export type Kustomization = {
  metadata?: Metadata
  spec?: KustomizationSpec
}

export type KustomizationSpec = {
  path?: string
  sourceRef?: SourceRef
  targetNamespace?: string
  createNamespace?: boolean
}

export type HelmRelease = {
  metadata?: Metadata
  spec?: HelmReleaseSpec
}

export type HelmReleaseSpec = {
  chart?: Chart
  values?: string
}

export type Chart = {
  spec?: ChartSpec
}

export type ChartSpec = {
  chart?: string
  sourceRef?: SourceRef
  version?: string
}

export type Metadata = {
  name?: string
  namespace?: string
}

export type SourceRef = {
  name?: string
  namespace?: string
}

export type CreateAutomationsPullRequestResponse = {
  webUrl?: string
}

export type Maintainer = {
  name?: string
  email?: string
  url?: string
}

export type HelmRepository = {
  name?: string
  namespace?: string
}

export type Profile = {
  name?: string
  home?: string
  sources?: string[]
  description?: string
  keywords?: string[]
  maintainers?: Maintainer[]
  icon?: string
  annotations?: {[key: string]: string}
  kubeVersion?: string
  helmRepository?: HelmRepository
  availableVersions?: string[]
}

export type ProfileValues = {
  name?: string
  version?: string
  values?: string
  layer?: string
  namespace?: string
}

export type GetConfigRequest = {
}

export type GetConfigResponse = {
  repositoryURL?: string
}

export type PolicyParamRepeatedString = {
  value?: string[]
}

export type PolicyParam = {
  name?: string
  type?: string
  value?: GoogleProtobufAny.Any
  required?: boolean
}

export type PolicyTargetLabel = {
  values?: {[key: string]: string}
}

export type PolicyTargets = {
  kinds?: string[]
  labels?: PolicyTargetLabel[]
  namespaces?: string[]
}

export type PolicyStandard = {
  id?: string
  controls?: string[]
}

export type Policy = {
  name?: string
  id?: string
  code?: string
  description?: string
  howToSolve?: string
  category?: string
  tags?: string[]
  severity?: string
  standards?: PolicyStandard[]
  gitCommit?: string
  parameters?: PolicyParam[]
  targets?: PolicyTargets
  createdAt?: string
  clusterName?: string
  tenant?: string
}

export type ObjectRef = {
  kind?: string
  name?: string
  namespace?: string
}

export type Event = {
  type?: string
  reason?: string
  message?: string
  timestamp?: string
  component?: string
  host?: string
  name?: string
}

export type ListEventsRequest = {
  involvedObject?: ObjectRef
  clusterName?: string
}

export type ListEventsResponse = {
  events?: Event[]
}

export class ClustersService {
  static ListTemplates(req: ListTemplatesRequest, initReq?: fm.InitReq): Promise<ListTemplatesResponse> {
    return fm.fetchReq<ListTemplatesRequest, ListTemplatesResponse>(`/v1/templates?${fm.renderURLSearchParams(req, [])}`, {...initReq, method: "GET"})
  }
  static GetTemplate(req: GetTemplateRequest, initReq?: fm.InitReq): Promise<GetTemplateResponse> {
    return fm.fetchReq<GetTemplateRequest, GetTemplateResponse>(`/v1/templates/${req["templateName"]}?${fm.renderURLSearchParams(req, ["templateName"])}`, {...initReq, method: "GET"})
  }
  static ListTemplateParams(req: ListTemplateParamsRequest, initReq?: fm.InitReq): Promise<ListTemplateParamsResponse> {
    return fm.fetchReq<ListTemplateParamsRequest, ListTemplateParamsResponse>(`/v1/templates/${req["templateName"]}/params?${fm.renderURLSearchParams(req, ["templateName"])}`, {...initReq, method: "GET"})
  }
  static ListTemplateProfiles(req: ListTemplateProfilesRequest, initReq?: fm.InitReq): Promise<ListTemplateProfilesResponse> {
    return fm.fetchReq<ListTemplateProfilesRequest, ListTemplateProfilesResponse>(`/v1/templates/${req["templateName"]}/profiles?${fm.renderURLSearchParams(req, ["templateName"])}`, {...initReq, method: "GET"})
  }
  static RenderTemplate(req: RenderTemplateRequest, initReq?: fm.InitReq): Promise<RenderTemplateResponse> {
    return fm.fetchReq<RenderTemplateRequest, RenderTemplateResponse>(`/v1/templates/${req["templateName"]}/render`, {...initReq, method: "POST", body: JSON.stringify(req)})
  }
  static RenderAutomation(req: RenderAutomationRequest, initReq?: fm.InitReq): Promise<RenderAutomationResponse> {
    return fm.fetchReq<RenderAutomationRequest, RenderAutomationResponse>(`/v1/enterprise/automations/render`, {...initReq, method: "POST", body: JSON.stringify(req)})
  }
  static ListGitopsClusters(req: ListGitopsClustersRequest, initReq?: fm.InitReq): Promise<ListGitopsClustersResponse> {
    return fm.fetchReq<ListGitopsClustersRequest, ListGitopsClustersResponse>(`/v1/clusters?${fm.renderURLSearchParams(req, [])}`, {...initReq, method: "GET"})
  }
  static CreatePullRequest(req: CreatePullRequestRequest, initReq?: fm.InitReq): Promise<CreatePullRequestResponse> {
    return fm.fetchReq<CreatePullRequestRequest, CreatePullRequestResponse>(`/v1/clusters`, {...initReq, method: "POST", body: JSON.stringify(req)})
  }
  static CreateTfControllerPullRequest(req: CreateTfControllerPullRequestRequest, initReq?: fm.InitReq): Promise<CreateTfControllerPullRequestResponse> {
    return fm.fetchReq<CreateTfControllerPullRequestRequest, CreateTfControllerPullRequestResponse>(`/v1/tfcontrollers`, {...initReq, method: "POST", body: JSON.stringify(req)})
  }
  static DeleteClustersPullRequest(req: DeleteClustersPullRequestRequest, initReq?: fm.InitReq): Promise<DeleteClustersPullRequestResponse> {
    return fm.fetchReq<DeleteClustersPullRequestRequest, DeleteClustersPullRequestResponse>(`/v1/clusters`, {...initReq, method: "DELETE", body: JSON.stringify(req)})
  }
  static ListCredentials(req: ListCredentialsRequest, initReq?: fm.InitReq): Promise<ListCredentialsResponse> {
    return fm.fetchReq<ListCredentialsRequest, ListCredentialsResponse>(`/v1/credentials?${fm.renderURLSearchParams(req, [])}`, {...initReq, method: "GET"})
  }
  static GetKubeconfig(req: GetKubeconfigRequest, initReq?: fm.InitReq): Promise<GoogleApiHttpbody.HttpBody> {
    return fm.fetchReq<GetKubeconfigRequest, GoogleApiHttpbody.HttpBody>(`/v1/clusters/${req["clusterName"]}/kubeconfig?${fm.renderURLSearchParams(req, ["clusterName"])}`, {...initReq, method: "GET"})
  }
  static GetEnterpriseVersion(req: GetEnterpriseVersionRequest, initReq?: fm.InitReq): Promise<GetEnterpriseVersionResponse> {
    return fm.fetchReq<GetEnterpriseVersionRequest, GetEnterpriseVersionResponse>(`/v1/enterprise/version?${fm.renderURLSearchParams(req, [])}`, {...initReq, method: "GET"})
  }
  static CreateAutomationsPullRequest(req: CreateAutomationsPullRequestRequest, initReq?: fm.InitReq): Promise<CreateAutomationsPullRequestResponse> {
    return fm.fetchReq<CreateAutomationsPullRequestRequest, CreateAutomationsPullRequestResponse>(`/v1/enterprise/automations`, {...initReq, method: "POST", body: JSON.stringify(req)})
  }
  static GetConfig(req: GetConfigRequest, initReq?: fm.InitReq): Promise<GetConfigResponse> {
    return fm.fetchReq<GetConfigRequest, GetConfigResponse>(`/v1/config?${fm.renderURLSearchParams(req, [])}`, {...initReq, method: "GET"})
  }
  static ListPolicies(req: ListPoliciesRequest, initReq?: fm.InitReq): Promise<ListPoliciesResponse> {
    return fm.fetchReq<ListPoliciesRequest, ListPoliciesResponse>(`/v1/policies?${fm.renderURLSearchParams(req, [])}`, {...initReq, method: "GET"})
  }
  static GetPolicy(req: GetPolicyRequest, initReq?: fm.InitReq): Promise<GetPolicyResponse> {
    return fm.fetchReq<GetPolicyRequest, GetPolicyResponse>(`/v1/policies/${req["policyName"]}?${fm.renderURLSearchParams(req, ["policyName"])}`, {...initReq, method: "GET"})
  }
  static ListPolicyValidations(req: ListPolicyValidationsRequest, initReq?: fm.InitReq): Promise<ListPolicyValidationsResponse> {
    return fm.fetchReq<ListPolicyValidationsRequest, ListPolicyValidationsResponse>(`/v1/policyviolations`, {...initReq, method: "POST", body: JSON.stringify(req)})
  }
  static GetPolicyValidation(req: GetPolicyValidationRequest, initReq?: fm.InitReq): Promise<GetPolicyValidationResponse> {
    return fm.fetchReq<GetPolicyValidationRequest, GetPolicyValidationResponse>(`/v1/policyviolations/${req["violationId"]}?${fm.renderURLSearchParams(req, ["violationId"])}`, {...initReq, method: "GET"})
  }
  static ListEvents(req: ListEventsRequest, initReq?: fm.InitReq): Promise<ListEventsResponse> {
    return fm.fetchReq<ListEventsRequest, ListEventsResponse>(`/v1/enterprise/events?${fm.renderURLSearchParams(req, [])}`, {...initReq, method: "GET"})
  }
}<|MERGE_RESOLUTION|>--- conflicted
+++ resolved
@@ -78,15 +78,12 @@
   kustomizationFiles?: CommitFile[]
 }
 
-<<<<<<< HEAD
 export type GetAutomations = {
   kustomizationFiles?: CommitFile[]
   helmReleaseFiles?: CommitFile[]
   clusters?: string[]
 }
 
-=======
->>>>>>> 1414ee1d
 export type RenderAutomationRequest = {
   clusterAutomations?: ClusterAutomation[]
 }

--- conflicted
+++ resolved
@@ -800,11 +800,7 @@
   total?: number
 }
 
-<<<<<<< HEAD
-export type PolicyConfig = {
-=======
 export type PolicyConfigListItem = {
->>>>>>> 9f7451c3
   name?: string
   clusterName?: string
   totalPolicies?: number
@@ -817,11 +813,7 @@
 }
 
 export type ListPolicyConfigsResponse = {
-<<<<<<< HEAD
-  policyConfigs?: PolicyConfig[]
-=======
   policyConfigs?: PolicyConfigListItem[]
->>>>>>> 9f7451c3
   errors?: ListError[]
   total?: number
 }

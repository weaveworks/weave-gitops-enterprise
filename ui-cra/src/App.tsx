import React, { FC } from 'react';
import { BrowserRouter } from 'react-router-dom';
import { QueryClient, QueryClientProvider } from 'react-query';
import { muiTheme } from './muiTheme';
import { MuiThemeProvider } from '@material-ui/core/styles';
import '@fortawesome/fontawesome-free/css/all.css';
import { createGlobalStyle, ThemeProvider } from 'styled-components';

import {
  theme,
  applicationsClient,
<<<<<<< HEAD
  // FeatureFlagsContextProvider,
=======
>>>>>>> 9e18d91d
  AppContextProvider,
} from '@weaveworks/weave-gitops';
import ProximaNova from './fonts/proximanova-regular.woff';
import RobotoMono from './fonts/roboto-mono-regular.woff';
import Background from './assets/img/background.svg';
import ResponsiveDrawer from './components/ResponsiveDrawer';

const GlobalStyle = createGlobalStyle`
  /* https://github.com/weaveworks/wkp-ui/pull/283#discussion_r339958886 */
  /* https://github.com/necolas/normalize.css/issues/694 */
  button,
  input,
  optgroup,
  select,
  textarea {
    font-family: inherit;
    font-size: 100%;
  }

  @font-face {
    font-family: 'proxima-nova';
    src: url(${ProximaNova})
  }

  @font-face {
    font-family: 'Roboto Mono';
    src: url(${RobotoMono})
  }

  html, body {
    height: 100%;
  }

  body {
    background: right bottom url(${Background}) no-repeat fixed ${theme.colors.neutral10}; 
    background-size: 100%;
    color: ${theme.colors.black};
    font-family: ${theme.fontFamilies.regular};
    font-size: ${theme.fontSizes.normal};
    /* Layout - grow to at least viewport height */
    display: flex;
    flex-direction: column;
    margin: 0;
  }

  a {
    text-decoration: none;
  }
`;

const queryClient = new QueryClient();

const App: FC = () => {
  return (
    <ThemeProvider theme={theme}>
      <MuiThemeProvider theme={muiTheme}>
        <QueryClientProvider client={queryClient}>
          <BrowserRouter basename={process.env.PUBLIC_URL}>
            <GlobalStyle />
            <AppContextProvider applicationsClient={applicationsClient}>
<<<<<<< HEAD
              {/* <FeatureFlagsContextProvider> */}
              <ResponsiveDrawer />
              {/* </FeatureFlagsContextProvider> */}
=======
              <ResponsiveDrawer />
>>>>>>> 9e18d91d
            </AppContextProvider>
          </BrowserRouter>
        </QueryClientProvider>
      </MuiThemeProvider>
    </ThemeProvider>
  );
};

export default App;<|MERGE_RESOLUTION|>--- conflicted
+++ resolved
@@ -9,10 +9,6 @@
 import {
   theme,
   applicationsClient,
-<<<<<<< HEAD
-  // FeatureFlagsContextProvider,
-=======
->>>>>>> 9e18d91d
   AppContextProvider,
 } from '@weaveworks/weave-gitops';
 import ProximaNova from './fonts/proximanova-regular.woff';
@@ -73,13 +69,7 @@
           <BrowserRouter basename={process.env.PUBLIC_URL}>
             <GlobalStyle />
             <AppContextProvider applicationsClient={applicationsClient}>
-<<<<<<< HEAD
-              {/* <FeatureFlagsContextProvider> */}
               <ResponsiveDrawer />
-              {/* </FeatureFlagsContextProvider> */}
-=======
-              <ResponsiveDrawer />
->>>>>>> 9e18d91d
             </AppContextProvider>
           </BrowserRouter>
         </QueryClientProvider>

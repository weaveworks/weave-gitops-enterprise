--- conflicted
+++ resolved
@@ -10,12 +10,9 @@
   LinkResolverProvider,
   Pendo,
   theme,
-<<<<<<< HEAD
   SignIn,
   AuthCheck,
-=======
   ThemeTypes,
->>>>>>> 387bb345
 } from '@weaveworks/weave-gitops';
 import React, { ReactNode } from 'react';
 import {
@@ -146,15 +143,11 @@
 };
 const queryClient = new QueryClient(queryOptions);
 
-<<<<<<< HEAD
-const AppContainer: FC = () => {
-=======
 const StylesProvider = ({ children }: { children: ReactNode }) => {
   const { settings } = React.useContext(AppContext);
   const mode = settings.theme;
   //hard code light for now
   const appliedTheme = theme(ThemeTypes.Light);
->>>>>>> 387bb345
   return (
     <ThemeProvider theme={appliedTheme}>
       <MuiThemeProvider theme={muiTheme(appliedTheme.colors, mode)}>
@@ -165,7 +158,7 @@
   );
 };
 
-const App = () => {
+const AppContainer = () => {
   return (
     <RequestContextProvider fetch={window.fetch}>
       <QueryClientProvider client={queryClient}>

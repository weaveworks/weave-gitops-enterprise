--- conflicted
+++ resolved
@@ -67,11 +67,7 @@
     <ThemeProvider theme={theme}>
       <MuiThemeProvider theme={muiTheme}>
         <QueryClientProvider client={queryClient}>
-<<<<<<< HEAD
-          <BrowserRouter>
-=======
           <BrowserRouter basename={process.env.PUBLIC_URL}>
->>>>>>> 87add339
             <GlobalStyle />
             <AppContextProvider applicationsClient={applicationsClient}>
               <FeatureFlagsContextProvider>

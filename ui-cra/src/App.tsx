--- conflicted
+++ resolved
@@ -133,18 +133,8 @@
               <GlobalStyle />
               <ProgressiveDeliveryProvider api={ProgressiveDeliveryService}>
                 <PipelinesProvider api={Pipelines}>
-<<<<<<< HEAD
                   <GitAuthProvider>
                     <AppContextProvider>
-                      <ResponsiveDrawer />
-                      <ToastContainer
-                        position="top-center"
-                        autoClose={5000}
-                        newestOnTop={false}
-                      />
-=======
-                  <GithubAuthProvider api={applicationsClient}>
-                    <AppContextProvider applicationsClient={applicationsClient}>
                      
                           <ResponsiveDrawer />
                           <ToastContainer
@@ -153,7 +143,6 @@
                             newestOnTop={false}
                           />
                       
->>>>>>> 7a988000
                     </AppContextProvider>
                   </GitAuthProvider>
                 </PipelinesProvider>

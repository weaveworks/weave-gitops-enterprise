--- conflicted
+++ resolved
@@ -52,14 +52,15 @@
   renderedTemplate?: string
 }
 
-<<<<<<< HEAD
-export type ListClustersRequest = {
+export type ListGitopsClustersRequest = {
   label?: string
 }
 
-export type ListClustersResponse = {
-  clusters?: Cluster[]
-=======
+export type ListGitopsClustersResponse = {
+  gitopsClusters?: GitopsCluster[]
+  total?: number
+}
+
 export type GetPolicyRequest = {
   policyName?: string
 }
@@ -73,7 +74,6 @@
 
 export type ListPoliciesResponse = {
   policies?: Policy[]
->>>>>>> 485f9bfa
   total?: number
 }
 
@@ -127,7 +127,7 @@
   kubeconfig?: string
 }
 
-export type Cluster = {
+export type GitopsCluster = {
   name?: string
   type?: string
   annotations?: {[key: string]: string}
@@ -272,8 +272,8 @@
   static RenderTemplate(req: RenderTemplateRequest, initReq?: fm.InitReq): Promise<RenderTemplateResponse> {
     return fm.fetchReq<RenderTemplateRequest, RenderTemplateResponse>(`/v1/templates/${req["templateName"]}/render`, {...initReq, method: "POST", body: JSON.stringify(req)})
   }
-  static ListClusters(req: ListClustersRequest, initReq?: fm.InitReq): Promise<ListClustersResponse> {
-    return fm.fetchReq<ListClustersRequest, ListClustersResponse>(`/v1/clusters?${fm.renderURLSearchParams(req, [])}`, {...initReq, method: "GET"})
+  static ListGitopsClusters(req: ListGitopsClustersRequest, initReq?: fm.InitReq): Promise<ListGitopsClustersResponse> {
+    return fm.fetchReq<ListGitopsClustersRequest, ListGitopsClustersResponse>(`/v1/clusters?${fm.renderURLSearchParams(req, [])}`, {...initReq, method: "GET"})
   }
   static CreatePullRequest(req: CreatePullRequestRequest, initReq?: fm.InitReq): Promise<CreatePullRequestResponse> {
     return fm.fetchReq<CreatePullRequestRequest, CreatePullRequestResponse>(`/v1/clusters`, {...initReq, method: "POST", body: JSON.stringify(req)})

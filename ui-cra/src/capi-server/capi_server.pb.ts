/* eslint-disable */
// @ts-nocheck
/*
* This file is a generated Typescript file for GRPC Gateway, DO NOT MODIFY
*/

import * as fm from "./fetch.pb"
import * as GoogleApiHttpbody from "./google/api/httpbody.pb"
import * as GoogleProtobufAny from "./google/protobuf/any.pb"
export type ListTemplatesRequest = {
  provider?: string
}

export type ListTemplatesResponse = {
  templates?: Template[]
  total?: number
}

export type GetTemplateRequest = {
  templateName?: string
}

export type GetTemplateResponse = {
  template?: Template
}

export type ListTemplateParamsRequest = {
  templateName?: string
}

export type ListTemplateParamsResponse = {
  parameters?: Parameter[]
  objects?: TemplateObject[]
}

export type ListTemplateProfilesRequest = {
  templateName?: string
}

export type ListTemplateProfilesResponse = {
  profiles?: TemplateProfile[]
  objects?: TemplateObject[]
}

export type RenderTemplateRequest = {
  templateName?: string
  values?: {[key: string]: string}
  credentials?: Credential
}

export type RenderTemplateResponse = {
  renderedTemplate?: string
}

export type ListGitopsClustersRequest = {
  label?: string
<<<<<<< HEAD
  refType?: string
=======
>>>>>>> 8bafb5f9
}

export type ListGitopsClustersResponse = {
  gitopsClusters?: GitopsCluster[]
  total?: number
}

export type GetPolicyRequest = {
  policyName?: string
}

export type ListPoliciesRequest = {
}

export type GetPolicyResponse = {
  policy?: Policy
}

export type ListPoliciesResponse = {
  policies?: Policy[]
  total?: number
}

export type ListPolicyValidationsRequest = {
  clusterId?: string
}

export type ListPolicyValidationsResponse = {
  violations?: PolicyValidation[]
  total?: number
}

export type GetPolicyValidationRequest = {
  violationId?: string
}

export type GetPolicyValidationResponse = {
  violation?: PolicyValidation
}

export type PolicyValidation = {
  id?: string
  message?: string
  clusterId?: string
  category?: string
  severity?: string
  createdAt?: string
  entity?: string
  namespace?: string
  violatingEntity?: string
  description?: string
  howToSolve?: string
  name?: string
}

export type CreatePullRequestRequest = {
  repositoryUrl?: string
  headBranch?: string
  baseBranch?: string
  title?: string
  description?: string
  templateName?: string
  parameterValues?: {[key: string]: string}
  commitMessage?: string
  credentials?: Credential
  values?: ProfileValues[]
  repositoryApiUrl?: string
}

export type CreatePullRequestResponse = {
  webUrl?: string
}

export type DeleteClustersPullRequestRequest = {
  repositoryUrl?: string
  headBranch?: string
  baseBranch?: string
  title?: string
  description?: string
  clusterNames?: string[]
  commitMessage?: string
  credentials?: Credential
  repositoryApiUrl?: string
}

export type DeleteClustersPullRequestResponse = {
  webUrl?: string
}

export type ListCredentialsRequest = {
}

export type ListCredentialsResponse = {
  credentials?: Credential[]
  total?: number
}

export type GetKubeconfigRequest = {
  clusterName?: string
}

export type GetKubeconfigResponse = {
  kubeconfig?: string
}

export type Condition = {
  type?: string
  status?: string
  reason?: string
  message?: string
  timestamp?: string
}

export type GitopsCluster = {
  name?: string
  namespace?: string
  annotations?: {[key: string]: string}
  labels?: {[key: string]: string}
  conditions?: Condition[]
  capiClusterRef?: GitopsClusterRef
  secretRef?: GitopsClusterRef
  capiCluster?: CapiCluster
}

export type CapiCluster = {
  name?: string
  namespace?: string
  annotations?: {[key: string]: string}
  labels?: {[key: string]: string}
  status?: CapiClusterStatus
}

export type CapiClusterStatus = {
  phase?: string
  infrastructureReady?: boolean
  controlPlaneInitialized?: boolean
  controlPlaneReady?: boolean
  conditions?: Condition[]
  observedGeneration?: string
}

export type GitopsClusterRef = {
  name?: string
}

export type Credential = {
  group?: string
  version?: string
  kind?: string
  name?: string
  namespace?: string
}

export type Template = {
  name?: string
  description?: string
  provider?: string
  parameters?: Parameter[]
  objects?: TemplateObject[]
  error?: string
  annotations?: {[key: string]: string}
}

export type Parameter = {
  name?: string
  description?: string
  required?: boolean
  options?: string[]
}

export type TemplateProfile = {
  name?: string
  version?: string
}

export type TemplateObject = {
  kind?: string
  apiVersion?: string
  parameters?: string[]
  name?: string
  displayName?: string
}

export type GetEnterpriseVersionRequest = {
}

export type GetEnterpriseVersionResponse = {
  version?: string
}

export type Maintainer = {
  name?: string
  email?: string
  url?: string
}

export type HelmRepository = {
  name?: string
  namespace?: string
}

export type Profile = {
  name?: string
  home?: string
  sources?: string[]
  description?: string
  keywords?: string[]
  maintainers?: Maintainer[]
  icon?: string
  annotations?: {[key: string]: string}
  kubeVersion?: string
  helmRepository?: HelmRepository
  availableVersions?: string[]
}

export type ProfileValues = {
  name?: string
  version?: string
  values?: string
  layer?: string
}

export type GetConfigRequest = {
}

export type GetConfigResponse = {
  repositoryURL?: string
}

export type PolicyParamRepeatedString = {
  value?: string[]
}

export type PolicyParam = {
  name?: string
  type?: string
  value?: GoogleProtobufAny.Any
  required?: boolean
}

export type PolicyTargetLabel = {
  values?: {[key: string]: string}
}

export type PolicyTargets = {
  kinds?: string[]
  labels?: PolicyTargetLabel[]
  namespaces?: string[]
}

export type Policy = {
  name?: string
  id?: string
  code?: string
  description?: string
  howToSolve?: string
  category?: string
  tags?: string[]
  severity?: string
  controls?: string[]
  gitCommit?: string
  parameters?: PolicyParam[]
  targets?: PolicyTargets
  createdAt?: string
}

export class ClustersService {
  static ListTemplates(req: ListTemplatesRequest, initReq?: fm.InitReq): Promise<ListTemplatesResponse> {
    return fm.fetchReq<ListTemplatesRequest, ListTemplatesResponse>(`/v1/templates?${fm.renderURLSearchParams(req, [])}`, {...initReq, method: "GET"})
  }
  static GetTemplate(req: GetTemplateRequest, initReq?: fm.InitReq): Promise<GetTemplateResponse> {
    return fm.fetchReq<GetTemplateRequest, GetTemplateResponse>(`/v1/templates/${req["templateName"]}?${fm.renderURLSearchParams(req, ["templateName"])}`, {...initReq, method: "GET"})
  }
  static ListTemplateParams(req: ListTemplateParamsRequest, initReq?: fm.InitReq): Promise<ListTemplateParamsResponse> {
    return fm.fetchReq<ListTemplateParamsRequest, ListTemplateParamsResponse>(`/v1/templates/${req["templateName"]}/params?${fm.renderURLSearchParams(req, ["templateName"])}`, {...initReq, method: "GET"})
  }
  static ListTemplateProfiles(req: ListTemplateProfilesRequest, initReq?: fm.InitReq): Promise<ListTemplateProfilesResponse> {
    return fm.fetchReq<ListTemplateProfilesRequest, ListTemplateProfilesResponse>(`/v1/templates/${req["templateName"]}/profiles?${fm.renderURLSearchParams(req, ["templateName"])}`, {...initReq, method: "GET"})
  }
  static RenderTemplate(req: RenderTemplateRequest, initReq?: fm.InitReq): Promise<RenderTemplateResponse> {
    return fm.fetchReq<RenderTemplateRequest, RenderTemplateResponse>(`/v1/templates/${req["templateName"]}/render`, {...initReq, method: "POST", body: JSON.stringify(req)})
  }
  static ListGitopsClusters(req: ListGitopsClustersRequest, initReq?: fm.InitReq): Promise<ListGitopsClustersResponse> {
    return fm.fetchReq<ListGitopsClustersRequest, ListGitopsClustersResponse>(`/v1/clusters?${fm.renderURLSearchParams(req, [])}`, {...initReq, method: "GET"})
  }
  static CreatePullRequest(req: CreatePullRequestRequest, initReq?: fm.InitReq): Promise<CreatePullRequestResponse> {
    return fm.fetchReq<CreatePullRequestRequest, CreatePullRequestResponse>(`/v1/clusters`, {...initReq, method: "POST", body: JSON.stringify(req)})
  }
  static DeleteClustersPullRequest(req: DeleteClustersPullRequestRequest, initReq?: fm.InitReq): Promise<DeleteClustersPullRequestResponse> {
    return fm.fetchReq<DeleteClustersPullRequestRequest, DeleteClustersPullRequestResponse>(`/v1/clusters`, {...initReq, method: "DELETE", body: JSON.stringify(req)})
  }
  static ListCredentials(req: ListCredentialsRequest, initReq?: fm.InitReq): Promise<ListCredentialsResponse> {
    return fm.fetchReq<ListCredentialsRequest, ListCredentialsResponse>(`/v1/credentials?${fm.renderURLSearchParams(req, [])}`, {...initReq, method: "GET"})
  }
  static GetKubeconfig(req: GetKubeconfigRequest, initReq?: fm.InitReq): Promise<GoogleApiHttpbody.HttpBody> {
    return fm.fetchReq<GetKubeconfigRequest, GoogleApiHttpbody.HttpBody>(`/v1/clusters/${req["clusterName"]}/kubeconfig?${fm.renderURLSearchParams(req, ["clusterName"])}`, {...initReq, method: "GET"})
  }
  static GetEnterpriseVersion(req: GetEnterpriseVersionRequest, initReq?: fm.InitReq): Promise<GetEnterpriseVersionResponse> {
    return fm.fetchReq<GetEnterpriseVersionRequest, GetEnterpriseVersionResponse>(`/v1/enterprise/version?${fm.renderURLSearchParams(req, [])}`, {...initReq, method: "GET"})
  }
  static GetConfig(req: GetConfigRequest, initReq?: fm.InitReq): Promise<GetConfigResponse> {
    return fm.fetchReq<GetConfigRequest, GetConfigResponse>(`/v1/config?${fm.renderURLSearchParams(req, [])}`, {...initReq, method: "GET"})
  }
  static ListPolicies(req: ListPoliciesRequest, initReq?: fm.InitReq): Promise<ListPoliciesResponse> {
    return fm.fetchReq<ListPoliciesRequest, ListPoliciesResponse>(`/v1/policies?${fm.renderURLSearchParams(req, [])}`, {...initReq, method: "GET"})
  }
  static GetPolicy(req: GetPolicyRequest, initReq?: fm.InitReq): Promise<GetPolicyResponse> {
    return fm.fetchReq<GetPolicyRequest, GetPolicyResponse>(`/v1/policies/${req["policyName"]}?${fm.renderURLSearchParams(req, ["policyName"])}`, {...initReq, method: "GET"})
  }
  static ListPolicyValidations(req: ListPolicyValidationsRequest, initReq?: fm.InitReq): Promise<ListPolicyValidationsResponse> {
    return fm.fetchReq<ListPolicyValidationsRequest, ListPolicyValidationsResponse>(`/v1/policyviolations`, {...initReq, method: "POST", body: JSON.stringify(req)})
  }
  static GetPolicyValidation(req: GetPolicyValidationRequest, initReq?: fm.InitReq): Promise<GetPolicyValidationResponse> {
    return fm.fetchReq<GetPolicyValidationRequest, GetPolicyValidationResponse>(`/v1/policyviolations/${req["violationId"]}?${fm.renderURLSearchParams(req, ["violationId"])}`, {...initReq, method: "GET"})
  }
}<|MERGE_RESOLUTION|>--- conflicted
+++ resolved
@@ -53,11 +53,8 @@
 }
 
 export type ListGitopsClustersRequest = {
-  label?: string
-<<<<<<< HEAD
+  label?: strin
   refType?: string
-=======
->>>>>>> 8bafb5f9
 }
 
 export type ListGitopsClustersResponse = {

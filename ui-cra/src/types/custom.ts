--- conflicted
+++ resolved
@@ -170,12 +170,9 @@
 export interface SecretPRPreview {
   externalSecretsFiles: { path: string; content: string }[];
 }
-<<<<<<< HEAD
 export interface SOPSSecretPRPreview {
   sopsSecertFiles: { path: string; content: string }[];
-=======
-
+}
 export interface PolicyConfigPRPreview {
   policyConfigFiles: { path: string; content: string }[];
->>>>>>> b13abc9c
 }
--- conflicted
+++ resolved
@@ -48,11 +48,7 @@
   values: { version: string; yaml: string; selected?: boolean }[];
   required: boolean;
   layer?: string;
-<<<<<<< HEAD
-  namespace: string;
-=======
   namespace?: string;
->>>>>>> 2b0303d3
 };
 
 export type ChildrenOccurences = {

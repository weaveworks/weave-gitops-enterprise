export type Param = {
  name: string;
  description?: string;
  options?: string[];
};

export type TemplateObject = {
  kind?: string;
  apiVersion?: string;
  parameters?: Param['name'];
  name?: string;
  displayName?: string;
};

export type Template = {
  name?: string;
  description?: string;
  version?: string;
  parameters?: Param[];
  objects?: TemplateObject[];
  error?: string;
  provider?: string;
  annotations?: string[];
};

export type ListTemplatesResponse = {
  templates?: Template[];
  total?: number;
};

export type Credential = {
  group?: string;
  version?: string;
  kind?: string;
  name?: string;
  namespace?: string;
};

export type ListCredentialsResponse = {
  credentials?: Credential[];
  total?: number;
};

export type Maintainer = {
  name?: string;
  email?: string;
  url?: string;
};

export type HelmRepository = {
  name?: string;
  namespace?: string;
};

export type Profile = {
  name: string;
  home?: string;
  sources?: string[];
  description?: string;
  keywords?: string[];
  maintainers?: Maintainer[];
  icon?: string;
  annotations?: { [key: string]: string };
  kubeVersion?: string;
  helmRepository?: HelmRepository;
  availableVersions: string[];
};

export type ListProfilesResponse = {
  profiles?: Profile[];
};

export type UpdatedProfile = {
  name: Profile['name'];
<<<<<<< HEAD
  version: string;
  values: string;
=======
  values: { [key1: string]: string | boolean }[];
>>>>>>> e3c88b02
  required: boolean;
};<|MERGE_RESOLUTION|>--- conflicted
+++ resolved
@@ -72,11 +72,6 @@
 
 export type UpdatedProfile = {
   name: Profile['name'];
-<<<<<<< HEAD
-  version: string;
-  values: string;
-=======
   values: { [key1: string]: string | boolean }[];
->>>>>>> e3c88b02
   required: boolean;
 };
--- conflicted
+++ resolved
@@ -162,13 +162,11 @@
   kustomizationFiles: { path: string; content: string }[];
   helmReleaseFiles: { path: string; content: string }[];
 }
-<<<<<<< HEAD
 
 export type RequestError = Error & {
   code?: number;
 };
-=======
+
 export interface SecretPRPreview {
   externalSecretsFiles: { path: string; content: string }[];
-}
->>>>>>> fdf1a838
+}
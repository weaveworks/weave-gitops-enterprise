--- conflicted
+++ resolved
@@ -52,11 +52,8 @@
 import Workspaces from './components/Workspaces';
 import WorkspaceDetails from './components/Workspaces/WorkspaceDetails';
 import { Routes } from './utils/nav';
-<<<<<<< HEAD
 import { NotificationsWrapper } from './components/Layout/NotificationsWrapper';
-=======
 import PolicyViolationPage from './components/Policies/PolicyViolationPage';
->>>>>>> e1eecbe8
 
 function withSearchParams(Cmp: any) {
   return ({ location: { search }, ...rest }: any) => {

import { V2Routes } from '@weaveworks/weave-gitops';
import qs from 'query-string';
import Lottie from 'react-lottie-player';
import { Redirect, Route, Switch } from 'react-router-dom';
import styled from 'styled-components';
import { GitProvider } from './api/gitauth/gitauth.pb';
import error404 from './assets/img/error404.json';
import WGApplicationsDashboard from './components/Applications';
import AddApplication from './components/Applications/Add';
import WGApplicationsBucket from './components/Applications/Bucket';
import WGApplicationsFluxRuntime from './components/Applications/FluxRuntime';
import WGApplicationsGitRepository from './components/Applications/GitRepository';
import WGApplicationsHelmChart from './components/Applications/HelmChart';
import WGApplicationsHelmRelease from './components/Applications/HelmRelease';
import WGApplicationsHelmRepository from './components/Applications/HelmRepository';
import WGApplicationsKustomization from './components/Applications/Kustomization';
import WGNotifications from './components/Applications/Notifications';
import WGNotificationsProvider from './components/Applications/NotificationsProvider';
import WGApplicationsOCIRepository from './components/Applications/OCIRepository';
import WGApplicationsSources from './components/Applications/Sources';
import MCCP from './components/Clusters';
import OAuthCallback from './components/GitAuth/OAuthCallback';
import GitOpsRunDetail from './components/GitOpsRun/Detail';
import GitOpsRun from './components/GitOpsRun/List';
import GitopsSets from './components/GitopsSets';
import GitOpsSetDetail from './components/GitopsSets/GitOpsSetDetail';
import ImageAutomationPage from './components/ImageAutomation';
import ImagePolicyDetails from './components/ImageAutomation/policies/ImagePolicyDetails';
import ImageAutomationRepoDetails from './components/ImageAutomation/repositories/ImageAutomationRepoDetails';
import ImageAutomationUpdatesDetails from './components/ImageAutomation/updates/ImageAutomationUpdatesDetails';
import { ContentWrapper } from './components/Layout/ContentWrapper';
import { PageTemplate } from './components/Layout/PageTemplate';
import Pipelines from './components/Pipelines';
import PipelineDetails from './components/Pipelines/PipelineDetails';
import Policies from './components/Policies';
import PolicyDetails from './components/Policies/PolicyDetails';
import PolicyConfigsList from './components/PolicyConfigs';
import PolicyConfigsDetails from './components/PolicyConfigs/PolicyConfigDetails';
import PoliciesViolations from './components/PolicyViolations';
import PolicyViolationDetails from './components/PolicyViolations/ViolationDetails';
import ProgressiveDelivery from './components/ProgressiveDelivery';
import CanaryDetails from './components/ProgressiveDelivery/CanaryDetails';
import SecretsList from './components/Secrets';
import CreateSecret from './components/Secrets/Create';
import SecretDetails from './components/Secrets/SecretDetails';
import TemplatesDashboard from './components/Templates';
import AddClusterWithCredentials from './components/Templates/Create';
import EditResourcePage from './components/Templates/Edit';
import TerraformObjectDetail from './components/Terraform/TerraformObjectDetail';
import TerraformObjectList from './components/Terraform/TerraformObjectList';
import Workspaces from './components/Workspaces';
import WorkspaceDetails from './components/Workspaces/WorkspaceDetails';
import { Routes } from './utils/nav';

import Explorer from './components/Explorer';
import WGUserInfo from './components/UserInfo';
<<<<<<< HEAD
import CreatePolicyConfig from './components/PolicyConfigs/create';
=======
import ClusterDetails from './components/Clusters/ClusterDetails';
>>>>>>> e8399e9d

function withSearchParams(Cmp: any) {
  return ({ location: { search }, ...rest }: any) => {
    const params = qs.parse(search);
    return <Cmp {...rest} {...params} />;
  };
}

const CoreWrapper = styled.div`
  div[class*='FilterDialog__SlideContainer'] {
    overflow: hidden;
  }
  .MuiFormControl-root {
    min-width: 0px;
  }
  div[class*='ReconciliationGraph'] {
    svg {
      min-height: 600px;
    }
    .MuiSlider-root.MuiSlider-vertical {
      height: 200px;
    }
  }
  .MuiButton-root {
    margin-right: 0;
  }
  width: 100%;
`;

const Page404 = () => (
  <PageTemplate documentTitle="NotFound" path={[{ label: 'Error' }]}>
    <ContentWrapper>
      <Lottie
        loop
        animationData={error404}
        play
        style={{ width: '100%', height: 650 }}
      />
    </ContentWrapper>
  </PageTemplate>
);

const AppRoutes = () => {
  return (
    <Switch>
      <Route exact path="/">
        <Redirect to={Routes.Clusters} />
      </Route>
      <Route component={MCCP} path={Routes.Clusters} />
      <Route component={MCCP} exact path={Routes.DeleteCluster} />
      <Route
        component={withSearchParams((props: any) => (
          <ClusterDetails {...props} />
        ))}
        path={Routes.ClusterDashboard}
      />
      <Route
        component={withSearchParams((props: any) => (
          <CoreWrapper>
            <EditResourcePage {...props} />
          </CoreWrapper>
        ))}
        path={Routes.EditResource}
      />
      <Route
        component={AddClusterWithCredentials}
        exact
        path={Routes.AddCluster}
      />
      <Route
        component={PoliciesViolations}
        exact
        path={Routes.PolicyViolations}
      />
      <Route
        component={withSearchParams(PolicyViolationDetails)}
        exact
        path={Routes.PolicyViolationDetails}
      />
      <Route component={GitOpsRun} exact path={Routes.GitOpsRun} />
      <Route
        component={withSearchParams(GitOpsRunDetail)}
        path={Routes.GitOpsRunDetail}
      />
      <Route
        component={(props: any) => (
          <CoreWrapper>
            <WGApplicationsDashboard {...props} />
          </CoreWrapper>
        )}
        exact
        path={V2Routes.Automations}
      />
      <Route
        component={withSearchParams(AddApplication)}
        exact
        path={Routes.AddApplication}
      />
      <Route
        component={() => (
          <CoreWrapper>
            <WGApplicationsSources />
          </CoreWrapper>
        )}
        exact
        path={V2Routes.Sources}
      />
      <Route
        component={withSearchParams((props: any) => (
          <CoreWrapper>
            <WGApplicationsKustomization {...props} />
          </CoreWrapper>
        ))}
        path={V2Routes.Kustomization}
      />
      <Route
        component={withSearchParams((props: any) => (
          <CoreWrapper>
            <WGApplicationsGitRepository {...props} />
          </CoreWrapper>
        ))}
        path={V2Routes.GitRepo}
      />
      <Route
        component={withSearchParams((props: any) => (
          <CoreWrapper>
            <WGApplicationsHelmRepository {...props} />
          </CoreWrapper>
        ))}
        path={V2Routes.HelmRepo}
      />
      <Route
        component={withSearchParams((props: any) => (
          <CoreWrapper>
            <WGApplicationsBucket {...props} />
          </CoreWrapper>
        ))}
        path={V2Routes.Bucket}
      />
      <Route
        component={withSearchParams((props: any) => (
          <CoreWrapper>
            <WGApplicationsHelmRelease {...props} />
          </CoreWrapper>
        ))}
        path={V2Routes.HelmRelease}
      />
      <Route
        component={withSearchParams((props: any) => (
          <CoreWrapper>
            <WGApplicationsHelmChart {...props} />
          </CoreWrapper>
        ))}
        path={V2Routes.HelmChart}
      />
      <Route
        component={withSearchParams((props: any) => (
          <CoreWrapper>
            <WGApplicationsOCIRepository {...props} />
          </CoreWrapper>
        ))}
        path={V2Routes.OCIRepository}
      />
      <Route
        component={() => (
          <CoreWrapper>
            <WGApplicationsFluxRuntime />
          </CoreWrapper>
        )}
        path={V2Routes.FluxRuntime}
      />
      <Route
        component={withSearchParams((props: any) => (
          <CoreWrapper>
            <WGNotifications {...props} />
          </CoreWrapper>
        ))}
        path={V2Routes.Notifications}
      />
      <Route
        component={withSearchParams((props: any) => (
          <CoreWrapper>
            <WGUserInfo {...props} />
          </CoreWrapper>
        ))}
        path={V2Routes.UserInfo}
      />
      <Route
        component={withSearchParams((props: any) => (
          <CoreWrapper>
            <WGNotificationsProvider {...props} />
          </CoreWrapper>
        ))}
        path={V2Routes.Provider}
      />
      <Route exact path={Routes.Canaries} component={ProgressiveDelivery} />
      <Route
        path={Routes.CanaryDetails}
        component={withSearchParams(CanaryDetails)}
      />
      <Route exact path={Routes.Pipelines} component={Pipelines} />
      <Route
        path={Routes.PipelineDetails}
        component={withSearchParams(PipelineDetails)}
      />
      <Route path={Routes.ImageAutomation} component={ImageAutomationPage} />
      <Route
        path={V2Routes.ImageAutomationUpdatesDetails}
        component={withSearchParams(ImageAutomationUpdatesDetails)}
      />
      <Route
        path={V2Routes.ImageAutomationRepositoryDetails}
        component={withSearchParams(ImageAutomationRepoDetails)}
      />
      <Route
        path={V2Routes.ImagePolicyDetails}
        component={withSearchParams(ImagePolicyDetails)}
      />
      <Route exact path={Routes.Policies} component={Policies} />
      <Route
        exact
        path={Routes.PolicyDetails}
        component={withSearchParams(PolicyDetails)}
      />
      <Route component={TemplatesDashboard} exact path={Routes.Templates} />
      <Route
        exact
        path={Routes.TerraformObjects}
        component={withSearchParams(TerraformObjectList)}
      />
      <Route exact path={Routes.Workspaces} component={Workspaces} />
      <Route
        path={Routes.WorkspaceDetails}
        component={withSearchParams(WorkspaceDetails)}
      />
      <Route exact path={Routes.Secrets} component={SecretsList} />
      <Route
        path={Routes.SecretDetails}
        component={withSearchParams(SecretDetails)}
      />
      <Route exact path={Routes.CreateSecret} component={CreateSecret} />
      <Route exact path={Routes.PolicyConfigs} component={PolicyConfigsList} />
      <Route exact path={Routes.PolicyConfigsDetails} component={withSearchParams(PolicyConfigsDetails)} />
      <Route exact path={Routes.CreatePolicyConfig} component={CreatePolicyConfig} />


      <Route
        path={Routes.TerraformDetail}
        component={withSearchParams(TerraformObjectDetail)}
      />
      <Route path={Routes.Explorer} component={withSearchParams(Explorer)} />
      <Route
        exact
        path={Routes.GitOpsSets}
        component={withSearchParams(GitopsSets)}
      />
      <Route
        path={Routes.GitOpsSetDetail}
        component={withSearchParams(GitOpsSetDetail)}
      />
      <Route
        exact
        path={Routes.GitlabOauthCallback}
        component={({ location }: any) => {
          const params = qs.parse(location.search);
          return (
            <OAuthCallback
              provider={'GitLab' as GitProvider}
              code={params.code as string}
              state=''
            />
          );
        }}
      />
      <Route
        exact
        path={Routes.BitBucketOauthCallback}
        component={({ location }: any) => {
          const params = qs.parse(location.search);

          const error = Array.isArray(params?.error)
            ? params?.error.join(', ')
            : params?.error;

          const desc = Array.isArray(params.error_description)
            ? params.error_description?.join('\n')
            : params?.error_description;

          return (
            <OAuthCallback
              provider={GitProvider.BitBucketServer}
              code={params.code as string}
              state={params.state as string}
              error={error}
              errorDescription={desc}
            />
          );
        }}
      />
      <Route
        exact
        path={Routes.AzureDevOpsOauthCallback}
        component={({ location }: any) => {
          const params = qs.parse(location.search);

          const error = Array.isArray(params?.error)
            ? params?.error.join(', ')
            : params?.error;

          const desc = Array.isArray(params.error_description)
            ? params.error_description?.join('\n')
            : params?.error_description;

          return (
            <OAuthCallback
              provider={GitProvider.AzureDevOps}
              code={params.code as string}
              state={params.state as string}
              error={error}
              errorDescription={desc}
            />
          );
        }}
      />
      <Route exact render={Page404} />
    </Switch>
  );
};

export default AppRoutes;<|MERGE_RESOLUTION|>--- conflicted
+++ resolved
@@ -54,11 +54,8 @@
 
 import Explorer from './components/Explorer';
 import WGUserInfo from './components/UserInfo';
-<<<<<<< HEAD
+import ClusterDetails from './components/Clusters/ClusterDetails';
 import CreatePolicyConfig from './components/PolicyConfigs/create';
-=======
-import ClusterDetails from './components/Clusters/ClusterDetails';
->>>>>>> e8399e9d
 
 function withSearchParams(Cmp: any) {
   return ({ location: { search }, ...rest }: any) => {

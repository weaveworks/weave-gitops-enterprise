--- conflicted
+++ resolved
@@ -46,10 +46,7 @@
 import GitopsSets from './components/GitopsSets';
 import GitOpsSetDetail from './components/GitopsSets/GitOpsSetDetail';
 import CreateSecret from './components/Secrets/Create';
-<<<<<<< HEAD
-=======
 import WGUserInfo from './components/UserInfo';
->>>>>>> f298ee2b
 
 function withSearchParams(Cmp: any) {
   return ({ location: { search }, ...rest }: any) => {

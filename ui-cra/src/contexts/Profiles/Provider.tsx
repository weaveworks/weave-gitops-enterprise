--- conflicted
+++ resolved
@@ -8,10 +8,6 @@
 
 const ProfilesProvider: FC = ({ children }) => {
   const [loading, setLoading] = useState<boolean>(true);
-<<<<<<< HEAD
-  const [profiles, setProfiles] = useState<Profile[]>([]);
-=======
->>>>>>> e3c88b02
   const [updatedProfiles, setUpdatedProfiles] = useState<UpdatedProfile[]>([]);
   const { setNotifications } = useNotifications();
   const { activeTemplate } = useTemplates();
@@ -103,20 +99,6 @@
     [getProfileYaml, setNotifications],
   );
 
-  const getDefaultProfiles = (template: Template) => {
-    if (template?.annotations) {
-      const annotations = Object.entries(template?.annotations);
-      const defaultProfiles = [];
-      for (const [key, value] of annotations) {
-        if (key.includes('capi.weave.works/profile')) {
-          defaultProfiles.push({ ...JSON.parse(value), required: true });
-        }
-      }
-      return defaultProfiles;
-    }
-    return [];
-  };
-
   const getProfiles = useCallback(() => {
     setLoading(true);
     request('GET', profilesUrl, {
@@ -147,79 +129,12 @@
     );
   }, [activeTemplate, profilesWithValues]);
 
-  const getProfileValues = useCallback(
-    (profiles: Profile[]) => {
-      const isProfileUpdated = (profile: Profile) =>
-        profilesWithValues.filter(
-          p =>
-            p.name === profile.name &&
-            p.version ===
-              profile.availableVersions[profile.availableVersions.length - 1],
-        ).length !== 0;
-
-      const profileRequests = [] as Promise<any>[];
-
-      profiles.forEach(profile => {
-        if (!isProfileUpdated(profile)) {
-          profileRequests.push(
-            getProfileYaml(profile)
-              .then(data =>
-                setProfilesWithValues([
-                  ...profilesWithValues,
-                  {
-                    name: profile.name,
-                    version:
-                      profile.availableVersions[
-                        profile.availableVersions.length - 1
-                      ],
-                    values: data.message,
-                    required: false,
-                  },
-                ]),
-              )
-              .catch(error =>
-                setNotifications([
-                  { message: error.message, variant: 'danger' },
-                ]),
-              ),
-          );
-        }
-      });
-      return Promise.all(profileRequests);
-    },
-    [getProfileYaml, setNotifications, profilesWithValues],
-  );
-
-  const getValidDefaultProfiles = useCallback(() => {
-    const defaultProfiles =
-      activeTemplate && getDefaultProfiles(activeTemplate);
-    return (
-      defaultProfiles?.filter(profile =>
-        profiles.find(
-          p =>
-            profile.name === p.name &&
-            profile.version ===
-              p.availableVersions[p.availableVersions.length - 1],
-        ),
-      ) || []
-    );
-  }, [activeTemplate, profiles]);
-
   useEffect(() => {
     getProfiles();
     return history.listen(getProfiles);
-<<<<<<< HEAD
-  }, [history, getProfiles, activeTemplate]);
-
-  useEffect(() => {
-    // get yaml values for all the profiles
-    getProfileValues(profiles);
-
-=======
   }, [history, getProfiles, activeTemplate, getProfileValues]);
 
   useEffect(() => {
->>>>>>> e3c88b02
     // get default / required profiles for the active template
     const validDefaultProfiles = getValidDefaultProfiles();
 
@@ -228,24 +143,16 @@
       profilesWithValues?.filter(
         profile =>
           !validDefaultProfiles.find(
-<<<<<<< HEAD
-            p => profile.name === p.name && profile.version === p.version,
-=======
             p =>
               profile.name === p.name &&
               profile.values.map(value => value.version === p.values[0].version)
                 .length !== 0,
->>>>>>> e3c88b02
           ),
       ) || [];
 
     setUpdatedProfiles([...optionalProfiles, ...validDefaultProfiles]);
   }, [
     profilesWithValues,
-<<<<<<< HEAD
-    profiles,
-=======
->>>>>>> e3c88b02
     activeTemplate,
     getProfileYaml,
     setNotifications,
@@ -258,11 +165,6 @@
     <Profiles.Provider
       value={{
         loading,
-<<<<<<< HEAD
-        getProfile,
-        getProfileYaml,
-=======
->>>>>>> e3c88b02
         updatedProfiles,
       }}
     >

import _ from 'lodash';
import { FC, useContext, useMemo, useState } from 'react';
import { useQuery } from 'react-query';
import {
  ListChartsForRepositoryResponse,
  RepositoryChart,
  Template,
} from '../../cluster-services/cluster_services.pb';
import {
  getCreateRequestAnnotation,
  maybeParseJSON,
} from '../../components/Clusters/Form/utils';
import {
  GitopsClusterEnriched,
  ProfilesIndex,
  TemplateEnriched,
  UpdatedProfile,
} from '../../types/custom';
import { maybeFromBase64 } from '../../utils/base64';
<<<<<<< HEAD
import { maybeParseJSON } from '../../components/Clusters/Form/utils';

const profilesUrl = '/v1/profiles';
=======
import { EnterpriseClientContext } from '../EnterpriseClient';
import useNotifications from './../Notifications';
import { Profiles } from './index';
>>>>>>> 0c0423b5

const getProfileLayer = (profiles: UpdatedProfile[], name: string) => {
  return profiles.find(p => p.name === name)?.layer;
};

const getDefaultProfiles = (template: Template, profiles: UpdatedProfile[]) => {
  const annotations = Object.entries(template?.annotations || {});
  const defaultProfiles: UpdatedProfile[] = [];
  for (const [key, value] of annotations) {
    if (key.includes('capi.weave.works/profile')) {
      const data = maybeParseJSON(value);
      if (data) {
        const { name, version, values, editable, namespace } = data;
        defaultProfiles.push({
          name,
          editable,
          values: [
            { version: version || '', yaml: values || '', selected: false },
          ],
          required: true,
          selected: true,
          layer: getProfileLayer(profiles, name),
          namespace,
        });
      }
    }
  }
  return defaultProfiles;
};

const toUpdatedProfiles = (profiles?: RepositoryChart[]): UpdatedProfile[] => {
  const accumulator: UpdatedProfile[] = [];
  profiles?.flatMap(profile =>
    profile.versions?.forEach(version => {
      const profileName = accumulator.find(p => p.name === profile.name);
      const value = {
        version,
        yaml: '',
        selected: false,
      };
      if (profileName) {
        profileName.values.push(value);
      } else {
        accumulator.push({
          name: profile.name!,
          values: [value],
          required: false,
          layer: profile.layer,
        });
      }
    }),
  );
  return accumulator;
};

const setVersionAndValuesFromTemplate = (
  profiles: UpdatedProfile[],
  template: TemplateEnriched,
) => {
  // get default / required profiles for the active template
  let defaultProfiles = getDefaultProfiles(template, profiles);

  // get the optional profiles by excluding the default profiles from the /v1/profiles response
  const optionalProfiles =
    profiles.filter(
      profile =>
        !defaultProfiles.find(
          p =>
            profile.name === p.name &&
            profile.values.map(value => value.version === p.values[0].version)
              .length !== 0,
        ),
    ) || [];

  // populate default profiles versions with those from initial profiles where they are missing
  defaultProfiles = defaultProfiles.map(defaultProfile => {
    if (defaultProfile.values[0].version === '') {
      defaultProfile.values =
        profiles?.find(
          optionalProfile => optionalProfile.name === defaultProfile.name,
        )?.values || [];
    }
    return defaultProfile;
  });

  return [...optionalProfiles, ...defaultProfiles];
};

interface Props {
  template?: TemplateEnriched;
  cluster?: GitopsClusterEnriched;
}

interface AnnotationData {
  commit_message: string;
  credentials: Credential;
  description: string;
  head_branch: string;
  parameter_values: { [key: string]: string };
  template_name: string;
  title: string;
  values: {
    name: string;
    selected: boolean;
    namespace: string;
    values: string;
    version: string;
  }[];
}

const setVersionAndValuesFromCluster = (
  profiles: UpdatedProfile[],
  clusterData: AnnotationData,
) => {
  const profilesIndex = _.keyBy(profiles, 'name');

  let clusterProfiles: ProfilesIndex = {};
  if (clusterData?.values) {
    for (let clusterDataProfile of clusterData.values) {
      const profile = profilesIndex[clusterDataProfile.name!];
      if (profile) {
        clusterProfiles[clusterDataProfile.name!] = {
          ...profile,
          selected: true,
          namespace: clusterDataProfile.namespace!,
          // find our version, select it and overwrite the values
          values: profile.values.map(v =>
            v.version === clusterDataProfile.version
              ? {
                  ...v,
                  selected: true,
                  yaml: maybeFromBase64(clusterDataProfile.values!),
                }
              : v,
          ),
        };
      }
    }
  }

  return _.sortBy(
    Object.values({
      ...profilesIndex,
      ...clusterProfiles,
    }),
    'name',
  );
};

const mergeClusterAndTemplate = (
  data: ListChartsForRepositoryResponse | undefined,
  template: TemplateEnriched | undefined,
  clusterData: AnnotationData,
) => {
  let profiles = toUpdatedProfiles(data?.charts);
  if (template) {
    profiles = setVersionAndValuesFromTemplate(profiles, template);
  }
  if (clusterData) {
    profiles = setVersionAndValuesFromCluster(profiles, clusterData);
  }
  return profiles;
};

const ProfilesProvider: FC<Props> = ({ template, cluster, children }) => {
  const { setNotifications } = useNotifications();
  const [helmRepo, setHelmRepo] = useState<{
    name: string;
    namespace: string;
<<<<<<< HEAD
  }>({ name: '', namespace: '' });
  const clusterData =
    cluster?.annotations?.['templates.weave.works/create-request'];

  const getProfileYaml = useCallback(
    (name: string, version: string) => {
      const profilesYamlUrl = `${profilesUrl}/${name}/${version}/values`;
      setLoading(true);
      return request(
        'GET',
        helmRepo?.name !== '' && helmRepo?.name !== ''
          ? profilesYamlUrl +
              `?helmRepoName=${helmRepo?.name}&helmRepoNamespace=${helmRepo?.namespace}`
          : profilesYamlUrl,
        {
          headers: {
            Accept: 'application/octet-stream',
          },
        },
      ).finally(() => setLoading(false));
    },
    [helmRepo.name, helmRepo.namespace],
  );
=======
    clusterName: string;
    clusterNamespace: string;
  }>({ name: '', namespace: '', clusterName: '', clusterNamespace: '' });

  const { api } = useContext(EnterpriseClientContext);
>>>>>>> 0c0423b5

  const onError = (error: Error) =>
    setNotifications([{ message: { text: error.message }, variant: 'danger' }]);

  const { isLoading, data } = useQuery<ListChartsForRepositoryResponse, Error>(
    [
      'profiles',
      helmRepo.name,
      helmRepo.namespace,
      helmRepo.clusterName,
      helmRepo.clusterNamespace,
    ],
    () =>
      api.ListChartsForRepository({
        repository: {
          name: helmRepo.name || 'weaveworks-charts',
          namespace: helmRepo.namespace || 'flux-system',
          cluster: helmRepo.clusterName
            ? {
                name: helmRepo.clusterName,
                namespace: helmRepo.clusterNamespace,
              }
            : { name: 'management' },
        },
      }),
    {
      onError,
    },
  );

  const profiles = useMemo(
    () =>
      mergeClusterAndTemplate(
        data,
        template,
        maybeParseJSON(clusterData || ''),
      ),
    [data, template, clusterData],
  );

  return (
    <Profiles.Provider
      value={{
        isLoading,
        helmRepo,
        setHelmRepo,
        profiles,
      }}
    >
      {children}
    </Profiles.Provider>
  );
};

export default ProfilesProvider;<|MERGE_RESOLUTION|>--- conflicted
+++ resolved
@@ -17,15 +17,9 @@
   UpdatedProfile,
 } from '../../types/custom';
 import { maybeFromBase64 } from '../../utils/base64';
-<<<<<<< HEAD
-import { maybeParseJSON } from '../../components/Clusters/Form/utils';
-
-const profilesUrl = '/v1/profiles';
-=======
 import { EnterpriseClientContext } from '../EnterpriseClient';
 import useNotifications from './../Notifications';
 import { Profiles } from './index';
->>>>>>> 0c0423b5
 
 const getProfileLayer = (profiles: UpdatedProfile[], name: string) => {
   return profiles.find(p => p.name === name)?.layer;
@@ -195,37 +189,14 @@
   const [helmRepo, setHelmRepo] = useState<{
     name: string;
     namespace: string;
-<<<<<<< HEAD
-  }>({ name: '', namespace: '' });
-  const clusterData =
-    cluster?.annotations?.['templates.weave.works/create-request'];
-
-  const getProfileYaml = useCallback(
-    (name: string, version: string) => {
-      const profilesYamlUrl = `${profilesUrl}/${name}/${version}/values`;
-      setLoading(true);
-      return request(
-        'GET',
-        helmRepo?.name !== '' && helmRepo?.name !== ''
-          ? profilesYamlUrl +
-              `?helmRepoName=${helmRepo?.name}&helmRepoNamespace=${helmRepo?.namespace}`
-          : profilesYamlUrl,
-        {
-          headers: {
-            Accept: 'application/octet-stream',
-          },
-        },
-      ).finally(() => setLoading(false));
-    },
-    [helmRepo.name, helmRepo.namespace],
-  );
-=======
     clusterName: string;
     clusterNamespace: string;
   }>({ name: '', namespace: '', clusterName: '', clusterNamespace: '' });
 
+  const clusterData =
+    cluster?.annotations?.['templates.weave.works/create-request'];
+
   const { api } = useContext(EnterpriseClientContext);
->>>>>>> 0c0423b5
 
   const onError = (error: Error) =>
     setNotifications([{ message: { text: error.message }, variant: 'danger' }]);

--- conflicted
+++ resolved
@@ -6,7 +6,7 @@
   RepositoryChart,
   Template,
 } from '../../cluster-services/cluster_services.pb';
-import { maybeParseJSON } from '../../components/Clusters/Form/utils';
+import { maybeParseJSON } from '../../components/Templates/Form/utils';
 import {
   GitopsClusterEnriched,
   ProfilesIndex,
@@ -14,18 +14,9 @@
   UpdatedProfile,
 } from '../../types/custom';
 import { maybeFromBase64 } from '../../utils/base64';
-<<<<<<< HEAD
-import {
-  getCreateRequestAnnotation,
-  maybeParseJSON,
-} from '../../components/Templates/Form/utils';
-
-const profilesUrl = '/v1/profiles';
-=======
 import { EnterpriseClientContext } from '../EnterpriseClient';
 import useNotifications from './../Notifications';
 import { Profiles } from './index';
->>>>>>> 66c2e33b
 
 const getProfileLayer = (profiles: UpdatedProfile[], name: string) => {
   return profiles.find(p => p.name === name)?.layer;

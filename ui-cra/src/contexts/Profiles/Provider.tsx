--- conflicted
+++ resolved
@@ -29,26 +29,6 @@
       .finally(() => setLoading(false));
   }, [setNotifications]);
 
-<<<<<<< HEAD
-  const getProfileYaml = useCallback(
-    (profile: Profile, signal: AbortSignal) => {
-      setLoading(true);
-      const version =
-        profile.availableVersions[profile.availableVersions.length - 1];
-      return request(
-        'GET',
-        `${profilesUrl}/${profile.name}/${version}/values`,
-        {
-          signal,
-          headers: {
-            Accept: 'application/octet-stream',
-          },
-        },
-      ).finally(() => setLoading(false));
-    },
-    [],
-  );
-=======
   const getProfileYaml = useCallback((profile: Profile) => {
     setLoading(true);
     const version =
@@ -59,7 +39,6 @@
       },
     }).finally(() => setLoading(false));
   }, []);
->>>>>>> 7688ec2c
 
   useEffect(() => {
     getProfiles();

import React, { FC, useCallback, useEffect, useState } from "react";
import { Template } from "../../types/custom";
import { request } from "../../utils/request";
import { Templates } from "./index";
import { useHistory } from "react-router-dom";
import useNotifications from "./../Notifications";

const TemplatesProvider: FC = ({ children }) => {
  const [loading, setLoading] = useState<boolean>(true);
  const [templates, setTemplates] = useState<Template[]>([]);
  const [activeTemplate, setActiveTemplate] = useState<Template | null>(null);
  const [error, setError] = React.useState<string | null>(null);
  const [PRPreview, setPRPreview] = useState<string | null>(null);
  const [creatingPR, setCreatingPR] = useState<boolean>(false);
  const { notifications, setNotifications } = useNotifications();

  const history = useHistory();

  const templatesUrl = "/v1/templates";

  const getTemplate = (templateName: string) =>
    templates.find((template) => template.name === templateName) || null;

  const renderTemplate = useCallback(
    (data) => {
      setLoading(true);
      request("POST", `${templatesUrl}/${activeTemplate?.name}/render`, {
        body: JSON.stringify(data),
      })
        .then((data) => setPRPreview(data.renderedTemplate))
        .catch((err) =>
          setNotifications([
            ...notifications,
            { message: err.message, variant: "danger" },
          ])
        )
        .finally(() => setLoading(false));
    },
    [activeTemplate, notifications, setNotifications]
  );

  const addCluster = useCallback(
    ({ ...data }) => {
      setCreatingPR(true);
<<<<<<< HEAD
      request("POST", "/v1/pulls", {
=======
      request('POST', '/v1/clusters', {
>>>>>>> 0f6efb31
        body: JSON.stringify(data),
      })
        .then(() => history.push("/clusters"))
        .catch((err) =>
          setNotifications([
            ...notifications,
            { message: err.message, variant: "danger" },
          ])
        )
        .finally(() => setCreatingPR(false));
    },
    [history, notifications, setNotifications]
  );

  const getTemplates = useCallback(() => {
    setLoading(true);
    request("GET", templatesUrl, {
      cache: "no-store",
    })
      .then((res) => setTemplates(res.templates))
      .catch((err) => {
        if (
          notifications?.some(
            (notification) => err.message === notification.message
          ) === false
        ) {
          setNotifications([
            ...notifications,
            { message: err.message, variant: "danger" },
          ]);
        }
      })
      .finally(() => {
        setLoading(false);
      });
  }, [notifications, setNotifications]);

  useEffect(() => {
    getTemplates();
    return history.listen(getTemplates);
  }, [history, getTemplates]);

  return (
    <Templates.Provider
      value={{
        templates,
        loading,
        activeTemplate,
        setActiveTemplate,
        getTemplate,
        error,
        setError,
        addCluster,
        renderTemplate,
        PRPreview,
        setPRPreview,
        creatingPR,
      }}
    >
      {children}
    </Templates.Provider>
  );
};

export default TemplatesProvider;<|MERGE_RESOLUTION|>--- conflicted
+++ resolved
@@ -42,11 +42,7 @@
   const addCluster = useCallback(
     ({ ...data }) => {
       setCreatingPR(true);
-<<<<<<< HEAD
-      request("POST", "/v1/pulls", {
-=======
-      request('POST', '/v1/clusters', {
->>>>>>> 0f6efb31
+      request("POST", "/v1/clusters", {
         body: JSON.stringify(data),
       })
         .then(() => history.push("/clusters"))

import React, { FC, useCallback, useState } from 'react';
import { Cluster } from '../../types/kubernetes';
import { request, requestWithHeaders } from '../../utils/request';
import { useInterval } from '../../utils/use-interval';
import { Clusters, DeleteClusterPRRequest } from './index';
import useNotifications from './../Notifications';
import fileDownload from 'js-file-download';

const CLUSTERS_POLL_INTERVAL = 5000;

const ClustersProvider: FC = ({ children }) => {
  const [loading, setLoading] = useState<boolean>(true);
  const [disabled, setDisabled] = useState<boolean>(false);
  const [abortController, setAbortController] =
    useState<AbortController | null>(null);
  const [clusters, setClusters] = useState<Cluster[]>([]);
  const [order, setOrder] = useState<string>('asc');
  const [orderBy, setOrderBy] = useState<string>('ClusterStatus');
  const [pageParams, setPageParams] = useState<{
    page: number;
    perPage: number;
  }>({
    page: 0,
    perPage: 10,
  });
  const [count, setCount] = useState<number | null>(null);
  const [selectedClusters, setSelectedClusters] = useState<string[]>([]);
  const { notifications, setNotifications } = useNotifications();
  const [creatingPR, setCreatingPR] = useState<boolean>(false);

  const handleRequestSort = (property: string) => {
    const isAsc = orderBy === property && order === 'asc';
    setOrder(isAsc ? 'desc' : 'asc');
    setOrderBy(property);
    setDisabled(true);
  };

  const handleSetPageParams = (page: number, perPage: number) => {
    setPageParams({ page, perPage });
    setDisabled(true);
  };

  const clustersBaseUrl = '/gitops/api/clusters';
  const clustersParameters = `?sortBy=${orderBy}&order=${order.toUpperCase()}&page=${
    pageParams.page + 1
  }&per_page=${pageParams.perPage}`;

  const fetchClusters = useCallback(() => {
    abortController?.abort();

    const newAbortController = new AbortController();
    setAbortController(newAbortController);
    setLoading(true);
    requestWithHeaders('GET', clustersBaseUrl + clustersParameters, {
      cache: 'no-store',
      signal: newAbortController.signal,
    })
      .then(res => {
        setCount(res.total);
        setClusters(res.data.clusters);
      })
      .catch(err => {
        if (
          err.name !== 'AbortError' &&
          notifications?.some(
            notification => err.message === notification.message,
          ) === false
        ) {
          setNotifications([
            ...notifications,
            { message: err.message, variant: 'danger' },
          ]);
        }
      })
      .finally(() => {
        setLoading(false);
        setDisabled(false);
        setAbortController(null);
      });
  }, [abortController, clustersParameters, notifications, setNotifications]);

  const deleteCreatedClusters = useCallback(
    (data: DeleteClusterPRRequest) => {
      setCreatingPR(true);
      request('DELETE', '/v1/clusters', {
        body: JSON.stringify(data),
      })
        .then(res => {
          setNotifications([
            {
              message: `PR created successfully`,
              variant: 'success',
            },
          ]);
          setSelectedClusters([]);
        })
<<<<<<< HEAD
        .catch((err) =>
          setNotifications([{ message: err.message, variant: "danger" }])
=======
        .catch(err =>
          setNotifications([
            ...notifications,
            { message: err.message, variant: 'danger' },
          ]),
>>>>>>> 9b9d390a
        )
        .finally(() => setCreatingPR(false));
    },
<<<<<<< HEAD
    [setNotifications]
=======
    [notifications, setNotifications],
>>>>>>> 9b9d390a
  );

  const deleteConnectedClusters = useCallback(
    ({ ...data }) => {
      setLoading(true);
      request('DELETE', `/gitops/api/clusters/${[...data.clusters]}`)
        .then(() =>
          setNotifications([
            {
              message: 'Cluster successfully removed from the MCCP',
              variant: 'success',
            },
          ]),
        )
<<<<<<< HEAD
        .catch((err) =>
          setNotifications([{ message: err.message, variant: "danger" }])
        )
        .finally(() => setLoading(false));
    },
    [setNotifications]
=======
        .catch(err =>
          setNotifications([
            ...notifications,
            { message: err.message, variant: 'danger' },
          ]),
        )
        .finally(() => setLoading(false));
    },
    [notifications, setNotifications],
>>>>>>> 9b9d390a
  );

  const getKubeconfig = useCallback(
    (clusterName: string, filename: string) => {
      setLoading(true);
      request('GET', `v1/clusters/${clusterName}/kubeconfig`, {
        headers: {
          Accept: 'application/octet-stream',
        },
      })
<<<<<<< HEAD
        .then((res) => fileDownload(res.message, filename))
        .catch((err) =>
          setNotifications([{ message: err.message, variant: "danger" }])
        )
        .finally(() => setLoading(false));
    },
    [setNotifications]
=======
        .then(res => fileDownload(res.message, filename))
        .catch(err =>
          setNotifications([
            ...notifications,
            { message: err.message, variant: 'danger' },
          ]),
        )
        .finally(() => setLoading(false));
    },
    [notifications, setNotifications],
>>>>>>> 9b9d390a
  );

  useInterval(() => fetchClusters(), CLUSTERS_POLL_INTERVAL, true, [
    order,
    orderBy,
    pageParams.page,
    pageParams.perPage,
  ]);

  return (
    <Clusters.Provider
      value={{
        clusters,
        disabled,
        count,
        loading,
        creatingPR,
        handleRequestSort,
        handleSetPageParams,
        order,
        orderBy,
        selectedClusters,
        setSelectedClusters,
        deleteCreatedClusters,
        deleteConnectedClusters,
        getKubeconfig,
      }}
    >
      {children}
    </Clusters.Provider>
  );
};

export default ClustersProvider;<|MERGE_RESOLUTION|>--- conflicted
+++ resolved
@@ -94,24 +94,12 @@
           ]);
           setSelectedClusters([]);
         })
-<<<<<<< HEAD
-        .catch((err) =>
-          setNotifications([{ message: err.message, variant: "danger" }])
-=======
         .catch(err =>
-          setNotifications([
-            ...notifications,
-            { message: err.message, variant: 'danger' },
-          ]),
->>>>>>> 9b9d390a
+          setNotifications([{ message: err.message, variant: 'danger' }]),
         )
         .finally(() => setCreatingPR(false));
     },
-<<<<<<< HEAD
-    [setNotifications]
-=======
-    [notifications, setNotifications],
->>>>>>> 9b9d390a
+    [setNotifications],
   );
 
   const deleteConnectedClusters = useCallback(
@@ -126,24 +114,12 @@
             },
           ]),
         )
-<<<<<<< HEAD
-        .catch((err) =>
-          setNotifications([{ message: err.message, variant: "danger" }])
+        .catch(err =>
+          setNotifications([{ message: err.message, variant: 'danger' }]),
         )
         .finally(() => setLoading(false));
     },
-    [setNotifications]
-=======
-        .catch(err =>
-          setNotifications([
-            ...notifications,
-            { message: err.message, variant: 'danger' },
-          ]),
-        )
-        .finally(() => setLoading(false));
-    },
-    [notifications, setNotifications],
->>>>>>> 9b9d390a
+    [setNotifications],
   );
 
   const getKubeconfig = useCallback(
@@ -154,26 +130,13 @@
           Accept: 'application/octet-stream',
         },
       })
-<<<<<<< HEAD
-        .then((res) => fileDownload(res.message, filename))
-        .catch((err) =>
-          setNotifications([{ message: err.message, variant: "danger" }])
+        .then(res => fileDownload(res.message, filename))
+        .catch(err =>
+          setNotifications([{ message: err.message, variant: 'danger' }]),
         )
         .finally(() => setLoading(false));
     },
-    [setNotifications]
-=======
-        .then(res => fileDownload(res.message, filename))
-        .catch(err =>
-          setNotifications([
-            ...notifications,
-            { message: err.message, variant: 'danger' },
-          ]),
-        )
-        .finally(() => setLoading(false));
-    },
-    [notifications, setNotifications],
->>>>>>> 9b9d390a
+    [setNotifications],
   );
 
   useInterval(() => fetchClusters(), CLUSTERS_POLL_INTERVAL, true, [

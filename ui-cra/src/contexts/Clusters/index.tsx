import { createContext, Dispatch, useContext } from 'react';
<<<<<<< HEAD
import { GitopsCluster } from '../../cluster-services/cluster_services.pb';

export interface GitopsClusterEnriched extends GitopsCluster {
  type: string;
  updatedAt: string;
}
=======
import { GitopsClusterEnriched } from '../../types/custom';
>>>>>>> 58277c98

export interface DeleteClusterPRRequest {
  clusterNames: string[];
  headBranch: string;
  title: string;
  commitMessage: string;
  description: string;
  repositoryUrl?: string;
}
interface ClustersContext {
  clusters: GitopsClusterEnriched[] | [];
  isLoading: boolean;
  count: number | null;
  loading: boolean;
  selectedClusters: string[];
  setSelectedClusters: Dispatch<React.SetStateAction<string[] | []>>;
  deleteCreatedClusters: (
    data: DeleteClusterPRRequest,
    token: string,
  ) => Promise<any>;
  getKubeconfig: (clusterName: string, fileName: string) => void;
}

export const Clusters = createContext<ClustersContext | null>(null);

export default () => useContext(Clusters) as ClustersContext;<|MERGE_RESOLUTION|>--- conflicted
+++ resolved
@@ -1,14 +1,5 @@
 import { createContext, Dispatch, useContext } from 'react';
-<<<<<<< HEAD
-import { GitopsCluster } from '../../cluster-services/cluster_services.pb';
-
-export interface GitopsClusterEnriched extends GitopsCluster {
-  type: string;
-  updatedAt: string;
-}
-=======
 import { GitopsClusterEnriched } from '../../types/custom';
->>>>>>> 58277c98
 
 export interface DeleteClusterPRRequest {
   clusterNames: string[];

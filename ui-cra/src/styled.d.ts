--- conflicted
+++ resolved
@@ -5,11 +5,8 @@
   const white: string;
   const primary: string;
   const primaryLight: string;
-<<<<<<< HEAD
-=======
   const primary10: string;
   const primary20: string;
->>>>>>> 34c213bb
   const success: string;
   const alert: string;
   const suspended: string;

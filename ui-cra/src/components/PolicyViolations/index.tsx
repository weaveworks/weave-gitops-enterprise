import { ThemeProvider } from '@material-ui/core/styles';
import { localEEMuiTheme } from '../../muiTheme';
import { PageTemplate } from '../Layout/PageTemplate';
import { SectionHeader } from '../Layout/SectionHeader';
import { ContentWrapper, Title } from '../Layout/ContentWrapper';
import { PolicyViolationsTable } from './Table';
import { useCallback, useContext, useState } from 'react';
import LoadingError from '../LoadingError';
<<<<<<< HEAD
import { EnterpriseClientContext } from '../../contexts/EnterpriseClient';
import { ListPolicyValidationsResponse } from '../../cluster-services/cluster_services.pb';

const PoliciesViolations = () => {
  const [count, setCount] = useState<number | undefined>(0);
  const { api } = useContext(EnterpriseClientContext);
=======
import useClusters from '../../contexts/Clusters';

const PoliciesViolations = () => {
  const [policiesCount, setPoliciesCount] = useState<number>(0);
  const { count } = useClusters();
>>>>>>> 15b1da87

  // const [payload, setPayload] = useState<any>({ page: 1, limit: 20, clusterId:'' });

  // Update payload on page change for next page request to work properly with pagination component in PolicyViolationTable component below
  // const updatePayload = (payload: any) => {
  //   setPayload(payload);
  // };
  const fetchPolicyViolationsAPI = useCallback(() => {
<<<<<<< HEAD
    return api.ListPolicyValidations({}).then(res => {
      !!res && setCount(res.total);
      return res;
    });
=======
    return PolicyService.listPolicyViolations().then(
      (res: ListPolicyValidationsResponse | any) => {
        !!res && setPoliciesCount(res.total);
        return res;
      },
    );
>>>>>>> 15b1da87
    // TODO : Add pagination support for policy violations list API
    // Debendency: payload
  }, [api]);

  return (
    <ThemeProvider theme={localEEMuiTheme}>
      <PageTemplate documentTitle="WeGo · Violations Log">
        <SectionHeader
          className="count-header"
          path={[
            { label: 'Clusters', url: '/clusters', count },
            {
              label: 'Violations Log',
              url: 'violations',
              count: policiesCount,
            },
          ]}
        />
        <ContentWrapper>
          <Title>Violations Log</Title>
          <LoadingError fetchFn={fetchPolicyViolationsAPI}>
            {({ value }: { value: ListPolicyValidationsResponse }) => (
              <>
                {value.total && value.total > 0 ? (
                  <PolicyViolationsTable violations={value.violations} />
                ) : (
                  <div>No data to display</div>
                )}
              </>
            )}
          </LoadingError>
        </ContentWrapper>
      </PageTemplate>
    </ThemeProvider>
  );
};

export default PoliciesViolations;<|MERGE_RESOLUTION|>--- conflicted
+++ resolved
@@ -6,20 +6,12 @@
 import { PolicyViolationsTable } from './Table';
 import { useCallback, useContext, useState } from 'react';
 import LoadingError from '../LoadingError';
-<<<<<<< HEAD
 import { EnterpriseClientContext } from '../../contexts/EnterpriseClient';
 import { ListPolicyValidationsResponse } from '../../cluster-services/cluster_services.pb';
 
 const PoliciesViolations = () => {
   const [count, setCount] = useState<number | undefined>(0);
   const { api } = useContext(EnterpriseClientContext);
-=======
-import useClusters from '../../contexts/Clusters';
-
-const PoliciesViolations = () => {
-  const [policiesCount, setPoliciesCount] = useState<number>(0);
-  const { count } = useClusters();
->>>>>>> 15b1da87
 
   // const [payload, setPayload] = useState<any>({ page: 1, limit: 20, clusterId:'' });
 
@@ -28,19 +20,10 @@
   //   setPayload(payload);
   // };
   const fetchPolicyViolationsAPI = useCallback(() => {
-<<<<<<< HEAD
     return api.ListPolicyValidations({}).then(res => {
       !!res && setCount(res.total);
       return res;
     });
-=======
-    return PolicyService.listPolicyViolations().then(
-      (res: ListPolicyValidationsResponse | any) => {
-        !!res && setPoliciesCount(res.total);
-        return res;
-      },
-    );
->>>>>>> 15b1da87
     // TODO : Add pagination support for policy violations list API
     // Debendency: payload
   }, [api]);
@@ -55,7 +38,7 @@
             {
               label: 'Violations Log',
               url: 'violations',
-              count: policiesCount,
+              count: count,
             },
           ]}
         />

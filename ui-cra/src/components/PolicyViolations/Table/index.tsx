--- conflicted
+++ resolved
@@ -4,12 +4,7 @@
   PolicyValidation,
 } from '../../../cluster-services/cluster_services.pb';
 import { usePolicyStyle } from '../../Policies/PolicyStyles';
-<<<<<<< HEAD
-import { DataTable, filterConfig } from '@weaveworks/weave-gitops';
-import { Link } from 'react-router-dom';
-=======
-import { FilterableTable, filterConfig, Link } from '@weaveworks/weave-gitops';
->>>>>>> 67cc05a8
+import { DataTable, filterConfig, Link } from '@weaveworks/weave-gitops';
 import Severity from '../../Policies/Severity';
 import moment from 'moment';
 import { TableWrapper } from '../../Shared';

--- conflicted
+++ resolved
@@ -47,11 +47,7 @@
   const parsedValue = value && JSON.parse(value);
   const { data: res, error: err } = useParseRepoUrl(parsedValue?.value);
   const { data } = useListSources('', '', { retry: false });
-<<<<<<< HEAD
-    const gitRepos = React.useMemo(
-=======
   const gitRepos = React.useMemo(
->>>>>>> 4c21ea5b
     () => getGitRepos(data?.result),
     [data?.result],
   );

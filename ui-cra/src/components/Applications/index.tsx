--- conflicted
+++ resolved
@@ -28,11 +28,7 @@
         {isLoading ? (
           <LoadingPage />
         ) : (
-<<<<<<< HEAD
-          <AutomationsTable automations={automations?.result} />
-=======
           <AutomationsTable automations={data?.result} />
->>>>>>> da0a096c
         )}
       </ContentWrapper>
     </PageTemplate>

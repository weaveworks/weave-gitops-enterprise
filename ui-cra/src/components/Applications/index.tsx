--- conflicted
+++ resolved
@@ -3,12 +3,6 @@
 import { SectionHeader } from '../Layout/SectionHeader';
 import { ContentWrapper, Title } from '../Layout/ContentWrapper';
 import { useApplicationsCount } from './utils';
-<<<<<<< HEAD
-import { AutomationsTable, useListAutomations } from '@weaveworks/weave-gitops';
-
-const WGApplicationsDashboard: FC = () => {
-  const { data: automations } = useListAutomations();
-=======
 import {
   AutomationsTable,
   LoadingPage,
@@ -17,7 +11,6 @@
 
 const WGApplicationsDashboard: FC = () => {
   const { data: automations, isLoading } = useListAutomations();
->>>>>>> 9bb33d3d
   const applicationsCount = useApplicationsCount();
 
   return (
@@ -31,10 +24,6 @@
           },
         ]}
       />
-<<<<<<< HEAD
-      <ContentWrapper type="WG">
-        <AutomationsTable automations={automations} />
-=======
       <ContentWrapper>
         <Title>Applications</Title>
         {isLoading ? (
@@ -42,7 +31,6 @@
         ) : (
           <AutomationsTable automations={automations} />
         )}
->>>>>>> 9bb33d3d
       </ContentWrapper>
     </PageTemplate>
   );

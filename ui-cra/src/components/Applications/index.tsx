import { FC, useMemo } from 'react';
import { PageTemplate } from '../Layout/PageTemplate';
import { ContentWrapper } from '../Layout/ContentWrapper';
import {
  AutomationsTable,
  Button,
  Icon,
  IconType,
  LoadingPage,
  useListAutomations,
<<<<<<< HEAD
  useListSources,
=======
  theme,
  Flex,
>>>>>>> d0d20e2c
} from '@weaveworks/weave-gitops';
import styled from 'styled-components';
import { useHistory } from 'react-router-dom';
import { Routes } from '../../utils/nav';
import OpenedPullRequest from '../Clusters/OpenedPullRequest';
import { getGitRepos } from '../Clusters';

interface Size {
  size?: 'small';
}
const ActionsWrapper = styled(Flex)<Size>`
  & > .actionButton.btn {
    margin-right: ${({ theme }) => theme.spacing.small};
  }
`;

const WGApplicationsDashboard: FC = () => {
  const { data: automations, isLoading } = useListAutomations();
  const history = useHistory();
  const { data: sources } = useListSources();

  const gitRepos = useMemo(
    () => getGitRepos(sources?.result),
    [sources?.result],
  );
  const handleAddApplication = () => history.push(Routes.AddApplication);

  return (
    <PageTemplate
      documentTitle="Applications"
      path={[
        {
          label: 'Applications',
        },
      ]}
    >
      <ContentWrapper errors={automations?.errors}>
        <div
          style={{
            display: 'flex',
            alignItems: 'center',
            justifyContent: 'space-between',
          }}
        >
          <ActionsWrapper>
            <Button
              id="add-application"
              className="actionButton btn"
              startIcon={<Icon type={IconType.AddIcon} size="base" />}
              onClick={handleAddApplication}
            >
              ADD AN APPLICATION
            </Button>
            <OpenedPullRequest gitRepos={gitRepos}></OpenedPullRequest>
          </ActionsWrapper>
        </div>
        {isLoading ? (
          <LoadingPage />
        ) : (
          <AutomationsTable automations={automations?.result} />
        )}
      </ContentWrapper>
    </PageTemplate>
  );
};

export default WGApplicationsDashboard;<|MERGE_RESOLUTION|>--- conflicted
+++ resolved
@@ -8,12 +8,9 @@
   IconType,
   LoadingPage,
   useListAutomations,
-<<<<<<< HEAD
-  useListSources,
-=======
   theme,
   Flex,
->>>>>>> d0d20e2c
+  useListSources,
 } from '@weaveworks/weave-gitops';
 import styled from 'styled-components';
 import { useHistory } from 'react-router-dom';

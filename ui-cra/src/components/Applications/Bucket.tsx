import { BucketDetail, useListSources } from '@weaveworks/weave-gitops';
import { FC } from 'react';
import { ContentWrapper } from '../Layout/ContentWrapper';
import { PageTemplate } from '../Layout/PageTemplate';
import { SectionHeader } from '../Layout/SectionHeader';
<<<<<<< HEAD
import { ContentWrapper } from '../Layout/ContentWrapper';
import { useApplicationsCount, useSourcesCount } from './utils';
import { BucketDetail } from '@weaveworks/weave-gitops';
=======
import { useApplicationsCount } from './utils';
>>>>>>> da0a096c

type Props = {
  name: string;
  namespace: string;
  clusterName: string;
};

const WGApplicationsBucket: FC<Props> = props => {
  const applicationsCount = useApplicationsCount();
<<<<<<< HEAD
  const sourcesCount = useSourcesCount();
=======
  const { data: sources, isLoading } = useListSources();
>>>>>>> da0a096c

  return (
    <PageTemplate documentTitle="WeGO · Bucket">
      <SectionHeader
        path={[
          {
            label: 'Applications',
            url: '/applications',
            count: applicationsCount,
          },
          {
            label: 'Sources',
            url: '/sources',
<<<<<<< HEAD
            count: sourcesCount,
=======
            count: sources?.result?.length,
>>>>>>> da0a096c
          },
          {
            label: `${props.name}`,
          },
        ]}
      />
      <ContentWrapper loading={isLoading}>
        <BucketDetail {...props} />
      </ContentWrapper>
    </PageTemplate>
  );
};

export default WGApplicationsBucket;<|MERGE_RESOLUTION|>--- conflicted
+++ resolved
@@ -1,15 +1,9 @@
+import { FC } from 'react';
 import { BucketDetail, useListSources } from '@weaveworks/weave-gitops';
-import { FC } from 'react';
 import { ContentWrapper } from '../Layout/ContentWrapper';
 import { PageTemplate } from '../Layout/PageTemplate';
 import { SectionHeader } from '../Layout/SectionHeader';
-<<<<<<< HEAD
-import { ContentWrapper } from '../Layout/ContentWrapper';
 import { useApplicationsCount, useSourcesCount } from './utils';
-import { BucketDetail } from '@weaveworks/weave-gitops';
-=======
-import { useApplicationsCount } from './utils';
->>>>>>> da0a096c
 
 type Props = {
   name: string;
@@ -19,11 +13,8 @@
 
 const WGApplicationsBucket: FC<Props> = props => {
   const applicationsCount = useApplicationsCount();
-<<<<<<< HEAD
+  const { isLoading } = useListSources();
   const sourcesCount = useSourcesCount();
-=======
-  const { data: sources, isLoading } = useListSources();
->>>>>>> da0a096c
 
   return (
     <PageTemplate documentTitle="WeGO · Bucket">
@@ -37,11 +28,7 @@
           {
             label: 'Sources',
             url: '/sources',
-<<<<<<< HEAD
             count: sourcesCount,
-=======
-            count: sources?.result?.length,
->>>>>>> da0a096c
           },
           {
             label: `${props.name}`,

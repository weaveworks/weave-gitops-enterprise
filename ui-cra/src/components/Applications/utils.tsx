<<<<<<< HEAD
import { useListAutomations, useListSources } from '@weaveworks/weave-gitops';
import _ from 'lodash';
import { useMemo } from 'react';
import { GitopsCluster } from '../../cluster-services/cluster_services.pb';
import { request } from '../../utils/request';

export const useApplicationsCount = (): number => {
  const { data: automations } = useListAutomations(undefined, {});
  return automations?.result?.length || 0;
};

export const useSourcesCount = (): number => {
  const { data: sources } = useListSources(undefined, undefined, {});
  return sources?.result?.length || 0;
};

const toCluster = (clusterName: string): GitopsCluster => {
  const [firstBit, secondBit] = clusterName.split('/');
  const [namespace, name, controlPlane] = secondBit
    ? [firstBit, secondBit, false]
    : ['', firstBit, true];
  return {
    name,
    namespace,
    controlPlane,
  };
};
export const UseClustersWithSources = (): GitopsCluster[] => {
  const { data } = useListSources();
  const clusters = useMemo(() => {
    return _.uniq(data?.result?.map(s => s.clusterName))
      .sort()
      .map(toCluster);
  }, [data]);
  return clusters;
};

export const useIsClusterWithSources = (clusterName: string): boolean => {
  const clusters = UseClustersWithSources();
  return clusters.some((c: GitopsCluster) => c.name === clusterName);
};

=======
import { request } from '../../utils/request';

>>>>>>> 58ddf2ad
export const AddApplicationRequest = ({ ...data }, token: string) => {
  return request('POST', `/v1/enterprise/automations`, {
    body: JSON.stringify(data),
    headers: new Headers({ 'Git-Provider-Token': `token ${token}` }),
  });
};<|MERGE_RESOLUTION|>--- conflicted
+++ resolved
@@ -1,19 +1,8 @@
-<<<<<<< HEAD
-import { useListAutomations, useListSources } from '@weaveworks/weave-gitops';
+import { useListSources } from '@weaveworks/weave-gitops';
 import _ from 'lodash';
 import { useMemo } from 'react';
 import { GitopsCluster } from '../../cluster-services/cluster_services.pb';
 import { request } from '../../utils/request';
-
-export const useApplicationsCount = (): number => {
-  const { data: automations } = useListAutomations(undefined, {});
-  return automations?.result?.length || 0;
-};
-
-export const useSourcesCount = (): number => {
-  const { data: sources } = useListSources(undefined, undefined, {});
-  return sources?.result?.length || 0;
-};
 
 const toCluster = (clusterName: string): GitopsCluster => {
   const [firstBit, secondBit] = clusterName.split('/');
@@ -41,10 +30,6 @@
   return clusters.some((c: GitopsCluster) => c.name === clusterName);
 };
 
-=======
-import { request } from '../../utils/request';
-
->>>>>>> 58ddf2ad
 export const AddApplicationRequest = ({ ...data }, token: string) => {
   return request('POST', `/v1/enterprise/automations`, {
     body: JSON.stringify(data),

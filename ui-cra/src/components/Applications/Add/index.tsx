import React, { useCallback, useEffect, useMemo, useState } from 'react';
import { ThemeProvider } from '@material-ui/core/styles';
import { localEEMuiTheme } from '../../../muiTheme';
import { PageTemplate } from '../../Layout/PageTemplate';
import { SectionHeader } from '../../Layout/SectionHeader';
import { AddApplicationRequest, useApplicationsCount } from '../utils';
import GitOps from '../../Clusters/Create/Form/Partials/GitOps';
import { Grid } from '@material-ui/core';
import { ContentWrapper } from '../../Layout/ContentWrapper';
import {
  CallbackStateContextProvider,
  clearCallbackState,
  getCallbackState,
  getProviderToken,
} from '@weaveworks/weave-gitops';
import { useHistory } from 'react-router-dom';
import { theme as weaveTheme } from '@weaveworks/weave-gitops';
import { isUnauthenticated, removeToken } from '../../../utils/request';
import useNotifications from '../../../contexts/Notifications';
import useProfiles from '../../../contexts/Profiles';
import { GitProvider } from '@weaveworks/weave-gitops/ui/lib/api/applications/applications.pb';
import { useListConfig } from '../../../hooks/versions';
import { PageRoute } from '@weaveworks/weave-gitops/ui/lib/types';
import AppFields from './form/Partials/AppFields';
<<<<<<< HEAD
import Profiles from '../../Clusters/Create/Form/Partials/Profiles';
import { UpdatedProfile } from '../../../types/custom';
import ProfilesProvider from '../../../contexts/Profiles/Provider';
=======
import { ClusterAutomation } from '../../../cluster-services/cluster_services.pb';
import useClusters from '../../../contexts/Clusters';
import { useListGitRepos } from '../../../hooks/gitReposSource';
import { Loader } from '../../Loader';
>>>>>>> 033a63a4

const AddApplication = () => {
  const applicationsCount = useApplicationsCount();
  const [loading, setLoading] = useState<boolean>(false);
  const [showAuthDialog, setShowAuthDialog] = useState(false);
  const history = useHistory();
  const { setNotifications } = useNotifications();
  const { profiles } = useProfiles();
  const { data } = useListConfig();
  const repositoryURL = data?.repositoryURL || '';
  const authRedirectPage = `/applications/create`;
  const { clusters, isLoading } = useClusters();
  const { data: GitRepoResponse } = useListGitRepos();

  const random = useMemo(() => Math.random().toString(36).substring(7), []);

  let initialFormData = {
    url: '',
    provider: '',
    branchName: `add-application-branch-${random}`,
    title: 'Add application',
    commitMessage: 'Add application',
    pullRequestDescription: 'This PR adds a new application',
<<<<<<< HEAD
    clusterKustomizations: [{}],
    name: '',
    namespace: '',
    cluster_name: '',
    cluster_namespace: '',
    cluster: '',
    cluster_isControlPlane: false,
    path: '',
    source_name: '',
    source_namespace: '',
    source: '',
    source_type: '',
=======
    clusterAutomations: [
      {
        name: '',
        namespace: '',
        cluster_name: '',
        cluster_namespace: '',
        cluster: '',
        cluster_isControlPlane: false,
        path: '',
        source_name: '',
        source_namespace: '',
        source: '',
      },
    ],
>>>>>>> 033a63a4
  };

  let initialProfiles = [] as UpdatedProfile[];

  const callbackState = getCallbackState();

  if (callbackState) {
    initialFormData = {
      ...initialFormData,
      ...callbackState.state.formData,
    };
    initialProfiles = [
      ...initialProfiles,
      ...callbackState.state.selectedProfiles,
    ];
  }
  const [formData, setFormData] = useState<any>(initialFormData);
  const [selectedProfiles, setSelectedProfiles] =
    useState<UpdatedProfile[]>(initialProfiles);

  useEffect(() => {
    if (repositoryURL != null) {
      setFormData((prevState: any) => ({
        ...prevState,
        url: repositoryURL,
      }));
    }
  }, [repositoryURL]);

  useEffect(() => clearCallbackState(), []);

<<<<<<< HEAD
  useEffect(
    () =>
      setFormData((prevState: any) => ({
        ...prevState,
        pullRequestTitle: `Add application ${formData.name || ''}`,
      })),
    [formData.name],
  );

  const handleAddApplication = useCallback(() => {
    const clusterAutomations =
      formData.source_type === 'KindHelmRepository'
        ? formData.clusterAutomations.map((kustomization: any) =>
            selectedProfiles.map(profile => {
              let values;
              let version;
              profile.values.forEach(value => {
                if (value.selected === true) {
                  version = value.version;
                  values = value.yaml;
                }
              });
              return {
                cluster: {
                  name: kustomization.cluster_name,
                  namespace: kustomization.cluster_namespace,
                },
                isControlPlane: kustomization.cluster_isControlPlane,
                kustomization: {
                  metadata: {
                    name: kustomization.name,
                    namespace: kustomization.namespace,
                  },
                  spec: {
                    // path: kustomization.path,
                    sourceRef: {
                      name: kustomization.source_name,
                      namespace: kustomization.source_namespace,
                    },
                  },
                },
                helmRelease: {
                  metadata: {
                    name: profile.name,
                    namespace: profile.namespace,
                  },
                  spec: {
                    chart: {
                      spec: {
                        chart: profile.name,
                        sourceRef: {
                          name: formData.source_name,
                          namespace: formData.source_namespace,
                        },
                        version,
                      },
                    },
                    values,
                  },
                },
              };
            }),
          )
        : formData.clusterAutomations.map((kustomization: any) => {
            return {
              cluster: {
                name: kustomization.cluster_name,
                namespace: kustomization.cluster_namespace,
              },
              isControlPlane: kustomization.cluster_isControlPlane,
              kustomization: {
                metadata: {
                  name: kustomization.name,
                  namespace: kustomization.namespace,
                },
                spec: {
                  path: kustomization.path,
                  sourceRef: {
                    name: kustomization.source_name,
                    namespace: kustomization.source_namespace,
                  },
                },
              },
            };
          });
=======
  useEffect(() => {
    setFormData((prevState: any) => ({
      ...prevState,
      pullRequestTitle: `Add application ${(formData.clusterAutomations || [])
        .map((a: any) => a.name)
        .join(', ')}`,
    }));
  }, [formData.clusterAutomations]);

  const handleAddApplication = useCallback(() => {
    const clusterAutomations = formData.clusterAutomations.map(
      (kustomization: any): ClusterAutomation => {
        return {
          cluster: {
            name: kustomization.cluster_name,
            namespace: kustomization.cluster_namespace,
          },
          isControlPlane: kustomization.cluster_isControlPlane,
          kustomization: {
            metadata: {
              name: kustomization.name,
              namespace: kustomization.namespace,
            },
            spec: {
              path: kustomization.path,
              sourceRef: {
                name: kustomization.source_name,
                namespace: kustomization.source_namespace,
              },
            },
          },
        };
      },
    );
>>>>>>> 033a63a4
    const payload = {
      head_branch: formData.branchName,
      title: formData.pullRequestTitle,
      description: formData.pullRequestDescription,
      commit_message: formData.commitMessage,
      clusterAutomations,
    };
    setLoading(true);
    return AddApplicationRequest(
      payload,
      getProviderToken(formData.provider as GitProvider),
    )
      .then(response => {
        history.push('/applications');
        setNotifications([
          {
            message: {
              component: (
                <a
                  style={{ color: weaveTheme.colors.primary }}
                  href={response.webUrl}
                  target="_blank"
                  rel="noopener noreferrer"
                >
                  PR created successfully.
                </a>
              ),
            },
            variant: 'success',
          },
        ]);
      })
      .catch(error => {
        setNotifications([
          { message: { text: error.message }, variant: 'danger' },
        ]);
        if (isUnauthenticated(error.code)) {
          removeToken(formData.provider);
        }
      })
      .finally(() => setLoading(false));
  }, [formData, history, setNotifications, selectedProfiles]);

  return useMemo(() => {
    return (
      <ThemeProvider theme={localEEMuiTheme}>
        <PageTemplate documentTitle="WeGo · Add new application">
          <CallbackStateContextProvider
            callbackState={{
              page: authRedirectPage as PageRoute,
              state: {
                formData,
                selectedProfiles,
              },
<<<<<<< HEAD
            }}
          >
            <SectionHeader
              className="count-header"
              path={[
                {
                  label: 'Applications',
                  url: '/applications',
                  count: applicationsCount,
                },
                { label: 'Add new application' },
              ]}
            />
            <ContentWrapper>
              <Grid container>
                <Grid item xs={12} sm={10} md={10} lg={8}>
                  <AppFields formData={formData} setFormData={setFormData} />
                </Grid>
                {profiles.length > 0 &&
                formData.source_type === 'KindHelmRepository' ? (
                  <Profiles
                    // Temp fix to hide layers when using profiles in Add App until we update the BE
                    context="app"
                    selectedProfiles={selectedProfiles}
                    setSelectedProfiles={setSelectedProfiles}
                  />
                ) : null}
                <Grid item xs={12} sm={10} md={10} lg={8}>
                  <GitOps
                    loading={loading}
                    formData={formData}
                    setFormData={setFormData}
                    onSubmit={handleAddApplication}
                    showAuthDialog={showAuthDialog}
                    setShowAuthDialog={setShowAuthDialog}
                  />
                </Grid>
=======
              { label: 'Add new application' },
            ]}
          />
          <ContentWrapper>
            <Grid container>
              <Grid item xs={12} sm={10} md={10} lg={8}>
                {!isLoading &&
                  formData.clusterAutomations.map(
                    (kustomization: any, index: number) => {
                      return (
                        <AppFields
                          key={index}
                          formData={formData}
                          setFormData={setFormData}
                          clusters={clusters}
                          GitRepoResponse={GitRepoResponse}
                          index={index}
                        ></AppFields>
                      );
                    },
                  )}
                {isLoading && <Loader></Loader>}
              </Grid>
              <Grid item xs={12} sm={10} md={10} lg={8}>
                <GitOps
                  loading={loading}
                  formData={formData}
                  setFormData={setFormData}
                  onSubmit={handleAddApplication}
                  showAuthDialog={showAuthDialog}
                  setShowAuthDialog={setShowAuthDialog}
                />
>>>>>>> 033a63a4
              </Grid>
            </ContentWrapper>
          </CallbackStateContextProvider>
        </PageTemplate>
      </ThemeProvider>
    );
  }, [
    applicationsCount,
    authRedirectPage,
    formData,
    handleAddApplication,
    loading,
    profiles.length,
    selectedProfiles,
    showAuthDialog,
  ]);
};

export default () => (
  <ProfilesProvider>
    <AddApplication />
  </ProfilesProvider>
);<|MERGE_RESOLUTION|>--- conflicted
+++ resolved
@@ -22,16 +22,12 @@
 import { useListConfig } from '../../../hooks/versions';
 import { PageRoute } from '@weaveworks/weave-gitops/ui/lib/types';
 import AppFields from './form/Partials/AppFields';
-<<<<<<< HEAD
 import Profiles from '../../Clusters/Create/Form/Partials/Profiles';
 import { UpdatedProfile } from '../../../types/custom';
 import ProfilesProvider from '../../../contexts/Profiles/Provider';
-=======
 import { ClusterAutomation } from '../../../cluster-services/cluster_services.pb';
 import useClusters from '../../../contexts/Clusters';
-import { useListGitRepos } from '../../../hooks/gitReposSource';
 import { Loader } from '../../Loader';
->>>>>>> 033a63a4
 
 const AddApplication = () => {
   const applicationsCount = useApplicationsCount();
@@ -44,7 +40,6 @@
   const repositoryURL = data?.repositoryURL || '';
   const authRedirectPage = `/applications/create`;
   const { clusters, isLoading } = useClusters();
-  const { data: GitRepoResponse } = useListGitRepos();
 
   const random = useMemo(() => Math.random().toString(36).substring(7), []);
 
@@ -55,20 +50,6 @@
     title: 'Add application',
     commitMessage: 'Add application',
     pullRequestDescription: 'This PR adds a new application',
-<<<<<<< HEAD
-    clusterKustomizations: [{}],
-    name: '',
-    namespace: '',
-    cluster_name: '',
-    cluster_namespace: '',
-    cluster: '',
-    cluster_isControlPlane: false,
-    path: '',
-    source_name: '',
-    source_namespace: '',
-    source: '',
-    source_type: '',
-=======
     clusterAutomations: [
       {
         name: '',
@@ -81,9 +62,9 @@
         source_name: '',
         source_namespace: '',
         source: '',
+        source_type: '',
       },
     ],
->>>>>>> 033a63a4
   };
 
   let initialProfiles = [] as UpdatedProfile[];
@@ -115,15 +96,14 @@
 
   useEffect(() => clearCallbackState(), []);
 
-<<<<<<< HEAD
-  useEffect(
-    () =>
-      setFormData((prevState: any) => ({
-        ...prevState,
-        pullRequestTitle: `Add application ${formData.name || ''}`,
-      })),
-    [formData.name],
-  );
+  useEffect(() => {
+    setFormData((prevState: any) => ({
+      ...prevState,
+      pullRequestTitle: `Add application ${(formData.clusterAutomations || [])
+        .map((a: any) => a.name)
+        .join(', ')}`,
+    }));
+  }, [formData.clusterAutomations]);
 
   const handleAddApplication = useCallback(() => {
     const clusterAutomations =
@@ -201,42 +181,6 @@
               },
             };
           });
-=======
-  useEffect(() => {
-    setFormData((prevState: any) => ({
-      ...prevState,
-      pullRequestTitle: `Add application ${(formData.clusterAutomations || [])
-        .map((a: any) => a.name)
-        .join(', ')}`,
-    }));
-  }, [formData.clusterAutomations]);
-
-  const handleAddApplication = useCallback(() => {
-    const clusterAutomations = formData.clusterAutomations.map(
-      (kustomization: any): ClusterAutomation => {
-        return {
-          cluster: {
-            name: kustomization.cluster_name,
-            namespace: kustomization.cluster_namespace,
-          },
-          isControlPlane: kustomization.cluster_isControlPlane,
-          kustomization: {
-            metadata: {
-              name: kustomization.name,
-              namespace: kustomization.namespace,
-            },
-            spec: {
-              path: kustomization.path,
-              sourceRef: {
-                name: kustomization.source_name,
-                namespace: kustomization.source_namespace,
-              },
-            },
-          },
-        };
-      },
-    );
->>>>>>> 033a63a4
     const payload = {
       head_branch: formData.branchName,
       title: formData.pullRequestTitle,
@@ -291,7 +235,6 @@
                 formData,
                 selectedProfiles,
               },
-<<<<<<< HEAD
             }}
           >
             <SectionHeader
@@ -308,7 +251,21 @@
             <ContentWrapper>
               <Grid container>
                 <Grid item xs={12} sm={10} md={10} lg={8}>
-                  <AppFields formData={formData} setFormData={setFormData} />
+                  {!isLoading &&
+                    formData.clusterAutomations.map(
+                      (automation: ClusterAutomation, index: number) => {
+                        return (
+                          <AppFields
+                            key={index}
+                            index={index}
+                            formData={formData}
+                            setFormData={setFormData}
+                            clusters={clusters}
+                          />
+                        );
+                      },
+                    )}
+                  {isLoading && <Loader></Loader>}
                 </Grid>
                 {profiles.length > 0 &&
                 formData.source_type === 'KindHelmRepository' ? (
@@ -329,40 +286,6 @@
                     setShowAuthDialog={setShowAuthDialog}
                   />
                 </Grid>
-=======
-              { label: 'Add new application' },
-            ]}
-          />
-          <ContentWrapper>
-            <Grid container>
-              <Grid item xs={12} sm={10} md={10} lg={8}>
-                {!isLoading &&
-                  formData.clusterAutomations.map(
-                    (kustomization: any, index: number) => {
-                      return (
-                        <AppFields
-                          key={index}
-                          formData={formData}
-                          setFormData={setFormData}
-                          clusters={clusters}
-                          GitRepoResponse={GitRepoResponse}
-                          index={index}
-                        ></AppFields>
-                      );
-                    },
-                  )}
-                {isLoading && <Loader></Loader>}
-              </Grid>
-              <Grid item xs={12} sm={10} md={10} lg={8}>
-                <GitOps
-                  loading={loading}
-                  formData={formData}
-                  setFormData={setFormData}
-                  onSubmit={handleAddApplication}
-                  showAuthDialog={showAuthDialog}
-                  setShowAuthDialog={setShowAuthDialog}
-                />
->>>>>>> 033a63a4
               </Grid>
             </ContentWrapper>
           </CallbackStateContextProvider>
@@ -378,6 +301,8 @@
     profiles.length,
     selectedProfiles,
     showAuthDialog,
+    clusters,
+    isLoading,
   ]);
 };
 

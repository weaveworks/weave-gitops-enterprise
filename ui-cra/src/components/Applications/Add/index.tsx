import React, { useCallback, useEffect, useMemo, useState } from 'react';
import { ThemeProvider } from '@material-ui/core/styles';
import { localEEMuiTheme } from '../../../muiTheme';
import { PageTemplate } from '../../Layout/PageTemplate';
import { SectionHeader } from '../../Layout/SectionHeader';
import {
  AddApplicationRequest,
  renderKustomization,
  useApplicationsCount,
} from '../utils';
import GitOps from '../../Clusters/Form/Partials/GitOps';
import { Grid } from '@material-ui/core';
import { ContentWrapper } from '../../Layout/ContentWrapper';
import {
  CallbackStateContextProvider,
  getProviderToken,
} from '@weaveworks/weave-gitops';
import { useHistory } from 'react-router-dom';
import { theme as weaveTheme } from '@weaveworks/weave-gitops';
import { isUnauthenticated, removeToken } from '../../../utils/request';
import useClusters from '../../../contexts/Clusters';
import useNotifications from '../../../contexts/Notifications';
import { GitProvider } from '@weaveworks/weave-gitops/ui/lib/api/applications/applications.pb';
import { useListConfig } from '../../../hooks/versions';
import { PageRoute } from '@weaveworks/weave-gitops/ui/lib/types';
import AppFields from './form/Partials/AppFields';
import Profiles from '../../Clusters/Form/Partials/Profiles';
import ProfilesProvider from '../../../contexts/Profiles/Provider';
import { ClusterAutomation } from '../../../cluster-services/cluster_services.pb';
<<<<<<< HEAD
import { Loader } from '../../Loader';
import Preview from '../../Clusters/Form/Partials/Preview';
=======
>>>>>>> e1e9c1e6
import _ from 'lodash';
import useProfiles from '../../../contexts/Profiles';
import { useCallbackState } from '../../../utils/callback-state';
import { ProfilesIndex } from '../../../types/custom';

const AddApplication = () => {
  const applicationsCount = useApplicationsCount();
  const [loading, setLoading] = useState<boolean>(false);
  const [showAuthDialog, setShowAuthDialog] = useState(false);
  const history = useHistory();
  const { setNotifications } = useNotifications();
  const { data } = useListConfig();
  const repositoryURL = data?.repositoryURL || '';
  const authRedirectPage = `/applications/create`;

  const random = useMemo(() => Math.random().toString(36).substring(7), []);

  const callbackState = useCallbackState();

  let initialFormData = {
    url: '',
    provider: '',
    branchName: `add-application-branch-${random}`,
    title: 'Add application',
    commitMessage: 'Add application',
    pullRequestDescription: 'This PR adds a new application',
    clusterAutomations: [
      {
        name: '',
        namespace: '',
        target_namespace: '',
        cluster_name: '',
        cluster_namespace: '',
        cluster: '',
        cluster_isControlPlane: false,
        path: '',
        source_name: '',
        source_namespace: '',
        source: '',
        source_type: '',
      },
    ],
    ...callbackState?.state?.formData,
  };

  const [formData, setFormData] = useState<any>(initialFormData);
  const { profiles, isLoading: profilesIsLoading } = useProfiles();
  const [updatedProfiles, setUpdatedProfiles] = useState<ProfilesIndex>({});
  const [openPreview, setOpenPreview] = useState(false);
  const [previewLoading, setPreviewLoading] = useState<boolean>(false);
  const [PRPreview, setPRPreview] = useState<any | null>(null);

  useEffect(() => {
    setUpdatedProfiles({
      ..._.keyBy(profiles, 'name'),
      ...callbackState?.state?.updatedProfiles,
    });
  }, [callbackState?.state?.updatedProfiles, profiles]);

  useEffect(() => {
    setFormData((prevState: any) => ({
      ...prevState,
      url: repositoryURL,
    }));
  }, [repositoryURL]);

  useEffect(() => {
    setFormData((prevState: any) => ({
      ...prevState,
      pullRequestTitle: `Add application ${(formData.clusterAutomations || [])
        .map((a: any) => a.name)
        .join(', ')}`,
    }));
  }, [formData.clusterAutomations]);

  const getKustomizations = useCallback(() => {
    let clusterAutomations: ClusterAutomation[] = [];
    const selectedProfilesList = _.sortBy(
      Object.values(updatedProfiles),
      'name',
    ).filter(p => p.selected);
    if (formData.source_type === 'HelmRepository') {
      console.log(formData.clusterAutomations);

      for (let kustomization of formData.clusterAutomations) {
        for (let profile of selectedProfilesList) {
          let values: string = '';
          let version: string = '';
          for (let value of profile.values) {
            if (value.selected === true) {
              version = value.version;
              values = value.yaml;
              clusterAutomations.push({
                cluster: {
                  name: kustomization.cluster_name,
                  namespace: kustomization.cluster_namespace,
                },
                isControlPlane: kustomization.cluster_isControlPlane,
                helmRelease: {
                  metadata: {
                    name: profile.name,
                    namespace: profile.namespace,
                  },
                  spec: {
                    chart: {
                      spec: {
                        chart: profile.name,
                        sourceRef: {
                          name: formData.source_name,
                          namespace: formData.source_namespace,
                        },
                        version,
                      },
                    },
                    values,
                  },
                },
              });
            }
          }
        }
      }
    } else {
      clusterAutomations = formData.clusterAutomations.map(
        (kustomization: any) => {
          return {
            cluster: {
              name: kustomization.cluster_name,
              namespace: kustomization.cluster_namespace,
            },
            isControlPlane: kustomization.cluster_isControlPlane,
            kustomization: {
              metadata: {
                name: kustomization.name,
                namespace: kustomization.namespace,
              },
              spec: {
                path: kustomization.path,
                sourceRef: {
                  name: kustomization.source_name,
                  namespace: kustomization.source_namespace,
                },
                targetNamespace: kustomization.target_namespace,
              },
            },
          };
        },
      );
    }
    return clusterAutomations;
  }, [
    formData.clusterAutomations,
    formData.source_name,
    formData.source_namespace,
    formData.source_type,
    updatedProfiles,
  ]);

  const handlePRPreview = useCallback(() => {
    setPreviewLoading(true);
    return renderKustomization({
      kustomizations: getKustomizations(),
    })
      .then(data => {
        setOpenPreview(true);
        setPRPreview(data);
      })
      .catch(err =>
        setNotifications([
          { message: { text: err.message }, variant: 'danger' },
        ]),
      )
      .finally(() => setPreviewLoading(false));
  }, [setOpenPreview, setNotifications, getKustomizations]);

  const handleAddApplication = useCallback(() => {
    const payload = {
      head_branch: formData.branchName,
      title: formData.pullRequestTitle,
      description: formData.pullRequestDescription,
      commit_message: formData.commitMessage,
      clusterAutomations: getKustomizations(),
    };
    setLoading(true);
    return AddApplicationRequest(
      payload,
      getProviderToken(formData.provider as GitProvider),
    )
      .then(response => {
        history.push('/applications');
        setNotifications([
          {
            message: {
              component: (
                <a
                  style={{ color: weaveTheme.colors.primary }}
                  href={response.webUrl}
                  target="_blank"
                  rel="noopener noreferrer"
                >
                  PR created successfully.
                </a>
              ),
            },
            variant: 'success',
          },
        ]);
      })
      .catch(error => {
        setNotifications([
          { message: { text: error.message }, variant: 'danger' },
        ]);
        if (isUnauthenticated(error.code)) {
          removeToken(formData.provider);
        }
      })
      .finally(() => setLoading(false));
  }, [formData, history, setNotifications, getKustomizations]);

  return useMemo(() => {
    return (
      <ThemeProvider theme={localEEMuiTheme}>
        <PageTemplate documentTitle="WeGo · Add new application">
          <CallbackStateContextProvider
            callbackState={{
              page: authRedirectPage as PageRoute,
              state: {
                formData,
                updatedProfiles,
              },
            }}
          >
            <SectionHeader
              className="count-header"
              path={[
                {
                  label: 'Applications',
                  url: '/applications',
                  count: applicationsCount,
                },
                { label: 'Add new application' },
              ]}
            />
            <ContentWrapper>
              <Grid container>
                <Grid item xs={12} sm={10} md={10} lg={8}>
<<<<<<< HEAD
                  {!isLoading &&
                    formData.clusterAutomations.map(
                      (automation: ClusterAutomation, index: number) => {
                        return (
                          <AppFields
                            key={index}
                            index={index}
                            formData={formData}
                            setFormData={setFormData}
                            clusters={clusters}
                            onPRPreview={handlePRPreview}
                            previewLoading={previewLoading}
                          />
                        );
                      },
                    )}
                  {isLoading && <Loader />}
                  {openPreview && PRPreview ? (
                    <Preview
                      openPreview={openPreview}
                      setOpenPreview={setOpenPreview}
                      PRPreview={PRPreview}
                    />
                  ) : null}
=======
                  {formData.clusterAutomations.map(
                    (automation: ClusterAutomation, index: number) => {
                      return (
                        <AppFields
                          key={index}
                          index={index}
                          formData={formData}
                          setFormData={setFormData}
                          allowSelectCluster
                        />
                      );
                    },
                  )}
>>>>>>> e1e9c1e6
                </Grid>
                {formData.source_type === 'HelmRepository' ? (
                  <Profiles
                    // Temp fix to hide layers when using profiles in Add App until we update the BE
                    context="app"
                    isLoading={profilesIsLoading}
                    updatedProfiles={updatedProfiles}
                    setUpdatedProfiles={setUpdatedProfiles}
                  />
                ) : null}
                <Grid item xs={12} sm={10} md={10} lg={8}>
                  <GitOps
                    loading={loading}
                    formData={formData}
                    setFormData={setFormData}
                    onSubmit={handleAddApplication}
                    showAuthDialog={showAuthDialog}
                    setShowAuthDialog={setShowAuthDialog}
                  />
                </Grid>
              </Grid>
            </ContentWrapper>
          </CallbackStateContextProvider>
        </PageTemplate>
      </ThemeProvider>
    );
  }, [
    applicationsCount,
    authRedirectPage,
    formData,
    handleAddApplication,
    loading,
    profilesIsLoading,
    updatedProfiles,
    setUpdatedProfiles,
    showAuthDialog,
<<<<<<< HEAD
    clusters,
    isLoading,
    PRPreview,
    handlePRPreview,
    openPreview,
    previewLoading,
=======
>>>>>>> e1e9c1e6
  ]);
};

export default () => (
  <ProfilesProvider>
    <AddApplication />
  </ProfilesProvider>
);<|MERGE_RESOLUTION|>--- conflicted
+++ resolved
@@ -27,11 +27,8 @@
 import Profiles from '../../Clusters/Form/Partials/Profiles';
 import ProfilesProvider from '../../../contexts/Profiles/Provider';
 import { ClusterAutomation } from '../../../cluster-services/cluster_services.pb';
-<<<<<<< HEAD
 import { Loader } from '../../Loader';
 import Preview from '../../Clusters/Form/Partials/Preview';
-=======
->>>>>>> e1e9c1e6
 import _ from 'lodash';
 import useProfiles from '../../../contexts/Profiles';
 import { useCallbackState } from '../../../utils/callback-state';
@@ -278,33 +275,7 @@
             <ContentWrapper>
               <Grid container>
                 <Grid item xs={12} sm={10} md={10} lg={8}>
-<<<<<<< HEAD
-                  {!isLoading &&
-                    formData.clusterAutomations.map(
-                      (automation: ClusterAutomation, index: number) => {
-                        return (
-                          <AppFields
-                            key={index}
-                            index={index}
-                            formData={formData}
-                            setFormData={setFormData}
-                            clusters={clusters}
-                            onPRPreview={handlePRPreview}
-                            previewLoading={previewLoading}
-                          />
-                        );
-                      },
-                    )}
-                  {isLoading && <Loader />}
-                  {openPreview && PRPreview ? (
-                    <Preview
-                      openPreview={openPreview}
-                      setOpenPreview={setOpenPreview}
-                      PRPreview={PRPreview}
-                    />
-                  ) : null}
-=======
-                  {formData.clusterAutomations.map(
+                 {formData.clusterAutomations.map(
                     (automation: ClusterAutomation, index: number) => {
                       return (
                         <AppFields
@@ -317,7 +288,13 @@
                       );
                     },
                   )}
->>>>>>> e1e9c1e6
+                  {openPreview && PRPreview ? (
+                    <Preview
+                      openPreview={openPreview}
+                      setOpenPreview={setOpenPreview}
+                      PRPreview={PRPreview}
+                    />
+                  ) : null}
                 </Grid>
                 {formData.source_type === 'HelmRepository' ? (
                   <Profiles
@@ -354,15 +331,12 @@
     updatedProfiles,
     setUpdatedProfiles,
     showAuthDialog,
-<<<<<<< HEAD
     clusters,
     isLoading,
     PRPreview,
     handlePRPreview,
     openPreview,
     previewLoading,
-=======
->>>>>>> e1e9c1e6
   ]);
 };
 

--- conflicted
+++ resolved
@@ -4,15 +4,11 @@
 import { localEEMuiTheme } from '../../../muiTheme';
 import { PageTemplate } from '../../Layout/PageTemplate';
 import { SectionHeader } from '../../Layout/SectionHeader';
-<<<<<<< HEAD
 import {
   AddApplicationRequest,
   renderKustomization,
   useApplicationsCount,
 } from '../utils';
-=======
-import { AddApplicationRequest } from '../utils';
->>>>>>> 58ddf2ad
 import GitOps from '../../Clusters/Form/Partials/GitOps';
 import { Grid } from '@material-ui/core';
 import { ContentWrapper } from '../../Layout/ContentWrapper';

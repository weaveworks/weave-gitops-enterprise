import React, { useCallback, useEffect, useMemo, useState } from 'react';
import styled from 'styled-components';
import { ThemeProvider } from '@material-ui/core/styles';
import { localEEMuiTheme } from '../../../muiTheme';
import { PageTemplate } from '../../Layout/PageTemplate';
import { AddApplicationRequest, renderKustomization } from '../utils';
import GitOps from '../../Clusters/Form/Partials/GitOps';
import { Grid } from '@material-ui/core';
import { ContentWrapper } from '../../Layout/ContentWrapper';
import {
  Button,
  CallbackStateContextProvider,
  getProviderToken,
<<<<<<< HEAD
  Link,
=======
  isAllowedLink,
>>>>>>> 4e77bfa2
  LoadingPage,
} from '@weaveworks/weave-gitops';
import { useHistory } from 'react-router-dom';
import { isUnauthenticated, removeToken } from '../../../utils/request';
import useNotifications from '../../../contexts/Notifications';
import { GitProvider } from '@weaveworks/weave-gitops/ui/lib/api/applications/applications.pb';
import { useListConfig } from '../../../hooks/versions';
import { PageRoute } from '@weaveworks/weave-gitops/ui/lib/types';
import AppFields from './form/Partials/AppFields';
import Profiles from '../../Clusters/Form/Partials/Profiles';
import ProfilesProvider from '../../../contexts/Profiles/Provider';
import { ClusterAutomation } from '../../../cluster-services/cluster_services.pb';
import Preview from '../../Clusters/Form/Partials/Preview';
import _ from 'lodash';
import useProfiles from '../../../contexts/Profiles';
import { useCallbackState } from '../../../utils/callback-state';
import {
  AppPRPreview,
  ProfilesIndex,
  ClusterPRPreview,
} from '../../../types/custom';
import { getGitRepoHTTPSURL } from '../../../utils/formatters';

const PRPreviewWrapper = styled.div`
  .preview-cta {
    display: flex;
    justify-content: flex-end;
    padding: ${({ theme }) => theme.spacing.small}
      ${({ theme }) => theme.spacing.base};
    button {
      width: 200px;
    }
  }
  .preview-loading {
    padding: ${({ theme }) => theme.spacing.base};
  }
`;

const SourceLinkWrapper = styled.div`
  padding-top: ${({ theme }) => theme.spacing.medium};
  overflow-x: auto;
`;

const AddApplication = ({ clusterName }: { clusterName?: string }) => {
  const [loading, setLoading] = useState<boolean>(false);
  const [showAuthDialog, setShowAuthDialog] = useState(false);
  const history = useHistory();
  const { setNotifications } = useNotifications();
  const { data } = useListConfig();
  const repositoryURL = data?.repositoryURL || '';
  const authRedirectPage = `/applications/create`;

  const optionUrl = (url?: string, branch?: string) => {
    const linkText = branch ? (
      <>
        {url}@<strong>{branch}</strong>
      </>
    ) : (
      url
    );
    if (branch) {
      return isAllowedLink(getGitRepoHTTPSURL(url, branch)) ? (
        <a
          title="Visit repository"
          style={{
            color: weaveTheme.colors.primary,
            fontSize: weaveTheme.fontSizes.medium,
          }}
          href={getGitRepoHTTPSURL(url, branch)}
          target="_blank"
          rel="noopener noreferrer"
        >
          {linkText}
        </a>
      ) : (
        <span>{linkText}</span>
      );
    } else {
      return isAllowedLink(getGitRepoHTTPSURL(url)) ? (
        <a
          title="Visit repository"
          style={{
            color: weaveTheme.colors.primary,
            fontSize: weaveTheme.fontSizes.medium,
          }}
          href={getGitRepoHTTPSURL(url)}
          target="_blank"
          rel="noopener noreferrer"
        >
          {linkText}
        </a>
      ) : (
        <span>{linkText}</span>
      );
    }
  };

  const random = useMemo(() => Math.random().toString(36).substring(7), []);

  const callbackState = useCallbackState();

  let initialFormData = {
    url: '',
    provider: '',
    branchName: `add-application-branch-${random}`,
    title: 'Add application',
    commitMessage: 'Add application',
    pullRequestDescription: 'This PR adds a new application',
    clusterAutomations: [
      {
        name: '',
        namespace: '',
        target_namespace: '',
        cluster_name: '',
        cluster_namespace: '',
        cluster: '',
        cluster_isControlPlane: false,
        createNamespace: false,
        path: '',
        source_name: '',
        source_namespace: '',
        source: '',
        source_type: '',
        source_url: '',
        source_branch: '',
      },
    ],
    ...callbackState?.state?.formData,
  };

  const [formData, setFormData] = useState<any>(initialFormData);
  const { profiles, isLoading: profilesIsLoading } = useProfiles();
  const [updatedProfiles, setUpdatedProfiles] = useState<ProfilesIndex>({});
  const [openPreview, setOpenPreview] = useState(false);
  const [previewLoading, setPreviewLoading] = useState<boolean>(false);
  const [PRPreview, setPRPreview] = useState<
    ClusterPRPreview | AppPRPreview | null
  >(null);

  useEffect(() => {
    setUpdatedProfiles({
      ..._.keyBy(profiles, 'name'),
      ...callbackState?.state?.updatedProfiles,
    });
  }, [callbackState?.state?.updatedProfiles, profiles]);

  useEffect(() => {
    setFormData((prevState: any) => ({
      ...prevState,
      url: repositoryURL,
    }));
  }, [repositoryURL]);

  useEffect(() => {
    setFormData((prevState: any) => ({
      ...prevState,
      pullRequestTitle: `Add application ${(formData.clusterAutomations || [])
        .map((a: any) => a.name)
        .join(', ')}`,
    }));
  }, [formData.clusterAutomations]);

  const getKustomizations = useCallback(() => {
    let clusterAutomations: ClusterAutomation[] = [];
    const selectedProfilesList = _.sortBy(
      Object.values(updatedProfiles),
      'name',
    ).filter(p => p.selected);
    if (formData.source_type === 'HelmRepository') {
      for (let kustomization of formData.clusterAutomations) {
        for (let profile of selectedProfilesList) {
          let values: string = '';
          let version: string = '';
          for (let value of profile.values) {
            if (value.selected === true) {
              version = value.version;
              values = value.yaml;
              clusterAutomations.push({
                cluster: {
                  name: kustomization.cluster_name,
                  namespace: kustomization.cluster_namespace,
                },
                isControlPlane: kustomization.cluster_isControlPlane,
                helmRelease: {
                  metadata: {
                    name: profile.name,
                    namespace: profile.namespace,
                  },
                  spec: {
                    chart: {
                      spec: {
                        chart: profile.name,
                        sourceRef: {
                          name: formData.source_name,
                          namespace: formData.source_namespace,
                        },
                        version,
                      },
                    },
                    values,
                  },
                },
              });
            }
          }
        }
      }
    } else {
      clusterAutomations = formData.clusterAutomations.map(
        (kustomization: any) => {
          return {
            cluster: {
              name: kustomization.cluster_name,
              namespace: kustomization.cluster_namespace,
            },
            isControlPlane: kustomization.cluster_isControlPlane,
            kustomization: {
              metadata: {
                name: kustomization.name,
                namespace: kustomization.namespace,
              },
              spec: {
                path: kustomization.path,
                sourceRef: {
                  name: kustomization.source_name,
                  namespace: kustomization.source_namespace,
                },
                targetNamespace: kustomization.target_namespace,
                createNamespace: kustomization.createNamespace,
              },
            },
          };
        },
      );
    }
    return clusterAutomations;
  }, [
    formData.clusterAutomations,
    formData.source_name,
    formData.source_namespace,
    formData.source_type,
    updatedProfiles,
  ]);

  const handlePRPreview = useCallback(() => {
    setPreviewLoading(true);
    return renderKustomization({
      clusterAutomations: getKustomizations(),
    })
      .then(data => {
        setOpenPreview(true);
        setPRPreview(data);
      })
      .catch(err =>
        setNotifications([
          { message: { text: err.message }, variant: 'danger' },
        ]),
      )
      .finally(() => setPreviewLoading(false));
  }, [setOpenPreview, setNotifications, getKustomizations]);

  const handleAddApplication = useCallback(() => {
    const payload = {
      head_branch: formData.branchName,
      title: formData.pullRequestTitle,
      description: formData.pullRequestDescription,
      commit_message: formData.commitMessage,
      clusterAutomations: getKustomizations(),
    };
    setLoading(true);
    return AddApplicationRequest(
      payload,
      getProviderToken(formData.provider as GitProvider),
    )
      .then(response => {
        setPRPreview(null);
        history.push('/applications');
        setNotifications([
          {
            message: {
              component: (
                <Link href={response.webUrl} newTab>
                  PR created successfully.
                </Link>
              ),
            },
            variant: 'success',
          },
        ]);
      })
      .catch(error => {
        setNotifications([
          { message: { text: error.message }, variant: 'danger' },
        ]);
        if (isUnauthenticated(error.code)) {
          removeToken(formData.provider);
        }
      })
      .finally(() => setLoading(false));
  }, [formData, history, setNotifications, getKustomizations]);

  return useMemo(() => {
    return (
      <ThemeProvider theme={localEEMuiTheme}>
        <PageTemplate
          documentTitle="Add new application"
          path={[
            {
              label: 'Applications',
              url: '/applications',
            },
            { label: 'Add new application' },
          ]}
        >
          <CallbackStateContextProvider
            callbackState={{
              page: authRedirectPage as PageRoute,
              state: {
                formData,
                updatedProfiles,
              },
            }}
          >
            <ContentWrapper>
              <Grid container>
                <Grid item xs={12} sm={10} md={10} lg={8}>
                  {formData.clusterAutomations.map(
                    (automation: ClusterAutomation, index: number) => {
                      return (
                        <AppFields
                          context="app"
                          key={index}
                          index={index}
                          formData={formData}
                          setFormData={setFormData}
                          allowSelectCluster
                          clusterName={clusterName}
                        />
                      );
                    },
                  )}
                  {openPreview && PRPreview ? (
                    <Preview
                      context="app"
                      openPreview={openPreview}
                      setOpenPreview={setOpenPreview}
                      PRPreview={PRPreview}
                      sourceType={formData.source_type}
                    />
                  ) : null}
                </Grid>
                <Grid item sm={2} md={2} lg={4}>
                  <SourceLinkWrapper>
                    {optionUrl(formData.source_url, formData.source_branch)}
                  </SourceLinkWrapper>
                </Grid>
                {formData.source_type === 'HelmRepository' ? (
                  <Profiles
                    // Temp fix to hide layers when using profiles in Add App until we update the BE
                    context="app"
                    isLoading={profilesIsLoading}
                    updatedProfiles={updatedProfiles}
                    setUpdatedProfiles={setUpdatedProfiles}
                  />
                ) : null}
                <Grid item xs={12} sm={10} md={10} lg={8}>
                  <PRPreviewWrapper>
                    {previewLoading ? (
                      <LoadingPage className="preview-loading" />
                    ) : (
                      <div className="preview-cta">
                        <Button onClick={handlePRPreview}>PREVIEW PR</Button>
                      </div>
                    )}
                  </PRPreviewWrapper>
                </Grid>
                <Grid item xs={12} sm={10} md={10} lg={8}>
                  <GitOps
                    loading={loading}
                    formData={formData}
                    setFormData={setFormData}
                    onSubmit={handleAddApplication}
                    showAuthDialog={showAuthDialog}
                    setShowAuthDialog={setShowAuthDialog}
                  />
                </Grid>
              </Grid>
            </ContentWrapper>
          </CallbackStateContextProvider>
        </PageTemplate>
      </ThemeProvider>
    );
  }, [
    authRedirectPage,
    formData,
    handleAddApplication,
    loading,
    profilesIsLoading,
    updatedProfiles,
    setUpdatedProfiles,
    showAuthDialog,
    PRPreview,
    openPreview,
    handlePRPreview,
    previewLoading,
    clusterName,
  ]);
};

export default ({ ...rest }) => (
  <ProfilesProvider>
    <AddApplication {...rest} />
  </ProfilesProvider>
);<|MERGE_RESOLUTION|>--- conflicted
+++ resolved
@@ -11,11 +11,7 @@
   Button,
   CallbackStateContextProvider,
   getProviderToken,
-<<<<<<< HEAD
   Link,
-=======
-  isAllowedLink,
->>>>>>> 4e77bfa2
   LoadingPage,
 } from '@weaveworks/weave-gitops';
 import { useHistory } from 'react-router-dom';
@@ -78,35 +74,17 @@
     );
     if (branch) {
       return isAllowedLink(getGitRepoHTTPSURL(url, branch)) ? (
-        <a
-          title="Visit repository"
-          style={{
-            color: weaveTheme.colors.primary,
-            fontSize: weaveTheme.fontSizes.medium,
-          }}
-          href={getGitRepoHTTPSURL(url, branch)}
-          target="_blank"
-          rel="noopener noreferrer"
-        >
+        <Link href={getGitRepoHTTPSURL(url, branch)} newTab>
           {linkText}
-        </a>
+        </Link>
       ) : (
         <span>{linkText}</span>
       );
     } else {
       return isAllowedLink(getGitRepoHTTPSURL(url)) ? (
-        <a
-          title="Visit repository"
-          style={{
-            color: weaveTheme.colors.primary,
-            fontSize: weaveTheme.fontSizes.medium,
-          }}
-          href={getGitRepoHTTPSURL(url)}
-          target="_blank"
-          rel="noopener noreferrer"
-        >
+        <Link href={getGitRepoHTTPSURL(url)} newTab>
           {linkText}
-        </a>
+        </Link>
       ) : (
         <span>{linkText}</span>
       );

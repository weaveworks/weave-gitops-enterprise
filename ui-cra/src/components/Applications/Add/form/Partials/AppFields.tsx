--- conflicted
+++ resolved
@@ -1,22 +1,12 @@
 import React, { FC, Dispatch } from 'react';
 import styled from 'styled-components';
-<<<<<<< HEAD
-import useClusters from '../../../../../contexts/Clusters';
 import useProfiles from '../../../../../contexts/Profiles';
 import { Input, Select } from '../../../../../utils/form';
-import { Loader } from '../../../../Loader';
-=======
-import { Input, Select } from '../../../../../utils/form';
-import _ from 'lodash';
->>>>>>> 033a63a4
 import { MenuItem } from '@material-ui/core';
 import { GitopsClusterEnriched } from '../../../../../types/custom';
-<<<<<<< HEAD
 import { useListSources } from '@weaveworks/weave-gitops';
 import { Source } from '@weaveworks/weave-gitops/ui/lib/types';
-=======
 import { ListGitRepositoriesResponse } from '@weaveworks/weave-gitops/ui/lib/api/core/core.pb';
->>>>>>> 033a63a4
 
 const FormWrapper = styled.form`
   .form-section {
@@ -29,27 +19,14 @@
 
 const AppFields: FC<{
   formData: any;
-<<<<<<< HEAD
-  setFormData: Dispatch<React.SetStateAction<any>>;
-}> = ({ formData, setFormData }) => {
-  const { clusters, isLoading } = useClusters();
-  const { setHelmRepo } = useProfiles();
-  const { data } = useListSources();
-=======
   setFormData: Dispatch<React.SetStateAction<any>> | any;
   index?: number;
   clusters?: GitopsClusterEnriched[];
   GitRepoResponse?: ListGitRepositoriesResponse;
-}> = ({
-  formData,
-  setFormData,
-  index = 0,
-  clusters = undefined,
-  GitRepoResponse = undefined,
-}) => {
+}> = ({ formData, setFormData, index = 0, clusters = undefined }) => {
+  const { setHelmRepo } = useProfiles();
+  const { data } = useListSources();
   const automation = formData.clusterAutomations[index];
-  let gitResposFilterdList: GitRepository[] = [];
->>>>>>> 033a63a4
 
   const handleSelectCluster = (event: React.ChangeEvent<any>) => {
     const value = event.target.value;
@@ -66,49 +43,42 @@
       clusterAutomations: currentAutomation,
     });
   };
-<<<<<<< HEAD
 
-  const clusterName = formData.cluster_namespace
-    ? `${formData.cluster_namespace}/${formData.cluster_name}`
-    : `${formData.cluster_name}`;
+  let repos: any = [];
 
-  const repos = data?.result.filter(
-    object =>
-      object.clusterName === clusterName &&
-      (object.kind === 'KindGitRepository' ||
-        object.kind === 'KindHelmRepository'),
-  );
-
-  const handleSelectSource = (event: React.ChangeEvent<any>) => {
-    const { value } = event.target;
-    setFormData({
-      ...formData,
-=======
   if (clusters) {
     const clusterName = automation.cluster_namespace
       ? `${automation.cluster_namespace}/${automation.cluster_name}`
       : `${automation.cluster_name}`;
-    gitResposFilterdList = _.filter(GitRepoResponse?.gitRepositories, [
-      'clusterName',
-      clusterName,
-    ]);
+
+    repos = data?.result.filter(
+      object =>
+        object.clusterName === clusterName &&
+        (object.kind === 'KindGitRepository' ||
+          object.kind === 'KindHelmRepository'),
+    );
   }
 
   const handleSelectSource = (event: React.ChangeEvent<any>) => {
-    const value = event.target.value;
+    const { value } = event.target;
     let currentAutomation = [...formData.clusterAutomations];
+
     currentAutomation[index] = {
       ...automation,
->>>>>>> 033a63a4
+      source_name: JSON.parse(value).name,
+      source_namespace: JSON.parse(value).namespace,
+      source: value,
+    };
+
+    setFormData({
+      ...formData,
       source_name: JSON.parse(value).name,
       source_namespace: JSON.parse(value).namespace,
       source_type: JSON.parse(value).kind,
       source: value,
-    };
-    setFormData({
-      ...formData,
       clusterAutomations: currentAutomation,
     });
+
     if (JSON.parse(value).kind === 'KindHelmRepository') {
       setHelmRepo({
         name: JSON.parse(value).name,
@@ -174,49 +144,6 @@
               );
             })}
           </Select>
-<<<<<<< HEAD
-        ) : (
-          <div className="loader">
-            <Loader />
-          </div>
-        )}
-      </div>
-      <Select
-        className="form-section"
-        name="source"
-        required={true}
-        label="SELECT SOURCE"
-        value={formData.source || ''}
-        onChange={handleSelectSource}
-        defaultValue={''}
-        description="The name and type of source"
-      >
-        {repos ? (
-          repos.map((option: Source, index: number) => {
-            return (
-              <MenuItem key={index} value={JSON.stringify(option)}>
-                {option.name}
-              </MenuItem>
-            );
-          })
-        ) : (
-          <MenuItem disabled={true}>
-            No repositories available, please select another cluster.
-          </MenuItem>
-        )}
-      </Select>
-      {formData.source_type === 'KindGitRepository' ? (
-        <Input
-          className="form-section"
-          required={true}
-          name="path"
-          label="SELECT PATH/CHART"
-          value={formData.path}
-          onChange={event => handleFormData(event, 'path')}
-          description="Path within the git repository to read yaml files"
-        />
-      ) : null}
-=======
           <Select
             className="form-section"
             name="source"
@@ -227,16 +154,14 @@
             defaultValue={''}
             description="The name and type of source"
           >
-            {gitResposFilterdList.length > 0 ? (
-              gitResposFilterdList?.map(
-                (option: GitRepository, index: number) => {
-                  return (
-                    <MenuItem key={index} value={JSON.stringify(option)}>
-                      {option.name}
-                    </MenuItem>
-                  );
-                },
-              )
+            {repos ? (
+              repos.map((option: Source, index: number) => {
+                return (
+                  <MenuItem key={index} value={JSON.stringify(option)}>
+                    {option.name}
+                  </MenuItem>
+                );
+              })
             ) : (
               <MenuItem disabled={true}>
                 No GitRepository available please select another cluster
@@ -245,16 +170,17 @@
           </Select>
         </>
       )}
-      <Input
-        className="form-section"
-        required={true}
-        name="path"
-        label="SELECT PATH/CHART"
-        value={formData.clusterAutomations[index].path}
-        onChange={event => handleFormData(event, 'path')}
-        description="Path within the git repository to read yaml files"
-      />
->>>>>>> 033a63a4
+      {formData.source_type === 'KindGitRepository' ? (
+        <Input
+          className="form-section"
+          required={true}
+          name="path"
+          label="SELECT PATH/CHART"
+          value={formData.clusterAutomations[index].path}
+          onChange={event => handleFormData(event, 'path')}
+          description="Path within the git repository to read yaml files"
+        />
+      ) : null}
     </FormWrapper>
   );
 };

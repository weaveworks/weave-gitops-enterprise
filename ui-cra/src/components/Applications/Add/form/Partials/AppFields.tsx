import React, { FC, Dispatch, useEffect, useCallback } from 'react';
import styled from 'styled-components';
import _ from 'lodash';
import useProfiles from '../../../../../contexts/Profiles';
import { Input, Select } from '../../../../../utils/form';
import { ListSubheader, MenuItem } from '@material-ui/core';
import { useListSources, theme } from '@weaveworks/weave-gitops';
import { DEFAULT_FLUX_KUSTOMIZATION_NAMESPACE } from '../../../../../utils/config';
import { Source } from '@weaveworks/weave-gitops/ui/lib/types';
import { getGitRepoHTTPSURL } from '../../../../../utils/formatters';
import { isAllowedLink } from '@weaveworks/weave-gitops';
import { Tooltip } from '../../../../Shared';
import { GitopsCluster } from '../../../../../cluster-services/cluster_services.pb';
import { useClustersWithSources } from '../../../utils';
import { useHistory, useLocation } from 'react-router-dom';

interface SourceEnriched extends Source {
  url?: string;
  reference?: {
    branch?: string;
  };
}

const FormWrapper = styled.form`
  .form-section {
    width: 50%;
  }
  .loader {
    padding-bottom: ${({ theme }) => theme.spacing.medium};
  }
  .input-wrapper {
    padding-bottom: ${({ theme }) => theme.spacing.medium};
  }
  .preview-cta {
    display: flex;
    justify-content: flex-end;
    padding: ${({ theme }) => theme.spacing.small}
      ${({ theme }) => theme.spacing.base};
    button {
      width: 200px;
    }
  }
  .preview-loading {
    padding: ${({ theme }) => theme.spacing.base};
  }
`;

const AppFields: FC<{
  formData: any;
  setFormData: Dispatch<React.SetStateAction<any>> | any;
  index?: number;
  onPRPreview?: () => void;
  previewLoading?: boolean;
  allowSelectCluster: boolean;
<<<<<<< HEAD
  context?: string;
}> = ({ formData, setFormData, index = 0, allowSelectCluster }) => {
=======
  clusterName?: string;
}> = ({
  formData,
  setFormData,
  index = 0,
  allowSelectCluster,
  clusterName,
}) => {
>>>>>>> 473b5de1
  const { setHelmRepo } = useProfiles();
  const { data } = useListSources();
  const automation = formData.clusterAutomations[index];
  const history = useHistory();
  const location = useLocation();

  let clusters: GitopsCluster[] | undefined =
    useClustersWithSources(allowSelectCluster);

  const updateCluster = useCallback(
    (cluster: GitopsCluster) => {
      setFormData((formData: any) => {
        const params = new URLSearchParams(`clusterName=${cluster.name}`);
        history.replace({
          pathname: location.pathname,
          search: params.toString(),
        });
        let currentAutomation = [...formData.clusterAutomations];
        currentAutomation[index] = {
          ...currentAutomation[index],
          cluster_name: cluster.name,
          cluster_namespace: cluster.namespace,
          cluster_isControlPlane: cluster.controlPlane,
          cluster: JSON.stringify(cluster),
        };
        return {
          ...formData,
          clusterAutomations: currentAutomation,
        };
      });
    },
    [index, setFormData, history, location.pathname],
  );

  useEffect(() => {
    if (clusterName && clusters) {
      const cluster = clusters.find(
        (c: GitopsCluster) => c.name === clusterName,
      );
      if (cluster) {
        updateCluster(cluster);
      }
    }
  }, [clusterName, clusters, updateCluster]);

  const handleSelectCluster = (event: React.ChangeEvent<any>) => {
    const value = event.target.value;
    updateCluster(JSON.parse(value));
  };

  let gitRepos = [] as Source[];
  let helmRepos = [] as Source[];

  if (clusters) {
    const clusterName = automation.cluster_namespace
      ? `${automation.cluster_namespace}/${automation.cluster_name}`
      : `${automation.cluster_name}`;

    gitRepos = _.orderBy(
      _.filter(
        data?.result,
        item =>
          item.kind === 'KindGitRepository' && item.clusterName === clusterName,
      ),
      ['name'],
      ['asc'],
    );

    helmRepos = _.orderBy(
      _.filter(
        data?.result,
        item =>
          item.kind === 'KindHelmRepository' &&
          item.clusterName === clusterName,
      ),
      ['name'],
      ['asc'],
    );
  }

  const handleSelectSource = (event: React.ChangeEvent<any>) => {
    const { value } = event.target;
    const { obj } = JSON.parse(value);

    let currentAutomation = [...formData.clusterAutomations];

    currentAutomation[index] = {
      ...automation,
      source_name: obj?.metadata.name,
      source_namespace: obj?.metadata?.namespace,
      source: value,
    };

    setFormData({
      ...formData,
      source_name: obj?.metadata?.name,
      source_namespace: obj?.metadata?.namespace,
      source_type: obj?.kind,
      source: value,
      clusterAutomations: currentAutomation,
    });

    if (obj?.kind === 'HelmRepository') {
      setHelmRepo({
        name: obj?.metadata?.name,
        namespace: obj?.metadata?.namespace,
      });
    }
  };

  const handleFormData = (
    event:
      | React.ChangeEvent<HTMLTextAreaElement | HTMLInputElement>
      | React.ChangeEvent<{ name?: string; value: unknown }>,
    fieldName?: string,
  ) => {
    const { value } = event?.target;

    let currentAutomation = [...formData.clusterAutomations];
    currentAutomation[index] = {
      ...automation,
      [fieldName as string]: value,
    };

    setFormData({
      ...formData,
      clusterAutomations: currentAutomation,
    });
  };

  const optionUrl = (url?: string, branch?: string) => {
    const linkText = branch ? (
      <>
        {url}@<strong>{branch}</strong>
      </>
    ) : (
      url
    );
    if (branch) {
      return isAllowedLink(getGitRepoHTTPSURL(url, branch)) ? (
        <a
          title="Visit repository"
          style={{
            color: theme.colors.primary,
            fontSize: theme.fontSizes.medium,
          }}
          href={getGitRepoHTTPSURL(url, branch)}
          target="_blank"
          rel="noopener noreferrer"
        >
          {linkText}
        </a>
      ) : (
        <span>{linkText}</span>
      );
    } else {
      return isAllowedLink(getGitRepoHTTPSURL(url)) ? (
        <a
          title="Visit repository"
          style={{
            color: theme.colors.primary,
            fontSize: theme.fontSizes.medium,
          }}
          href={getGitRepoHTTPSURL(url)}
          target="_blank"
          rel="noopener noreferrer"
        >
          {linkText}
        </a>
      ) : (
        <span>{linkText}</span>
      );
    }
  };

  return (
    <FormWrapper>
      {!!clusters && (
        <>
          <Select
            className="form-section"
            name="cluster_name"
            required={true}
            label="SELECT CLUSTER"
            value={formData.clusterAutomations[index].cluster || ''}
            onChange={handleSelectCluster}
            defaultValue={''}
            description="select target cluster"
          >
            {clusters.length === 0 && (
              <MenuItem disabled={true}>Loading...</MenuItem>
            )}
            {clusters?.map((option: GitopsCluster, index: number) => {
              return (
                <MenuItem key={index} value={JSON.stringify(option)}>
                  {option.name}
                </MenuItem>
              );
            })}
          </Select>
          <Select
            className="form-section"
            name="source"
            required={true}
            label="SELECT SOURCE"
            value={formData.clusterAutomations[index].source || ''}
            onChange={handleSelectSource}
            defaultValue={''}
            description="The name and type of source"
          >
            {[...gitRepos, ...helmRepos].length === 0 && (
              <MenuItem disabled={true}>
                No repository available, please select another cluster.
              </MenuItem>
            )}
            {gitRepos.length !== 0 && (
              <ListSubheader>GitRepository</ListSubheader>
            )}
            {gitRepos?.map((option: SourceEnriched, index: number) => (
              <MenuItem key={index} value={JSON.stringify(option)}>
                {option.name}&nbsp;&nbsp;
                {optionUrl(option?.url, option?.reference?.branch)}
              </MenuItem>
            ))}
            {helmRepos.length !== 0 && (
              <ListSubheader>HelmRepository</ListSubheader>
            )}
            {helmRepos?.map((option: SourceEnriched, index: number) => (
              <MenuItem key={index} value={JSON.stringify(option)}>
                {option.name}&nbsp;&nbsp;
                {optionUrl(option?.url)}
              </MenuItem>
            ))}
          </Select>
        </>
      )}
      {formData.source_type === 'GitRepository' || !clusters ? (
        <>
          <Input
            className="form-section"
            required={true}
            name="name"
            label="KUSTOMIZATION NAME"
            value={formData.clusterAutomations[index].name}
            onChange={event => handleFormData(event, 'name')}
          />
          <Input
            className="form-section"
            name="namespace"
            label="KUSTOMIZATION NAMESPACE"
            placeholder={DEFAULT_FLUX_KUSTOMIZATION_NAMESPACE}
            value={formData.clusterAutomations[index].namespace}
            onChange={event => handleFormData(event, 'namespace')}
          />
          <Input
            className="form-section"
            name="target_namespace"
            label="TARGET NAMESPACE"
            description="OPTIONAL If omitted all resources must specify a namespace"
            value={formData.clusterAutomations[index].target_namespace}
            onChange={event => handleFormData(event, 'target_namespace')}
          />
          <Input
            className="form-section"
            required={true}
            name="path"
            label="SELECT PATH"
            value={formData.clusterAutomations[index].path}
            onChange={event => handleFormData(event, 'path')}
            description="Path within the git repository to read yaml files"
          />
          {!clusters && (
            <Tooltip
              title="Only the bootstrap GitRepository can be referenced by kustomizations when creating a new cluster"
              placement="bottom-start"
            >
              <span className="input-wrapper">
                <Input
                  className="form-section"
                  type="text"
                  disabled={true}
                  value="flux-system"
                  description="The bootstrap GitRepository object"
                  label="SELECT SOURCE"
                />
              </span>
            </Tooltip>
          )}
        </>
      ) : null}
    </FormWrapper>
  );
};

export default AppFields;<|MERGE_RESOLUTION|>--- conflicted
+++ resolved
@@ -52,10 +52,7 @@
   onPRPreview?: () => void;
   previewLoading?: boolean;
   allowSelectCluster: boolean;
-<<<<<<< HEAD
   context?: string;
-}> = ({ formData, setFormData, index = 0, allowSelectCluster }) => {
-=======
   clusterName?: string;
 }> = ({
   formData,
@@ -64,7 +61,6 @@
   allowSelectCluster,
   clusterName,
 }) => {
->>>>>>> 473b5de1
   const { setHelmRepo } = useProfiles();
   const { data } = useListSources();
   const automation = formData.clusterAutomations[index];

import React, { FC, Dispatch, useEffect, useCallback } from 'react';
import styled from 'styled-components';
import _ from 'lodash';
import useProfiles from '../../../../../contexts/Profiles';
import { Input, Select } from '../../../../../utils/form';
import {
  ListSubheader,
  MenuItem,
  Checkbox,
  FormControlLabel,
} from '@material-ui/core';
import { useListSources, theme, Flex } from '@weaveworks/weave-gitops';
import { DEFAULT_FLUX_KUSTOMIZATION_NAMESPACE } from '../../../../../utils/config';
import {
  GitRepository,
  HelmRepository,
} from '@weaveworks/weave-gitops/ui/lib/objects';
import { Kind } from '@weaveworks/weave-gitops';
import { getGitRepoHTTPSURL } from '../../../../../utils/formatters';
import { isAllowedLink } from '@weaveworks/weave-gitops';
import { Tooltip } from '../../../../Shared';
import { GitopsCluster } from '../../../../../cluster-services/cluster_services.pb';
import { useClustersWithSources } from '../../../utils';
import { useHistory, useLocation } from 'react-router-dom';

const AppFieldsWrapper = styled.div`
  .form-section {
    width: 50%;
  }
  .loader {
    padding-bottom: ${({ theme }) => theme.spacing.medium};
  }
  .input-wrapper {
    padding-bottom: ${({ theme }) => theme.spacing.medium};
  }
  .preview-cta {
    display: flex;
    justify-content: flex-end;
    padding: ${({ theme }) => theme.spacing.small}
      ${({ theme }) => theme.spacing.base};
    button {
      width: 200px;
    }
  }
  .preview-loading {
    padding: ${({ theme }) => theme.spacing.base};
  }
`;

const AppFields: FC<{
  formData: any;
  setFormData: Dispatch<React.SetStateAction<any>> | any;
  index?: number;
  onPRPreview?: () => void;
  previewLoading?: boolean;
  allowSelectCluster: boolean;
  context?: string;
  clusterName?: string;
}> = ({
  formData,
  setFormData,
  index = 0,
  allowSelectCluster,
  clusterName,
}) => {
  const { setHelmRepo } = useProfiles();
  const { data } = useListSources();
  const automation = formData.clusterAutomations[index];
  const { createNamespace } = automation;
  const history = useHistory();
  const location = useLocation();

  let clusters: GitopsCluster[] | undefined =
    useClustersWithSources(allowSelectCluster);

  const updateCluster = useCallback(
    (cluster: GitopsCluster) => {
      setFormData((formData: any) => {
        const params = new URLSearchParams(`clusterName=${cluster.name}`);
        history.replace({
          pathname: location.pathname,
          search: params.toString(),
        });
        let currentAutomation = [...formData.clusterAutomations];
        currentAutomation[index] = {
          ...currentAutomation[index],
          cluster_name: cluster.name,
          cluster_namespace: cluster.namespace,
          cluster_isControlPlane: cluster.controlPlane,
          cluster: JSON.stringify(cluster),
        };
        return {
          ...formData,
          clusterAutomations: currentAutomation,
        };
      });
    },
    [index, setFormData, history, location.pathname],
  );

  useEffect(() => {
    if (clusterName && clusters) {
      const cluster = clusters.find(
        (c: GitopsCluster) => c.name === clusterName,
      );
      if (cluster) {
        updateCluster(cluster);
      }
    }
  }, [clusterName, clusters, updateCluster]);

  const handleSelectCluster = (event: React.ChangeEvent<any>) => {
    const value = event.target.value;
    updateCluster(JSON.parse(value));
  };

  let gitRepos: GitRepository[] = [];
  let helmRepos: HelmRepository[] = [];

  if (clusters) {
    const clusterName = automation.cluster_namespace
      ? `${automation.cluster_namespace}/${automation.cluster_name}`
      : `${automation.cluster_name}`;

    gitRepos = _.orderBy(
      _.filter(
        data?.result,
        (item): item is GitRepository =>
          item.type === Kind.GitRepository && item.clusterName === clusterName,
      ),
      ['name'],
      ['asc'],
    );

    helmRepos = _.orderBy(
      _.filter(
        data?.result,
        (item): item is HelmRepository =>
          item.type === Kind.HelmRepository && item.clusterName === clusterName,
      ),
      ['name'],
      ['asc'],
    );
  }

  const handleSelectSource = (event: React.ChangeEvent<any>) => {
    const { value } = event.target;
    const { obj } = JSON.parse(value);

    let currentAutomation = [...formData.clusterAutomations];

    currentAutomation[index] = {
      ...automation,
      source_name: obj?.metadata.name,
      source_namespace: obj?.metadata?.namespace,
      source: value,
    };

    setFormData({
      ...formData,
      source_name: obj?.metadata?.name,
      source_namespace: obj?.metadata?.namespace,
      source_type: obj?.kind,
      source: value,
      clusterAutomations: currentAutomation,
    });

    if (obj?.kind === 'HelmRepository') {
      setHelmRepo({
        name: obj?.metadata?.name,
        namespace: obj?.metadata?.namespace,
      });
    }
  };

  const handleFormData = (
    event:
      | React.ChangeEvent<HTMLTextAreaElement | HTMLInputElement>
      | React.ChangeEvent<{ name?: string; value: unknown }>,
    fieldName?: string,
  ) => {
    const { value } = event?.target;

    let currentAutomation = [...formData.clusterAutomations];
    currentAutomation[index] = {
      ...automation,
      [fieldName as string]: value,
    };

    setFormData({
      ...formData,
      clusterAutomations: currentAutomation,
    });
  };

  const handleCreateNamespace = (
    event: React.ChangeEvent<HTMLInputElement>,
  ) => {
    let currentAutomation = [...formData.clusterAutomations];

    currentAutomation[index] = {
      ...automation,
      createNamespace: event.target.checked,
    };

    setFormData({
      ...formData,
      clusterAutomations: currentAutomation,
    });
  };

  const optionUrl = (url?: string, branch?: string) => {
    const linkText = branch ? (
      <>
        {url}@<strong>{branch}</strong>
      </>
    ) : (
      url
    );
    if (branch) {
      return isAllowedLink(getGitRepoHTTPSURL(url, branch)) ? (
        <a
          title="Visit repository"
          style={{
            color: theme.colors.primary,
            fontSize: theme.fontSizes.medium,
          }}
          href={getGitRepoHTTPSURL(url, branch)}
          target="_blank"
          rel="noopener noreferrer"
        >
          {linkText}
        </a>
      ) : (
        <span>{linkText}</span>
      );
    } else {
      return isAllowedLink(getGitRepoHTTPSURL(url)) ? (
        <a
          title="Visit repository"
          style={{
            color: theme.colors.primary,
            fontSize: theme.fontSizes.medium,
          }}
          href={getGitRepoHTTPSURL(url)}
          target="_blank"
          rel="noopener noreferrer"
        >
          {linkText}
        </a>
      ) : (
        <span>{linkText}</span>
      );
    }
  };

  return (
    <AppFieldsWrapper>
      {!!clusters && (
        <>
          <Select
            className="form-section"
            name="cluster_name"
            required={true}
            label="SELECT CLUSTER"
            value={formData.clusterAutomations[index].cluster || ''}
            onChange={handleSelectCluster}
            defaultValue={''}
            description="select target cluster"
          >
            {clusters.length === 0 && (
              <MenuItem disabled={true}>Loading...</MenuItem>
            )}
            {clusters?.map((option: GitopsCluster, index: number) => {
              return (
                <MenuItem key={index} value={JSON.stringify(option)}>
                  {option.name}
                </MenuItem>
              );
            })}
          </Select>
          <Select
            className="form-section"
            name="source"
            required={true}
            label="SELECT SOURCE"
            value={formData.clusterAutomations[index].source || ''}
            onChange={handleSelectSource}
            defaultValue={''}
            description="The name and type of source"
          >
            {[...gitRepos, ...helmRepos].length === 0 && (
              <MenuItem disabled={true}>
                No repository available, please select another cluster.
              </MenuItem>
            )}
            {gitRepos.length !== 0 && (
              <ListSubheader>GitRepository</ListSubheader>
            )}
            {gitRepos?.map((option, index: number) => (
              <MenuItem key={index} value={JSON.stringify(option)}>
                {option.name}&nbsp;&nbsp;
                {optionUrl(option?.url, option?.reference?.branch)}
              </MenuItem>
            ))}
            {helmRepos.length !== 0 && (
              <ListSubheader>HelmRepository</ListSubheader>
            )}
            {helmRepos?.map((option, index: number) => (
              <MenuItem key={index} value={JSON.stringify(option)}>
                {option.name}&nbsp;&nbsp;
                {optionUrl(option?.url)}
              </MenuItem>
            ))}
          </Select>
        </>
      )}
      {formData.source_type === 'GitRepository' || !clusters ? (
        <>
          <Input
            className="form-section"
            required={true}
            name="name"
            label="KUSTOMIZATION NAME"
            value={formData.clusterAutomations[index].name}
            onChange={event => handleFormData(event, 'name')}
          />
          <Input
            className="form-section"
            name="namespace"
            label="KUSTOMIZATION NAMESPACE"
            placeholder={DEFAULT_FLUX_KUSTOMIZATION_NAMESPACE}
            value={formData.clusterAutomations[index].namespace}
            onChange={event => handleFormData(event, 'namespace')}
          />
          <Input
            className="form-section"
            name="target_namespace"
            label="TARGET NAMESPACE"
            description="OPTIONAL If omitted all resources must specify a namespace"
            value={formData.clusterAutomations[index].target_namespace}
            onChange={event => handleFormData(event, 'target_namespace')}
          />
          <Input
            className="form-section"
            required={true}
            name="path"
            label="SELECT PATH"
            value={formData.clusterAutomations[index].path}
            onChange={event => handleFormData(event, 'path')}
            description="Path within the git repository to read yaml files"
          />
          {!clusters && (
            <Tooltip
              title="Only the bootstrap GitRepository can be referenced by kustomizations when creating a new cluster"
              placement="bottom-start"
            >
              <span className="input-wrapper">
                <Input
                  className="form-section"
                  type="text"
                  disabled={true}
                  value="flux-system"
                  description="The bootstrap GitRepository object"
                  label="SELECT SOURCE"
                />
              </span>
            </Tooltip>
          )}
        </>
      ) : null}
      {formData.source_type === 'GitRepository' || !clusters ? (
        <Flex align={true}>
          <FormControlLabel
            value="top"
            control={
              <Checkbox
                // Restore default paddingLeft for checkbox that is removed by the global style
                // mui.FormControlLabel does some negative margin to align the checkbox with the label
                style={{ paddingLeft: 9, marginRight: theme.spacing.small }}
                checked={createNamespace}
                onChange={handleCreateNamespace}
                inputProps={{ 'aria-label': 'controlled' }}
                color="primary"
              />
            }
            label="Create target namespace for kustomization"
          />
        </Flex>
      ) : null}
<<<<<<< HEAD
      </AppFieldsWrapper>
=======
    </AppFieldsWrapper>
>>>>>>> 215502a1
  );
};

export default AppFields;<|MERGE_RESOLUTION|>--- conflicted
+++ resolved
@@ -388,11 +388,7 @@
           />
         </Flex>
       ) : null}
-<<<<<<< HEAD
-      </AppFieldsWrapper>
-=======
     </AppFieldsWrapper>
->>>>>>> 215502a1
   );
 };
 

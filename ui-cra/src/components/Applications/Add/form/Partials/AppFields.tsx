import React, { FC, Dispatch, useEffect, useCallback } from 'react';
import { useHistory, useLocation } from 'react-router-dom';
import styled from 'styled-components';
import _ from 'lodash';
import { Input, Select } from '../../../../../utils/form';
import {
  ListSubheader,
  MenuItem,
  Checkbox,
  FormControlLabel,
} from '@material-ui/core';
import { useListSources, theme, Flex, Kind } from '@weaveworks/weave-gitops';
import { DEFAULT_FLUX_KUSTOMIZATION_NAMESPACE } from '../../../../../utils/config';
import {
  GitRepository,
  HelmRepository,
} from '@weaveworks/weave-gitops/ui/lib/objects';
import { Tooltip } from '../../../../Shared';
import { GitopsCluster } from '../../../../../cluster-services/cluster_services.pb';
import { useClustersWithSources } from '../../../utils';

const AppFieldsWrapper = styled.div`
  .form-section {
    width: 50%;
  }
  .loader {
    padding-bottom: ${({ theme }) => theme.spacing.medium};
  }
  .input-wrapper {
    padding-bottom: ${({ theme }) => theme.spacing.medium};
  }
  .preview-cta {
    display: flex;
    justify-content: flex-end;
    padding: ${({ theme }) => theme.spacing.small}
      ${({ theme }) => theme.spacing.base};
    button {
      width: 200px;
    }
  }
  .preview-loading {
    padding: ${({ theme }) => theme.spacing.base};
  }
`;

const AppFields: FC<{
  formData: any;
  setFormData: Dispatch<React.SetStateAction<any>> | any;
  index?: number;
  onPRPreview?: () => void;
  previewLoading?: boolean;
  allowSelectCluster: boolean;
  context?: string;
  clusterName?: string;
<<<<<<< HEAD
  setHelmRepo?: Dispatch<React.SetStateAction<any>>;
=======
  formError?: string;
>>>>>>> 844cd41a
}> = ({
  formData,
  setFormData,
  index = 0,
  allowSelectCluster,
  clusterName,
<<<<<<< HEAD
  setHelmRepo,
=======
  formError,
>>>>>>> 844cd41a
}) => {
  const { data } = useListSources();
  const automation = formData.clusterAutomations[index];
  const { cluster, source, name, namespace, target_namespace, path } =
    formData.clusterAutomations[index];
  const { createNamespace } = automation;
  const history = useHistory();
  const location = useLocation();

  let clusters: GitopsCluster[] | undefined =
    useClustersWithSources(allowSelectCluster);

  const updateCluster = useCallback(
    (cluster: GitopsCluster) => {
      setFormData((formData: any) => {
        const params = new URLSearchParams(`clusterName=${cluster.name}`);
        history.replace({
          pathname: location.pathname,
          search: params.toString(),
        });
        let currentAutomation = [...formData.clusterAutomations];
        currentAutomation[index] = {
          ...currentAutomation[index],
          cluster_name: cluster.name,
          cluster_namespace: cluster.namespace,
          cluster_isControlPlane: cluster.controlPlane,
          cluster: JSON.stringify(cluster),
        };
        return {
          ...formData,
          clusterAutomations: currentAutomation,
        };
      });
    },
    [index, setFormData, history, location.pathname],
  );

  useEffect(() => {
    if (clusterName && clusters) {
      const cluster = clusters.find(
        (c: GitopsCluster) => c.name === clusterName,
      );
      if (cluster) {
        updateCluster(cluster);
      }
    }
  }, [clusterName, clusters, updateCluster]);

  const handleSelectCluster = (event: React.ChangeEvent<any>) => {
    const value = event.target.value;
    updateCluster(JSON.parse(value));
  };

  let gitRepos: GitRepository[] = [];
  let helmRepos: HelmRepository[] = [];

  if (clusters) {
    const clusterName = automation.cluster_namespace
      ? `${automation.cluster_namespace}/${automation.cluster_name}`
      : `${automation.cluster_name}`;

    gitRepos = _.orderBy(
      _.filter(
        data?.result,
        (item): item is GitRepository =>
          item.type === Kind.GitRepository && item.clusterName === clusterName,
      ),
      ['name'],
      ['asc'],
    );

    helmRepos = _.orderBy(
      _.filter(
        data?.result,
        (item): item is HelmRepository =>
          item.type === Kind.HelmRepository && item.clusterName === clusterName,
      ),
      ['name'],
      ['asc'],
    );
  }

  const handleSelectSource = (event: React.ChangeEvent<any>) => {
    const { value } = event.target;
    const { obj } = JSON.parse(value);

    let currentAutomation = [...formData.clusterAutomations];

    currentAutomation[index] = {
      ...automation,
      source_name: obj?.metadata.name,
      source_namespace: obj?.metadata?.namespace,
      source: value,
    };

    setFormData({
      ...formData,
      source_name: obj?.metadata?.name,
      source_namespace: obj?.metadata?.namespace,
      source_type: obj?.kind,
      source_url: obj?.spec.url,
      source_branch: obj?.kind === 'GitRepository' ? obj?.spec.ref.branch : '',
      source: value,
      clusterAutomations: currentAutomation,
    });
  };

  const handleFormData = (
    event:
      | React.ChangeEvent<HTMLTextAreaElement | HTMLInputElement>
      | React.ChangeEvent<{ name?: string; value: unknown }>,
    fieldName?: string,
  ) => {
    const { value } = event?.target;

    let currentAutomation = [...formData.clusterAutomations];
    currentAutomation[index] = {
      ...automation,
      [fieldName as string]: value,
    };
    if (fieldName === 'target_namespace' && value === 'flux-system') {
      currentAutomation[index] = {
        ...currentAutomation[index],
        createNamespace: false,
      };
    }

    setFormData({
      ...formData,
      clusterAutomations: currentAutomation,
    });
  };

  const handleCreateNamespace = (
    event: React.ChangeEvent<HTMLInputElement>,
  ) => {
    let currentAutomation = [...formData.clusterAutomations];

    currentAutomation[index] = {
      ...automation,
      createNamespace: event.target.checked,
    };

    setFormData({
      ...formData,
      clusterAutomations: currentAutomation,
    });
  };

  return (
    <AppFieldsWrapper>
      {!!clusters && (
        <>
          <Select
            className="form-section"
            name="cluster_name"
            required={true}
            label="SELECT CLUSTER"
            value={cluster || ''}
            onChange={handleSelectCluster}
            defaultValue={''}
            description="select target cluster"
          >
            {clusters.length === 0 && (
              <MenuItem disabled={true}>Loading...</MenuItem>
            )}
            {clusters?.map((option: GitopsCluster, index: number) => {
              return (
                <MenuItem key={index} value={JSON.stringify(option)}>
                  {option.name}
                </MenuItem>
              );
            })}
          </Select>
          <Select
            className="form-section"
            name="source"
            required={true}
            label="SELECT SOURCE"
            value={source || ''}
            onChange={handleSelectSource}
            defaultValue={''}
            description="The name and type of source"
          >
            {[...gitRepos, ...helmRepos].length === 0 && (
              <MenuItem disabled={true}>
                No repository available, please select another cluster.
              </MenuItem>
            )}
            {gitRepos.length !== 0 && (
              <ListSubheader>GitRepository</ListSubheader>
            )}
            {gitRepos?.map((option, index: number) => (
              <MenuItem key={index} value={JSON.stringify(option)}>
                {option.name}
              </MenuItem>
            ))}
            {helmRepos.length !== 0 && (
              <ListSubheader>HelmRepository</ListSubheader>
            )}
            {helmRepos?.map((option, index: number) => (
              <MenuItem key={index} value={JSON.stringify(option)}>
                {option.name}
              </MenuItem>
            ))}
          </Select>
        </>
      )}
      {formData.source_type === 'GitRepository' || !clusters ? (
        <>
          <Input
            className="form-section"
            required={true}
            name="name"
            label="KUSTOMIZATION NAME"
            value={name}
            onChange={event => handleFormData(event, 'name')}
            error={formError === 'name' && !name}
          />
          <Input
            className="form-section"
            name="namespace"
            label="KUSTOMIZATION NAMESPACE"
            placeholder={DEFAULT_FLUX_KUSTOMIZATION_NAMESPACE}
            value={namespace}
            onChange={event => handleFormData(event, 'namespace')}
            error={formError === 'namespace' && !namespace}
          />
          <Input
            className="form-section"
            name="target_namespace"
            label="TARGET NAMESPACE"
            description="OPTIONAL If omitted all resources must specify a namespace"
            value={target_namespace}
            onChange={event => handleFormData(event, 'target_namespace')}
            error={formError === 'target_namespace' && !target_namespace}
          />
          <Input
            className="form-section"
            required={true}
            name="path"
            label="SELECT PATH"
            value={path}
            onChange={event => handleFormData(event, 'path')}
            description="Path within the git repository to read yaml files"
            error={formError === 'path' && !path}
          />
          {!clusters && (
            <Tooltip
              title="Only the bootstrap GitRepository can be referenced by kustomizations when creating a new cluster"
              placement="bottom-start"
            >
              <span className="input-wrapper">
                <Input
                  className="form-section"
                  type="text"
                  disabled={true}
                  value="flux-system"
                  description="The bootstrap GitRepository object"
                  label="SELECT SOURCE"
                />
              </span>
            </Tooltip>
          )}
        </>
      ) : null}
      {formData.source_type === 'GitRepository' || !clusters ? (
        <Tooltip
          title={'flux-system will already exist in the target cluster'}
          placement="top-start"
          disabled={target_namespace !== 'flux-system'}
        >
          <div>
            <Flex align={true}>
              <FormControlLabel
                value="top"
                control={
                  <Checkbox
                    // Restore default paddingLeft for checkbox that is removed by the global style
                    // mui.FormControlLabel does some negative margin to align the checkbox with the label
                    style={{ paddingLeft: 9, marginRight: theme.spacing.small }}
                    checked={createNamespace}
                    onChange={handleCreateNamespace}
                    inputProps={{ 'aria-label': 'controlled' }}
                    color="primary"
                    disabled={target_namespace === 'flux-system'}
                  />
                }
                label="Create target namespace for kustomization"
              />
            </Flex>
          </div>
        </Tooltip>
      ) : null}
    </AppFieldsWrapper>
  );
};

export default AppFields;<|MERGE_RESOLUTION|>--- conflicted
+++ resolved
@@ -52,22 +52,16 @@
   allowSelectCluster: boolean;
   context?: string;
   clusterName?: string;
-<<<<<<< HEAD
   setHelmRepo?: Dispatch<React.SetStateAction<any>>;
-=======
   formError?: string;
->>>>>>> 844cd41a
 }> = ({
   formData,
   setFormData,
   index = 0,
   allowSelectCluster,
   clusterName,
-<<<<<<< HEAD
   setHelmRepo,
-=======
   formError,
->>>>>>> 844cd41a
 }) => {
   const { data } = useListSources();
   const automation = formData.clusterAutomations[index];

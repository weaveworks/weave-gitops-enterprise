--- conflicted
+++ resolved
@@ -4,7 +4,6 @@
 import useProfiles from '../../../../../contexts/Profiles';
 import { Input, Select, validateFormData } from '../../../../../utils/form';
 import { ListSubheader, MenuItem } from '@material-ui/core';
-<<<<<<< HEAD
 import { GitopsClusterEnriched } from '../../../../../types/custom';
 import {
   useListSources,
@@ -12,9 +11,6 @@
   Button,
   LoadingPage,
 } from '@weaveworks/weave-gitops';
-=======
-import { useListSources, theme } from '@weaveworks/weave-gitops';
->>>>>>> e1e9c1e6
 import { DEFAULT_FLUX_KUSTOMIZATION_NAMESPACE } from '../../../../../utils/config';
 import { Source } from '@weaveworks/weave-gitops/ui/lib/types';
 import { getGitRepoHTTPSURL } from '../../../../../utils/formatters';
@@ -57,7 +53,6 @@
   formData: any;
   setFormData: Dispatch<React.SetStateAction<any>> | any;
   index?: number;
-<<<<<<< HEAD
   clusters?: GitopsClusterEnriched[];
   onPRPreview?: () => void;
   previewLoading?: boolean;
@@ -68,11 +63,8 @@
   clusters = undefined,
   onPRPreview,
   previewLoading,
+  allowSelectCluster
 }) => {
-=======
-  allowSelectCluster: boolean;
-}> = ({ formData, setFormData, index = 0, allowSelectCluster }) => {
->>>>>>> e1e9c1e6
   const { setHelmRepo } = useProfiles();
   const { data } = useListSources();
   const automation = formData.clusterAutomations[index];

import { FC } from 'react';
import { ContentWrapper } from '../Layout/ContentWrapper';
import { PageTemplate } from '../Layout/PageTemplate';
import {
  GitRepositoryDetail,
  Kind,
  useGetObject,
  V2Routes,
} from '@weaveworks/weave-gitops';
import { GitRepository } from '@weaveworks/weave-gitops/ui/lib/objects';
<<<<<<< HEAD
import { EditButton } from '../EditButton';
=======
import { Routes } from '../../utils/nav';
>>>>>>> 2b2e1a9a

type Props = {
  name: string;
  namespace: string;
  clusterName: string;
};

const WGApplicationsGitRepository: FC<Props> = props => {
  const { name, namespace, clusterName } = props;
  const {
    data: gitRepository,
    isLoading,
    error,
  } = useGetObject<GitRepository>(
    name,
    namespace,
    Kind.GitRepository,
    clusterName,
  );

  return (
    <PageTemplate
      documentTitle="Git Repository"
      path={[
        {
          label: 'Applications',
          url: Routes.Applications,
        },
        {
          label: 'Sources',
          url: V2Routes.Sources,
        },
        {
          label: `${props.name}`,
        },
      ]}
    >
      <ContentWrapper
        loading={isLoading}
        errors={
          error ? [{ clusterName, namespace, message: error?.message }] : []
        }
      >
        <GitRepositoryDetail
          gitRepository={gitRepository}
          customActions={[<EditButton resource={gitRepository} />]}
          {...props}
        />
      </ContentWrapper>
    </PageTemplate>
  );
};

export default WGApplicationsGitRepository;<|MERGE_RESOLUTION|>--- conflicted
+++ resolved
@@ -8,11 +8,8 @@
   V2Routes,
 } from '@weaveworks/weave-gitops';
 import { GitRepository } from '@weaveworks/weave-gitops/ui/lib/objects';
-<<<<<<< HEAD
 import { EditButton } from '../EditButton';
-=======
 import { Routes } from '../../utils/nav';
->>>>>>> 2b2e1a9a
 
 type Props = {
   name: string;

--- conflicted
+++ resolved
@@ -723,14 +723,6 @@
   transition: fill 200ms cubic-bezier(0.4,0,0.2,1) 0ms;
 }
 
-<<<<<<< HEAD
-.c25 svg.sources {
-  fill: none !important;
-}
-
-.c25 svg.sources rect {
-  stroke: #737373 !important;
-=======
 .c26 svg rect.rect-height {
   height: 24px;
   width: 24px;
@@ -738,20 +730,15 @@
 
 .c26 svg rect.rect-stroke {
   stroke: #737373;
->>>>>>> af0b201b
   -webkit-transition: stroke 200ms cubic-bezier(0.4,0,0.2,1) 0ms;
   transition: stroke 200ms cubic-bezier(0.4,0,0.2,1) 0ms;
 }
 
-<<<<<<< HEAD
-.c25.downward {
-=======
 .c26 svg.no-fill {
   fill: none !important;
 }
 
 .c26.downward {
->>>>>>> af0b201b
   -webkit-transform: rotate(180deg);
   -ms-transform: rotate(180deg);
   transform: rotate(180deg);
@@ -784,14 +771,6 @@
   transition: fill 200ms cubic-bezier(0.4,0,0.2,1) 0ms;
 }
 
-<<<<<<< HEAD
-.c31 svg.sources {
-  fill: none !important;
-}
-
-.c31 svg.sources rect {
-  stroke: #d8d8d8 !important;
-=======
 .c32 svg rect.rect-height {
   height: 16px;
   width: 16px;
@@ -799,20 +778,15 @@
 
 .c32 svg rect.rect-stroke {
   stroke: #d8d8d8;
->>>>>>> af0b201b
   -webkit-transition: stroke 200ms cubic-bezier(0.4,0,0.2,1) 0ms;
   transition: stroke 200ms cubic-bezier(0.4,0,0.2,1) 0ms;
 }
 
-<<<<<<< HEAD
-.c31.downward {
-=======
 .c32 svg.no-fill {
   fill: none !important;
 }
 
 .c32.downward {
->>>>>>> af0b201b
   -webkit-transform: rotate(180deg);
   -ms-transform: rotate(180deg);
   transform: rotate(180deg);

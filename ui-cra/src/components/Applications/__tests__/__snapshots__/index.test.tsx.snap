--- conflicted
+++ resolved
@@ -403,11 +403,7 @@
       </div>
     </div>
     <div
-<<<<<<< HEAD
-      class="c18 c19"
-=======
       class="MuiBox-root MuiBox-root-9"
->>>>>>> a5acf523
     >
       <div>
         Need help? Raise a 
@@ -1446,11 +1442,6 @@
                     <div
                       class="c27 $52441885c75ba9c5$var$CheckboxActions"
                     >
-<<<<<<< HEAD
-                      <div
-                        class="$4d7d782bef2eb187$var$SyncButton"
-                        style="position: relative; display: inline-block;"
-=======
                       <th
                         class="MuiTableCell-root MuiTableCell-head"
                         scope="col"
@@ -1730,7 +1721,6 @@
                       <th
                         class="MuiTableCell-root MuiTableCell-head"
                         scope="col"
->>>>>>> a5acf523
                       >
                         <div
                           class="c18"
@@ -2001,13 +1991,9 @@
                                 class="MuiButtonBase-root MuiIconButton-root PrivateSwitchBase-root-25 MuiCheckbox-root MuiCheckbox-colorPrimary PrivateSwitchBase-checked-26 Mui-checked MuiIconButton-colorPrimary"
                               >
                                 <span
-<<<<<<< HEAD
-                                  class="MuiIconButton-label"
-=======
                                   aria-disabled="true"
                                   class="MuiButtonBase-root MuiIconButton-root PrivateSwitchBase-root-20 MuiCheckbox-root MuiCheckbox-colorSecondary PrivateSwitchBase-disabled-22 Mui-disabled MuiIconButton-colorSecondary Mui-disabled Mui-disabled"
                                   tabindex="-1"
->>>>>>> a5acf523
                                 >
                                   <input
                                     checked=""
@@ -2022,10 +2008,6 @@
                                     focusable="false"
                                     viewBox="0 0 24 24"
                                   >
-<<<<<<< HEAD
-                                    <path
-                                      d="M19 3H5c-1.11 0-2 .9-2 2v14c0 1.1.89 2 2 2h14c1.11 0 2-.9 2-2V5c0-1.1-.89-2-2-2zm-9 14l-5-5 1.41-1.41L10 14.17l7.59-7.59L19 8l-9 9z"
-=======
                                     <input
                                       class="PrivateSwitchBase-input-23"
                                       data-indeterminate="false"
@@ -2033,7 +2015,6 @@
                                       id="clusterName"
                                       type="checkbox"
                                       value=""
->>>>>>> a5acf523
                                     />
                                   </svg>
                                 </span>
@@ -2115,25 +2096,14 @@
                               <div
                                 class="c27"
                               >
-<<<<<<< HEAD
-                                <button
-                                  class="MuiButtonBase-root MuiButton-root MuiButton-text c39 MuiButton-colorInherit"
-                                  tabindex="0"
-                                  type="button"
-=======
                                 <span
                                   aria-disabled="true"
                                   class="MuiButtonBase-root MuiIconButton-root PrivateSwitchBase-root-20 MuiCheckbox-root MuiCheckbox-colorSecondary PrivateSwitchBase-disabled-22 Mui-disabled MuiIconButton-colorSecondary Mui-disabled Mui-disabled"
                                   tabindex="-1"
->>>>>>> a5acf523
                                 >
                                   <span
                                     class="MuiButton-label"
                                   >
-<<<<<<< HEAD
-                                    <h2
-                                      class=""
-=======
                                     <input
                                       class="PrivateSwitchBase-input-23"
                                       data-indeterminate="false"
@@ -2147,7 +2117,6 @@
                                       class="MuiSvgIcon-root"
                                       focusable="false"
                                       viewBox="0 0 24 24"
->>>>>>> a5acf523
                                     >
                                       Namespace
                                     </h2>
@@ -2204,25 +2173,14 @@
                               <div
                                 class="c27"
                               >
-<<<<<<< HEAD
-                                <button
-                                  class="MuiButtonBase-root MuiButton-root MuiButton-text c39 MuiButton-colorInherit"
-                                  tabindex="0"
-                                  type="button"
-=======
                                 <span
                                   aria-disabled="true"
                                   class="MuiButtonBase-root MuiIconButton-root PrivateSwitchBase-root-20 MuiCheckbox-root MuiCheckbox-colorSecondary PrivateSwitchBase-disabled-22 Mui-disabled MuiIconButton-colorSecondary Mui-disabled Mui-disabled"
                                   tabindex="-1"
->>>>>>> a5acf523
                                 >
                                   <span
                                     class="MuiButton-label"
                                   >
-<<<<<<< HEAD
-                                    <h2
-                                      class=""
-=======
                                     <input
                                       class="PrivateSwitchBase-input-23"
                                       data-indeterminate="false"
@@ -2236,7 +2194,6 @@
                                       class="MuiSvgIcon-root"
                                       focusable="false"
                                       viewBox="0 0 24 24"
->>>>>>> a5acf523
                                     >
                                       Cluster
                                     </h2>
@@ -2293,17 +2250,10 @@
                               <div
                                 class="c27"
                               >
-<<<<<<< HEAD
-                                <button
-                                  class="MuiButtonBase-root MuiButton-root MuiButton-text c39 MuiButton-colorInherit"
-                                  tabindex="0"
-                                  type="button"
-=======
                                 <span
                                   aria-disabled="true"
                                   class="MuiButtonBase-root MuiIconButton-root PrivateSwitchBase-root-20 MuiCheckbox-root MuiCheckbox-colorSecondary PrivateSwitchBase-disabled-22 Mui-disabled MuiIconButton-colorSecondary Mui-disabled Mui-disabled"
                                   tabindex="-1"
->>>>>>> a5acf523
                                 >
                                   <span
                                     class="MuiButton-label"
@@ -2330,10 +2280,6 @@
                                     focusable="false"
                                     viewBox="0 0 24 24"
                                   >
-<<<<<<< HEAD
-                                    <path
-                                      d="M4 12l1.41 1.41L11 7.83V20h2V7.83l5.58 5.59L20 12l-8-8-8 8z"
-=======
                                     <input
                                       class="PrivateSwitchBase-input-23"
                                       data-indeterminate="false"
@@ -2341,7 +2287,6 @@
                                       id="tenant"
                                       type="checkbox"
                                       value=""
->>>>>>> a5acf523
                                     />
                                   </svg>
                                 </div>
@@ -2420,25 +2365,14 @@
                               <div
                                 class="c27"
                               >
-<<<<<<< HEAD
-                                <button
-                                  class="MuiButtonBase-root MuiButton-root MuiButton-text c39 MuiButton-colorInherit"
-                                  tabindex="0"
-                                  type="button"
-=======
                                 <span
                                   aria-disabled="true"
                                   class="MuiButtonBase-root MuiIconButton-root PrivateSwitchBase-root-20 MuiCheckbox-root MuiCheckbox-colorSecondary PrivateSwitchBase-disabled-22 Mui-disabled MuiIconButton-colorSecondary Mui-disabled Mui-disabled"
                                   tabindex="-1"
->>>>>>> a5acf523
                                 >
                                   <span
                                     class="MuiButton-label"
                                   >
-<<<<<<< HEAD
-                                    <h2
-                                      class=""
-=======
                                     <input
                                       class="PrivateSwitchBase-input-23"
                                       data-indeterminate="false"
@@ -2452,7 +2386,6 @@
                                       class="MuiSvgIcon-root"
                                       focusable="false"
                                       viewBox="0 0 24 24"
->>>>>>> a5acf523
                                     >
                                       Last Updated
                                     </h2>

// Jest Snapshot v1, https://goo.gl/fbAQLP

exports[`Applications index test snapshots loading 1`] = `
.c0 {
  display: -webkit-box;
  display: -webkit-flex;
  display: -ms-flexbox;
  display: flex;
  -webkit-flex-direction: column;
  -ms-flex-direction: column;
  flex-direction: column;
  -webkit-align-items: start;
  -webkit-box-align: start;
  -ms-flex-align: start;
  align-items: start;
  height: 100%;
  width: 100%;
}

.c2 {
  display: -webkit-box;
  display: -webkit-flex;
  display: -ms-flexbox;
  display: flex;
  -webkit-flex-direction: row;
  -ms-flex-direction: row;
  flex-direction: row;
  -webkit-align-items: center;
  -webkit-box-align: center;
  -ms-flex-align: center;
  align-items: center;
  width: 100%;
  -webkit-box-pack: start;
  -webkit-justify-content: flex-start;
  -ms-flex-pack: start;
  justify-content: flex-start;
  -webkit-box-pack: justify;
  -webkit-justify-content: space-between;
  -ms-flex-pack: justify;
  justify-content: space-between;
}

.c4 {
  display: -webkit-box;
  display: -webkit-flex;
  display: -ms-flexbox;
  display: flex;
  -webkit-flex-direction: row;
  -ms-flex-direction: row;
  flex-direction: row;
  -webkit-align-items: center;
  -webkit-box-align: center;
  -ms-flex-align: center;
  align-items: center;
}

.c12 {
  display: -webkit-box;
  display: -webkit-flex;
  display: -ms-flexbox;
  display: flex;
  -webkit-flex-direction: column;
  -ms-flex-direction: column;
  flex-direction: column;
  -webkit-align-items: start;
  -webkit-box-align: start;
  -ms-flex-align: start;
  align-items: start;
  width: 100%;
  -webkit-box-pack: justify;
  -webkit-justify-content: space-between;
  -ms-flex-pack: justify;
  justify-content: space-between;
}

.c15 {
  display: -webkit-box;
  display: -webkit-flex;
  display: -ms-flexbox;
  display: flex;
  -webkit-flex-direction: row;
  -ms-flex-direction: row;
  flex-direction: row;
  -webkit-align-items: center;
  -webkit-box-align: center;
  -ms-flex-align: center;
  align-items: center;
  width: 100%;
  -webkit-box-pack: center;
  -webkit-justify-content: center;
  -ms-flex-pack: center;
  justify-content: center;
}

.c6 {
  font-family: 'proxima-nova',Helvetica,Arial,sans-serif;
  font-size: 20px;
  font-weight: 400;
  text-transform: none;
  font-style: normal;
  color: #1a1a1a;
}

.c10 svg {
  height: 24px;
  width: 24px;
}

.c10 svg path.path-fill,
.c10 svg line.path-fill,
.c10 svg polygon.path-fill,
.c10 svg rect.path-fill,
.c10 svg circle.path-fill,
.c10 svg polyline.path-fill {
  fill: !important;
  -webkit-transition: fill 200ms cubic-bezier(0.4,0,0.2,1) 0ms;
  transition: fill 200ms cubic-bezier(0.4,0,0.2,1) 0ms;
}

.c10 svg path.stroke-fill,
.c10 svg line.stroke-fill,
.c10 svg polygon.stroke-fill,
.c10 svg rect.stroke-fill,
.c10 svg circle.stroke-fill,
.c10 svg polyline.stroke-fill {
  stroke: !important;
  -webkit-transition: stroke 200ms cubic-bezier(0.4,0,0.2,1) 0ms;
  transition: stroke 200ms cubic-bezier(0.4,0,0.2,1) 0ms;
}

.c10 svg rect.rect-height {
  height: 24px;
  width: 24px;
}

.c10.downward {
  -webkit-transform: rotate(180deg);
  -ms-transform: rotate(180deg);
  transform: rotate(180deg);
}

.c10.upward {
  -webkit-transform: initial;
  -ms-transform: initial;
  transform: initial;
}

.c10 .c5 {
  margin-left: 4px;
}

.c10 img {
  width: 24px;
}

.c16 {
  margin-top: 16px;
  margin-bottom: 16px;
}

.c7 {
  max-width: 400px;
  white-space: nowrap;
  overflow: hidden;
  text-overflow: ellipsis;
}

.c8 .MuiSwitch-thumb {
  color: #fff;
  background-image: url(data:image/svg+xml,%3C%3Fxml%20version%3D%221.0%22%20encoding%3D%22UTF-8%22%3F%3E%3Csvg%20id%3D%22Capa_29%22%20xmlns%3D%22http%3A%2F%2Fwww.w3.org%2F2000%2Fsvg%22%20viewBox%3D%220%200%2020%2020%22%3E%3Cdefs%3E%3Cstyle%3E.cls-1%20%7B%0A%20%20fill%3A%20%2300b3ec%3B%0A%7D%0A%0A.cls-2%20%7B%0A%20%20fill%3A%20none%3B%0A%20%20stroke%3A%20%2300b3ec%3B%0A%20%20stroke-linecap%3A%20round%3B%0A%20%20stroke-miterlimit%3A%2010%3B%0A%7D%0A%0A%3C%2Fstyle%3E%3C%2Fdefs%3E%3Cpath%20class%3D%22cls-1%22%20d%3D%22m10%2C5.97c-1.06%2C0-2.08.42-2.83%2C1.17-.75.75-1.17%2C1.77-1.17%2C2.83s.42%2C2.08%2C1.17%2C2.83c.75.75%2C1.77%2C1.17%2C2.83%2C1.17s2.08-.42%2C2.83-1.17c.75-.75%2C1.17-1.77%2C1.17-2.83%2C0-2.21-1.79-4-4-4Z%22%3E%3C%2Fpath%3E%3Cline%20class%3D%22cls-2%22%20x1%3D%2210%22%20y1%3D%223.5%22%20x2%3D%2210%22%20y2%3D%224.5%22%3E%3C%2Fline%3E%3Cline%20class%3D%22cls-2%22%20x1%3D%225.41%22%20y1%3D%225.4%22%20x2%3D%226.11%22%20y2%3D%226.1%22%3E%3C%2Fline%3E%3Cline%20class%3D%22cls-2%22%20x1%3D%223.5%22%20y1%3D%229.99%22%20x2%3D%224.5%22%20y2%3D%229.99%22%3E%3C%2Fline%3E%3Cline%20class%3D%22cls-2%22%20x1%3D%225.4%22%20y1%3D%2214.58%22%20x2%3D%226.1%22%20y2%3D%2213.87%22%3E%3C%2Fline%3E%3Cline%20class%3D%22cls-2%22%20x1%3D%229.99%22%20y1%3D%2216.49%22%20x2%3D%229.99%22%20y2%3D%2215.49%22%3E%3C%2Fline%3E%3Cline%20class%3D%22cls-2%22%20x1%3D%2214.58%22%20y1%3D%2214.59%22%20x2%3D%2213.87%22%20y2%3D%2213.88%22%3E%3C%2Fline%3E%3Cline%20class%3D%22cls-2%22%20x1%3D%2216.49%22%20y1%3D%2210%22%20x2%3D%2215.49%22%20y2%3D%2210%22%3E%3C%2Fline%3E%3Cline%20class%3D%22cls-2%22%20x1%3D%2214.59%22%20y1%3D%225.41%22%20x2%3D%2213.88%22%20y2%3D%226.11%22%3E%3C%2Fline%3E%3C%2Fsvg%3E%0A);
}

.c8 .MuiSwitch-track {
  background-color: #00b3ec;
}

.c9 {
  height: 40px;
  width: 40px;
}

.c9.MuiIconButton-root {
  background-color: #F6F7F9;
  color: #737373;
}

.c9.MuiIconButton-root:hover {
  background-color: #fff;
  color: #009CCC;
}

.c11 {
  height: 100%;
  width: calc(100% - 48px);
  padding: 0 24px;
  max-height: calc(100vh - 60px);
  overflow-wrap: normal;
  overflow-x: scroll;
  margin: 0px auto;
}

.c1 {
  width: 100%;
  -webkit-box-flex: 1;
  -webkit-flex-grow: 1;
  -ms-flex-positive: 1;
  flex-grow: 1;
  overflow: hidden;
}

.c13 {
  background-color: #fff;
  border-radius: 10px;
  box-sizing: border-box;
  margin: 0 auto;
  min-height: 100%;
}

.c3 {
  height: 60px;
  min-width: 650px;
  z-index: 2;
  width: calc(100% - 64px);
  padding: 0 32px;
}

.c14 .MuiAlert-root {
  width: 100%;
}

<div>
  <div
    class="c0 c1"
  >
    <div
      class="c2 c3"
    >
      <div
        class="c4"
      >
        <div
          class="c4"
        >
          <span
            class="c5 c6 c7 ellipsis"
            color="neutral40"
            data-testid="text-Applications"
            title="Applications"
          >
            Applications
          </span>
        </div>
      </div>
      <div
        class=""
      >
        <span
          class="MuiSwitch-root c8 $7335ba1b890ac032$var$DarkModeSwitch"
        >
          <span
            aria-disabled="false"
            class="MuiButtonBase-root MuiIconButton-root PrivateSwitchBase-root-7 MuiSwitch-switchBase MuiSwitch-colorPrimary"
          >
            <span
              class="MuiIconButton-label"
            >
              <input
                class="PrivateSwitchBase-input-10 MuiSwitch-input"
                type="checkbox"
                value=""
              />
              <span
                class="MuiSwitch-thumb"
              />
            </span>
          </span>
          <span
            class="MuiSwitch-track"
          />
        </span>
        <button
          aria-haspopup="true"
          class="MuiButtonBase-root MuiIconButton-root c9"
          tabindex="0"
          title="Account settings"
          type="button"
        >
          <span
            class="MuiIconButton-label"
          >
            <div
              class="c4 c10"
            >
              <svg
                aria-hidden="true"
                class="MuiSvgIcon-root"
                focusable="false"
                viewBox="0 0 24 24"
              >
                <path
                  d="M12 12c2.21 0 4-1.79 4-4s-1.79-4-4-4-4 1.79-4 4 1.79 4 4 4zm0 2c-2.67 0-8 1.34-8 4v2h16v-2c0-2.66-5.33-4-8-4z"
                />
              </svg>
            </div>
          </span>
        </button>
      </div>
    </div>
    <div
      class="c11"
    >
      <div
        class="c12 c13 c14"
      >
        <div
          class="c15 c16 "
        >
          <div
            class="MuiCircularProgress-root MuiCircularProgress-colorPrimary MuiCircularProgress-indeterminate"
            role="progressbar"
            style="width: 40px; height: 40px;"
          >
            <svg
              class="MuiCircularProgress-svg"
              viewBox="22 22 44 44"
            >
              <circle
                class="MuiCircularProgress-circle MuiCircularProgress-circleIndeterminate"
                cx="44"
                cy="44"
                fill="none"
                r="20.2"
                stroke-width="3.6"
              />
            </svg>
          </div>
        </div>
      </div>
    </div>
  </div>
</div>
`;

exports[`Applications index test snapshots success 1`] = `
.c0 {
  display: -webkit-box;
  display: -webkit-flex;
  display: -ms-flexbox;
  display: flex;
  -webkit-flex-direction: column;
  -ms-flex-direction: column;
  flex-direction: column;
  -webkit-align-items: start;
  -webkit-box-align: start;
  -ms-flex-align: start;
  align-items: start;
  height: 100%;
  width: 100%;
}

.c2 {
  display: -webkit-box;
  display: -webkit-flex;
  display: -ms-flexbox;
  display: flex;
  -webkit-flex-direction: row;
  -ms-flex-direction: row;
  flex-direction: row;
  -webkit-align-items: center;
  -webkit-box-align: center;
  -ms-flex-align: center;
  align-items: center;
  width: 100%;
  -webkit-box-pack: start;
  -webkit-justify-content: flex-start;
  -ms-flex-pack: start;
  justify-content: flex-start;
  -webkit-box-pack: justify;
  -webkit-justify-content: space-between;
  -ms-flex-pack: justify;
  justify-content: space-between;
}

.c4 {
  display: -webkit-box;
  display: -webkit-flex;
  display: -ms-flexbox;
  display: flex;
  -webkit-flex-direction: row;
  -ms-flex-direction: row;
  flex-direction: row;
  -webkit-align-items: center;
  -webkit-box-align: center;
  -ms-flex-align: center;
  align-items: center;
}

.c12 {
  display: -webkit-box;
  display: -webkit-flex;
  display: -ms-flexbox;
  display: flex;
  -webkit-flex-direction: column;
  -ms-flex-direction: column;
  flex-direction: column;
  -webkit-align-items: start;
  -webkit-box-align: start;
  -ms-flex-align: start;
  align-items: start;
  width: 100%;
  -webkit-box-pack: justify;
  -webkit-justify-content: space-between;
  -ms-flex-pack: justify;
  justify-content: space-between;
}

.c15 {
  display: -webkit-box;
  display: -webkit-flex;
  display: -ms-flexbox;
  display: flex;
  -webkit-flex-direction: column;
  -ms-flex-direction: column;
  flex-direction: column;
  -webkit-align-items: start;
  -webkit-box-align: start;
  -ms-flex-align: start;
  align-items: start;
  height: 100%;
  width: 100%;
  -webkit-box-pack: start;
  -webkit-justify-content: flex-start;
  -ms-flex-pack: start;
  justify-content: flex-start;
}

.c17 {
  display: -webkit-box;
  display: -webkit-flex;
  display: -ms-flexbox;
  display: flex;
  -webkit-flex-direction: row;
  -ms-flex-direction: row;
  flex-direction: row;
  -webkit-align-items: start;
  -webkit-box-align: start;
  -ms-flex-align: start;
  align-items: start;
}

.c23 {
  display: -webkit-box;
  display: -webkit-flex;
  display: -ms-flexbox;
  display: flex;
  -webkit-flex-direction: row;
  -ms-flex-direction: row;
  flex-direction: row;
  -webkit-align-items: center;
  -webkit-box-align: center;
  -ms-flex-align: center;
  align-items: center;
  width: 100%;
  -webkit-box-pack: end;
  -webkit-justify-content: flex-end;
  -ms-flex-pack: end;
  justify-content: flex-end;
}

.c25 {
  display: -webkit-box;
  display: -webkit-flex;
  display: -ms-flexbox;
  display: flex;
  -webkit-flex-direction: row;
  -ms-flex-direction: row;
  flex-direction: row;
  -webkit-align-items: center;
  -webkit-box-align: center;
  -ms-flex-align: center;
  align-items: center;
  -webkit-box-pack: start;
  -webkit-justify-content: flex-start;
  -ms-flex-pack: start;
  justify-content: flex-start;
}

.c31 {
  display: -webkit-box;
  display: -webkit-flex;
  display: -ms-flexbox;
  display: flex;
  -webkit-flex-direction: row;
  -ms-flex-direction: row;
  flex-direction: row;
  -webkit-align-items: center;
  -webkit-box-align: center;
  -ms-flex-align: center;
  align-items: center;
  width: 100%;
  -webkit-box-pack: start;
  -webkit-justify-content: flex-start;
  -ms-flex-pack: start;
  justify-content: flex-start;
}

.c36 {
  display: -webkit-box;
  display: -webkit-flex;
  display: -ms-flexbox;
  display: flex;
  -webkit-flex-direction: row;
  -ms-flex-direction: row;
  flex-direction: row;
  -webkit-align-items: start;
  -webkit-box-align: start;
  -ms-flex-align: start;
  align-items: start;
  height: 100%;
  width: 100%;
}

.c39 {
  display: -webkit-box;
  display: -webkit-flex;
  display: -ms-flexbox;
  display: flex;
  -webkit-flex-direction: row;
  -ms-flex-direction: row;
  flex-direction: row;
  -webkit-align-items: center;
  -webkit-box-align: center;
  -ms-flex-align: center;
  align-items: center;
  -webkit-box-pack: center;
  -webkit-justify-content: center;
  -ms-flex-pack: center;
  justify-content: center;
}

.c44 {
  display: -webkit-box;
  display: -webkit-flex;
  display: -ms-flexbox;
  display: flex;
  -webkit-flex-direction: column;
  -ms-flex-direction: column;
  flex-direction: column;
  -webkit-align-items: start;
  -webkit-box-align: start;
  -ms-flex-align: start;
  align-items: start;
  -webkit-box-pack: start;
  -webkit-justify-content: flex-start;
  -ms-flex-pack: start;
  justify-content: flex-start;
}

.c6 {
  font-family: 'proxima-nova',Helvetica,Arial,sans-serif;
  font-size: 20px;
  font-weight: 400;
  text-transform: none;
  font-style: normal;
  color: #1a1a1a;
}

.c41 {
  font-family: 'proxima-nova',Helvetica,Arial,sans-serif;
  font-size: 14px;
  font-weight: 400;
  text-transform: none;
  font-style: normal;
  color: #737373;
}

.c46 {
  font-family: 'proxima-nova',Helvetica,Arial,sans-serif;
  font-size: 20px;
  font-weight: 400;
  text-transform: none;
  font-style: normal;
  color: #737373;
}

.c47 {
  font-family: 'proxima-nova',Helvetica,Arial,sans-serif;
  font-size: 12px;
  font-weight: 600;
  text-transform: capitalize;
  font-style: normal;
  color: #737373;
}

.c10 svg {
  height: 24px;
  width: 24px;
}

.c10 svg path.path-fill,
.c10 svg line.path-fill,
.c10 svg polygon.path-fill,
.c10 svg rect.path-fill,
.c10 svg circle.path-fill,
.c10 svg polyline.path-fill {
  fill: !important;
  -webkit-transition: fill 200ms cubic-bezier(0.4,0,0.2,1) 0ms;
  transition: fill 200ms cubic-bezier(0.4,0,0.2,1) 0ms;
}

.c10 svg path.stroke-fill,
.c10 svg line.stroke-fill,
.c10 svg polygon.stroke-fill,
.c10 svg rect.stroke-fill,
.c10 svg circle.stroke-fill,
.c10 svg polyline.stroke-fill {
  stroke: !important;
  -webkit-transition: stroke 200ms cubic-bezier(0.4,0,0.2,1) 0ms;
  transition: stroke 200ms cubic-bezier(0.4,0,0.2,1) 0ms;
}

.c10 svg rect.rect-height {
  height: 24px;
  width: 24px;
}

.c10.downward {
  -webkit-transform: rotate(180deg);
  -ms-transform: rotate(180deg);
  transform: rotate(180deg);
}

.c10.upward {
  -webkit-transform: initial;
  -ms-transform: initial;
  transform: initial;
}

.c10 .c5 {
  margin-left: 4px;
}

.c10 img {
  width: 24px;
}

.c20 svg {
  height: 16px;
  width: 16px;
}

.c20 svg path.path-fill,
.c20 svg line.path-fill,
.c20 svg polygon.path-fill,
.c20 svg rect.path-fill,
.c20 svg circle.path-fill,
.c20 svg polyline.path-fill {
  fill: !important;
  -webkit-transition: fill 200ms cubic-bezier(0.4,0,0.2,1) 0ms;
  transition: fill 200ms cubic-bezier(0.4,0,0.2,1) 0ms;
}

.c20 svg path.stroke-fill,
.c20 svg line.stroke-fill,
.c20 svg polygon.stroke-fill,
.c20 svg rect.stroke-fill,
.c20 svg circle.stroke-fill,
.c20 svg polyline.stroke-fill {
  stroke: !important;
  -webkit-transition: stroke 200ms cubic-bezier(0.4,0,0.2,1) 0ms;
  transition: stroke 200ms cubic-bezier(0.4,0,0.2,1) 0ms;
}

.c20 svg rect.rect-height {
  height: 16px;
  width: 16px;
}

.c20.downward {
  -webkit-transform: rotate(180deg);
  -ms-transform: rotate(180deg);
  transform: rotate(180deg);
}

.c20.upward {
  -webkit-transform: initial;
  -ms-transform: initial;
  transform: initial;
}

.c20 .c5 {
  margin-left: 4px;
}

.c20 img {
  width: 16px;
}

.c34 svg {
  fill: #737373;
  height: 24px;
  width: 24px;
}

.c34 svg path.path-fill,
.c34 svg line.path-fill,
.c34 svg polygon.path-fill,
.c34 svg rect.path-fill,
.c34 svg circle.path-fill,
.c34 svg polyline.path-fill {
  fill: #737373 !important;
  -webkit-transition: fill 200ms cubic-bezier(0.4,0,0.2,1) 0ms;
  transition: fill 200ms cubic-bezier(0.4,0,0.2,1) 0ms;
}

.c34 svg path.stroke-fill,
.c34 svg line.stroke-fill,
.c34 svg polygon.stroke-fill,
.c34 svg rect.stroke-fill,
.c34 svg circle.stroke-fill,
.c34 svg polyline.stroke-fill {
  stroke: #737373 !important;
  -webkit-transition: stroke 200ms cubic-bezier(0.4,0,0.2,1) 0ms;
  transition: stroke 200ms cubic-bezier(0.4,0,0.2,1) 0ms;
}

.c34 svg rect.rect-height {
  height: 24px;
  width: 24px;
}

.c34.downward {
  -webkit-transform: rotate(180deg);
  -ms-transform: rotate(180deg);
  transform: rotate(180deg);
}

.c34.upward {
  -webkit-transform: initial;
  -ms-transform: initial;
  transform: initial;
}

.c34 .c5 {
  margin-left: 4px;
  color: #737373;
}

.c34 img {
  width: 24px;
}

.c40 svg {
  fill: #d8d8d8;
  height: 16px;
  width: 16px;
}

.c40 svg path.path-fill,
.c40 svg line.path-fill,
.c40 svg polygon.path-fill,
.c40 svg rect.path-fill,
.c40 svg circle.path-fill,
.c40 svg polyline.path-fill {
  fill: #d8d8d8 !important;
  -webkit-transition: fill 200ms cubic-bezier(0.4,0,0.2,1) 0ms;
  transition: fill 200ms cubic-bezier(0.4,0,0.2,1) 0ms;
}

.c40 svg path.stroke-fill,
.c40 svg line.stroke-fill,
.c40 svg polygon.stroke-fill,
.c40 svg rect.stroke-fill,
.c40 svg circle.stroke-fill,
.c40 svg polyline.stroke-fill {
  stroke: #d8d8d8 !important;
  -webkit-transition: stroke 200ms cubic-bezier(0.4,0,0.2,1) 0ms;
  transition: stroke 200ms cubic-bezier(0.4,0,0.2,1) 0ms;
}

.c40 svg rect.rect-height {
  height: 16px;
  width: 16px;
}

.c40.downward {
  -webkit-transform: rotate(180deg);
  -ms-transform: rotate(180deg);
  transform: rotate(180deg);
}

.c40.upward {
  -webkit-transform: initial;
  -ms-transform: initial;
  transform: initial;
}

.c40 .c5 {
  margin-left: 4px;
  color: #d8d8d8;
}

.c40 img {
  width: 16px;
}

.c30 {
  padding: 4px;
}

.c19.MuiButton-root {
  height: 32px;
  font-size: 12px;
  -webkit-letter-spacing: 1px;
  -moz-letter-spacing: 1px;
  -ms-letter-spacing: 1px;
  letter-spacing: 1px;
  line-height: 1;
  border-radius: 2px;
  font-weight: 600;
}

.c19.MuiButton-outlined {
  padding: 8px 12px;
}

.c20.MuiButton-outlinedPrimary {
  border-color: #d8d8d8;
}

.c27.MuiButton-root {
  border-radius: 50%;
  min-width: 38px;
  height: 38px;
  padding: 0;
}

.c27.MuiButton-text {
  padding: 0;
}

<<<<<<< HEAD
.c29.MuiButton-outlined {
  border-color: #d8d8d8;
  border-radius: 0 2px 2px 0;
}

.c29.MuiButton-outlined:disabled {
=======
.c28.MuiButton-outlined {
  border-color: #737373;
  border-left: none;
  border-radius: 0 2px 2px 0;
}

.c28.MuiButton-outlined:hover,
.c28.MuiButton-outlined:disabled {
>>>>>>> e15d400a
  border-left: none;
}

.c28.MuiButton-root {
  min-width: 0;
  height: 32px;
  padding: 8px 4px;
}

.c28.MuiButton-text {
  padding: 0;
}

.c26.MuiButton-outlined {
  margin-right: 0;
  border-radius: 2px 0 0 2px;
  border-right: none;
}

<<<<<<< HEAD
.c30 {
=======
.c26.MuiButton-outlined:hover,
.c26.MuiButton-outlined:disabled {
  border-right: none;
}

.c29 {
>>>>>>> e15d400a
  position: absolute;
  overflow: hidden;
  background: #fff;
  height: 0px;
  -webkit-transition-property: height;
  transition-property: height;
  -webkit-transition-duration: 0.2s;
  transition-duration: 0.2s;
  -webkit-transition-timing-function: ease-in-out;
  transition-timing-function: ease-in-out;
  z-index: 1;
}

.c42 {
  position: relative;
  height: 100%;
  width: 0px;
  left: 24px;
  -webkit-transition-property: width,left;
  transition-property: width,left;
  -webkit-transition-duration: 0.5s;
  transition-duration: 0.5s;
  -webkit-transition-timing-function: ease-in-out;
  transition-timing-function: ease-in-out;
}

.c42.open {
  left: 0px;
  width: 350px;
}

.c43 {
  background: rbga(255,255,255,0.75);
  height: 100%;
  width: 100%;
  border-left: 2px solid #d8d8d8;
  padding: 24px;
  padding-left: 32px;
}

.c45 .MuiListItem-gutters {
  padding-left: 0px;
}

.c45 .MuiCheckbox-root {
  padding: 0px;
}

.c45 .MuiCheckbox-colorSecondary.Mui-checked {
  color: #00b3ec;
}

.c32 {
  height: 40px;
  padding: 4px 0px;
  -webkit-flex-wrap: nowrap;
  -ms-flex-wrap: nowrap;
  flex-wrap: nowrap;
  overflow-x: auto;
}

.c32 .MuiChip-root {
  color: #1a1a1a;
  margin-right: 4px;
  background-color: #F6F7F9;
  -webkit-transition: none;
  transition: none;
}

.c35 {
  width: 0px;
  -webkit-transition: width 0.3s ease-in-out;
  transition: width 0.3s ease-in-out;
  margin-left: 4px;
}

.c35.expanded {
  width: 200px;
}

.c37.MuiButton-root {
  margin: 0;
  text-transform: none;
  -webkit-letter-spacing: 0;
  -moz-letter-spacing: 0;
  -ms-letter-spacing: 0;
  letter-spacing: 0;
}

.c37.MuiButton-text {
  min-width: 0px;
}

.c37.MuiButton-text .selected {
  color: #1a1a1a;
}

.c37.arrow {
  min-width: 0px;
}

.c38 td {
  text-align: center;
}

.c24 {
  max-width: 100%;
}

.c33 {
  position: relative;
  padding: 0 12px;
}

.c21 {
  width: 100%;
  -webkit-flex-wrap: nowrap;
  -ms-flex-wrap: nowrap;
  flex-wrap: nowrap;
  overflow-x: hidden;
}

.c21 h2 {
  padding: 8px;
  font-size: 12px;
  font-weight: 600;
  color: #737373;
  margin: 0px;
  white-space: nowrap;
  text-transform: uppercase;
  -webkit-letter-spacing: 1px;
  -moz-letter-spacing: 1px;
  -ms-letter-spacing: 1px;
  letter-spacing: 1px;
}

.c21 .MuiTableRow-root {
  -webkit-transition: background 0.5s ease-in-out;
  transition: background 0.5s ease-in-out;
}

.c21 .MuiTableRow-root:not(.MuiTableRow-head):hover {
  background: #f5f5f5;
  -webkit-transition: background 0.5s ease-in-out;
  transition: background 0.5s ease-in-out;
}

.c21 table {
  margin-top: 12px;
}

.c21 th {
  padding: 0;
  background: #F6F7F9;
}

.c21 th .MuiCheckbox-root {
  padding: 4px 9px;
}

.c21 th:first-child {
  border-top-left-radius: 4px;
}

.c21 th:last-child {
  border-top-right-radius: 4px;
}

.c21 td {
  padding-left: 16px;
  white-space: nowrap;
  overflow: hidden;
  text-overflow: ellipsis;
}

.c22 td:nth-child(7) {
  white-space: pre-wrap;
  overflow-wrap: break-word;
  word-wrap: break-word;
}

.c7 {
  max-width: 400px;
  white-space: nowrap;
  overflow: hidden;
  text-overflow: ellipsis;
}

.c8 .MuiSwitch-thumb {
  color: #fff;
  background-image: url(data:image/svg+xml,%3C%3Fxml%20version%3D%221.0%22%20encoding%3D%22UTF-8%22%3F%3E%3Csvg%20id%3D%22Capa_29%22%20xmlns%3D%22http%3A%2F%2Fwww.w3.org%2F2000%2Fsvg%22%20viewBox%3D%220%200%2020%2020%22%3E%3Cdefs%3E%3Cstyle%3E.cls-1%20%7B%0A%20%20fill%3A%20%2300b3ec%3B%0A%7D%0A%0A.cls-2%20%7B%0A%20%20fill%3A%20none%3B%0A%20%20stroke%3A%20%2300b3ec%3B%0A%20%20stroke-linecap%3A%20round%3B%0A%20%20stroke-miterlimit%3A%2010%3B%0A%7D%0A%0A%3C%2Fstyle%3E%3C%2Fdefs%3E%3Cpath%20class%3D%22cls-1%22%20d%3D%22m10%2C5.97c-1.06%2C0-2.08.42-2.83%2C1.17-.75.75-1.17%2C1.77-1.17%2C2.83s.42%2C2.08%2C1.17%2C2.83c.75.75%2C1.77%2C1.17%2C2.83%2C1.17s2.08-.42%2C2.83-1.17c.75-.75%2C1.17-1.77%2C1.17-2.83%2C0-2.21-1.79-4-4-4Z%22%3E%3C%2Fpath%3E%3Cline%20class%3D%22cls-2%22%20x1%3D%2210%22%20y1%3D%223.5%22%20x2%3D%2210%22%20y2%3D%224.5%22%3E%3C%2Fline%3E%3Cline%20class%3D%22cls-2%22%20x1%3D%225.41%22%20y1%3D%225.4%22%20x2%3D%226.11%22%20y2%3D%226.1%22%3E%3C%2Fline%3E%3Cline%20class%3D%22cls-2%22%20x1%3D%223.5%22%20y1%3D%229.99%22%20x2%3D%224.5%22%20y2%3D%229.99%22%3E%3C%2Fline%3E%3Cline%20class%3D%22cls-2%22%20x1%3D%225.4%22%20y1%3D%2214.58%22%20x2%3D%226.1%22%20y2%3D%2213.87%22%3E%3C%2Fline%3E%3Cline%20class%3D%22cls-2%22%20x1%3D%229.99%22%20y1%3D%2216.49%22%20x2%3D%229.99%22%20y2%3D%2215.49%22%3E%3C%2Fline%3E%3Cline%20class%3D%22cls-2%22%20x1%3D%2214.58%22%20y1%3D%2214.59%22%20x2%3D%2213.87%22%20y2%3D%2213.88%22%3E%3C%2Fline%3E%3Cline%20class%3D%22cls-2%22%20x1%3D%2216.49%22%20y1%3D%2210%22%20x2%3D%2215.49%22%20y2%3D%2210%22%3E%3C%2Fline%3E%3Cline%20class%3D%22cls-2%22%20x1%3D%2214.59%22%20y1%3D%225.41%22%20x2%3D%2213.88%22%20y2%3D%226.11%22%3E%3C%2Fline%3E%3C%2Fsvg%3E%0A);
}

.c8 .MuiSwitch-track {
  background-color: #00b3ec;
}

.c9 {
  height: 40px;
  width: 40px;
}

.c9.MuiIconButton-root {
  background-color: #F6F7F9;
  color: #737373;
}

.c9.MuiIconButton-root:hover {
  background-color: #fff;
  color: #009CCC;
}

.c11 {
  height: 100%;
  width: calc(100% - 48px);
  padding: 0 24px;
  max-height: calc(100vh - 60px);
  overflow-wrap: normal;
  overflow-x: scroll;
  margin: 0px auto;
}

.c1 {
  width: 100%;
  -webkit-box-flex: 1;
  -webkit-flex-grow: 1;
  -ms-flex-positive: 1;
  flex-grow: 1;
  overflow: hidden;
}

.c13 {
  background-color: #fff;
  border-radius: 10px;
  box-sizing: border-box;
  margin: 0 auto;
  min-height: 100%;
}

.c16 {
  width: calc(100% - 48px);
  padding: 24px;
  height: 100%;
}

.c3 {
  height: 60px;
  min-width: 650px;
  z-index: 2;
  width: calc(100% - 64px);
  padding: 0 32px;
}

.c14 .MuiAlert-root {
  width: 100%;
}

.c18 {
  margin-bottom: 24px;
}

.c18 > .actionButton.btn {
  margin-right: 12px;
  margin-bottom: 12px;
}

<div>
  <div
    class="c0 c1"
  >
    <div
      class="c2 c3"
    >
      <div
        class="c4"
      >
        <div
          class="c4"
        >
          <span
            class="c5 c6 c7 ellipsis"
            color="neutral40"
            data-testid="text-Applications"
            title="Applications"
          >
            Applications
          </span>
        </div>
      </div>
      <div
        class=""
      >
        <span
          class="MuiSwitch-root c8 $7335ba1b890ac032$var$DarkModeSwitch"
        >
          <span
            aria-disabled="false"
            class="MuiButtonBase-root MuiIconButton-root PrivateSwitchBase-root-13 MuiSwitch-switchBase MuiSwitch-colorPrimary"
          >
            <span
              class="MuiIconButton-label"
            >
              <input
                class="PrivateSwitchBase-input-16 MuiSwitch-input"
                type="checkbox"
                value=""
              />
              <span
                class="MuiSwitch-thumb"
              />
            </span>
            <span
              class="MuiTouchRipple-root"
            />
          </span>
          <span
            class="MuiSwitch-track"
          />
        </span>
        <button
          aria-haspopup="true"
          class="MuiButtonBase-root MuiIconButton-root c9"
          tabindex="0"
          title="Account settings"
          type="button"
        >
          <span
            class="MuiIconButton-label"
          >
            <div
              class="c4 c10"
            >
              <svg
                aria-hidden="true"
                class="MuiSvgIcon-root"
                focusable="false"
                viewBox="0 0 24 24"
              >
                <path
                  d="M12 12c2.21 0 4-1.79 4-4s-1.79-4-4-4-4 1.79-4 4 1.79 4 4 4zm0 2c-2.67 0-8 1.34-8 4v2h16v-2c0-2.66-5.33-4-8-4z"
                />
              </svg>
            </div>
          </span>
          <span
            class="MuiTouchRipple-root"
          />
        </button>
      </div>
    </div>
    <div
      class="c11"
    >
      <div
        class="c12 c13 c14"
      >
        <div
          class="c15 c16"
        >
          <div
            style="width: 100%;"
          >
            <div
              class="c17 c18"
            >
              <button
                class="MuiButtonBase-root MuiButton-root MuiButton-outlined c19 actionButton btn MuiButton-outlinedPrimary MuiButton-disableElevation"
                id="add-application"
                tabindex="0"
                type="button"
              >
                <span
                  class="MuiButton-label"
                >
                  <span
                    class="MuiButton-startIcon MuiButton-iconSizeMedium"
                  >
                    <div
                      class="c4 c20"
                    >
                      <svg
                        aria-hidden="true"
                        class="MuiSvgIcon-root"
                        focusable="false"
                        viewBox="0 0 24 24"
                      >
                        <path
                          d="M19 13h-6v6h-2v-6H5v-2h6V5h2v6h6v2z"
                        />
                      </svg>
                    </div>
                  </span>
                  ADD AN APPLICATION
                </span>
                <span
                  class="MuiTouchRipple-root"
                />
              </button>
              <div>
                Git Repos not found
              </div>
            </div>
            <div
              class=""
            >
              <div
                class="c0 c21 c22 $de7736a788c0c71d$var$AutomationsTable"
              >
                <div
                  class="c23 c24"
                >
                  <div
                    class="c25 $52441885c75ba9c5$var$CheckboxActions"
                  >
                    <div
                      class="$4d7d782bef2eb187$var$SyncButton"
                      style="position: relative; display: inline-block;"
                    >
                      <div
                        class="c17"
                      >
                        <button
                          class="MuiButtonBase-root MuiButton-root MuiButton-outlined c19 c26 MuiButton-outlinedPrimary MuiButton-disableElevation Mui-disabled Mui-disabled"
                          disabled=""
                          tabindex="-1"
                          type="button"
                        >
                          <span
                            class="MuiButton-label"
                          >
                            Sync
                          </span>
                        </button>
                        <button
                          class="MuiButtonBase-root MuiButton-root MuiButton-outlined c27 c28 MuiButton-outlinedPrimary MuiButton-disableElevation Mui-disabled Mui-disabled"
                          disabled=""
                          tabindex="-1"
                          type="button"
                        >
                          <span
                            class="MuiButton-label"
                          >
                            <div
                              class="c4 c20"
                            >
                              <svg
                                aria-hidden="true"
                                class="MuiSvgIcon-root"
                                focusable="false"
                                viewBox="0 0 24 24"
                              >
                                <path
                                  d="M7 10l5 5 5-5z"
                                />
                              </svg>
                            </div>
                          </span>
                        </button>
                      </div>
                      <div
                        class="c17 c29"
                      >
                        <button
                          class="MuiButtonBase-root MuiButton-root MuiButton-outlined c19 MuiButton-outlinedPrimary MuiButton-disableElevation"
                          style="white-space: nowrap;"
                          tabindex="0"
                          type="button"
                        >
                          <span
                            class="MuiButton-label"
                          >
                            Sync Without Source
                          </span>
                          <span
                            class="MuiTouchRipple-root"
                          />
                        </button>
                      </div>
                    </div>
                    <div
                      class="c30"
                    />
                    <div
                      class=""
                      title="Suspend Selected"
                    >
                      <button
                        class="MuiButtonBase-root MuiButton-root MuiButton-outlined c19 MuiButton-outlinedPrimary MuiButton-disableElevation Mui-disabled Mui-disabled"
                        disabled=""
                        tabindex="-1"
                        type="button"
                      >
                        <span
                          class="MuiButton-label"
                        >
                          <div
                            class="c4 c10"
                          >
                            <svg
                              aria-hidden="true"
                              class="MuiSvgIcon-root"
                              focusable="false"
                              viewBox="0 0 24 24"
                            >
                              <path
                                d="M6 19h4V5H6v14zm8-14v14h4V5h-4z"
                              />
                            </svg>
                          </div>
                        </span>
                      </button>
                    </div>
                    <div
                      class="c30"
                    />
                    <div
                      class=""
                      title="Resume Selected"
                    >
                      <button
                        class="MuiButtonBase-root MuiButton-root MuiButton-outlined c19 MuiButton-outlinedPrimary MuiButton-disableElevation Mui-disabled Mui-disabled"
                        disabled=""
                        tabindex="-1"
                        type="button"
                      >
                        <span
                          class="MuiButton-label"
                        >
                          <div
                            class="c4 c10"
                          >
                            <svg
                              aria-hidden="true"
                              class="MuiSvgIcon-root"
                              focusable="false"
                              viewBox="0 0 24 24"
                            >
                              <path
                                d="M8 5v14l11-7z"
                              />
                            </svg>
                          </div>
                        </span>
                      </button>
                    </div>
                    <div
                      class="c30"
                    />
                  </div>
                  <div
                    class="c31 c32 $9121bed0097d59fd$var$ChipGroup"
                  />
                  <div
                    class="c4 c33"
                  >
                    <div
                      class="c4 $621c541edae1f860$var$SearchField"
                    >
                      <button
                        class="MuiButtonBase-root MuiButton-root MuiButton-text c27 $621c541edae1f860$var$SearchField MuiButton-colorInherit MuiButton-disableElevation"
                        tabindex="0"
                        type="button"
                      >
                        <span
                          class="MuiButton-label"
                        >
                          <div
                            class="c4 c34"
                          >
                            <svg
                              id="explorer"
                              viewBox="0 0 24 24"
                              xmlns="http://www.w3.org/2000/svg"
                            >
                              <path
                                class="path-fill"
                                d="m9.59,5c1.23,0,2.38.48,3.24,1.34.87.87,1.34,2.02,1.34,3.24s-.48,2.38-1.34,3.24-2.02,1.34-3.24,1.34-2.38-.48-3.24-1.34-1.34-2.02-1.34-3.24.48-2.38,1.34-3.24c.87-.87,2.02-1.34,3.24-1.34m0-1c-1.43,0-2.86.55-3.95,1.64-2.18,2.18-2.18,5.72,0,7.9,1.09,1.09,2.52,1.64,3.95,1.64s2.86-.55,3.95-1.64c2.18-2.18,2.18-5.72,0-7.9-1.09-1.09-2.52-1.64-3.95-1.64h0Z"
                              />
                              <path
                                class="path-fill"
                                d="m7.44,7.91c-.13,0-.25-.04-.34-.14-.2-.2-.21-.49-.02-.69l.04-.04c.2-.2.51-.2.71,0s.2.51,0,.71c-.1.1-.24.16-.38.16Zm3.81-.38c-.09,0-.18-.02-.26-.07l.21-.46.27-.42-.27.42.3-.4c.24.14.31.45.17.69-.09.16-.26.24-.43.24Zm-1.96-.48c-.25,0-.49-.18-.52-.44-.03-.27.14-.52.41-.55h.05c.27-.05.52.16.55.43.03.27-.16.52-.44.55-.02,0-.04,0-.06,0Z"
                              />
                              <path
                                class="path-fill"
                                d="m11.25,7.53c-.25,0-.49-.18-.52-.44-.03-.27.14-.52.41-.55h.05c.27-.05.52.16.55.43.03.27-.16.52-.44.55-.02,0-.04,0-.06,0Z"
                              />
                              <line
                                class="stroke-fill"
                                x1="13.24"
                                x2="14.71"
                                y1="13.24"
                                y2="14.71"
                              />
                              <rect
                                class="stroke-fill"
                                height="6.09"
                                rx="1"
                                ry="1"
                                transform="translate(-7.09 17.13) rotate(-45)"
                                width="2.03"
                                x="16.11"
                                y="14.08"
                              />
                            </svg>
                          </div>
                        </span>
                        <span
                          class="MuiTouchRipple-root"
                        />
                      </button>
                      <div
                        class="c35 "
                      >
                        <form>
                          <div
                            class="MuiFormControl-root MuiTextField-root $66a683f19021b9f2$var$Input"
                          >
                            <div
                              class="MuiInputBase-root MuiInput-root MuiInput-underline MuiInputBase-formControl MuiInput-formControl"
                            >
                              <input
                                aria-invalid="false"
                                class="MuiInputBase-input MuiInput-input"
                                id="table-search"
                                placeholder="Search"
                                type="text"
                                value=""
                              />
                            </div>
                          </div>
                        </form>
                      </div>
                    </div>
                    <button
                      class="MuiButtonBase-root MuiButton-root MuiButton-text c27 MuiButton-colorInherit MuiButton-disableElevation"
                      tabindex="0"
                      type="button"
                    >
                      <span
                        class="MuiButton-label"
                      >
                        <div
                          class="c4 c34"
                        >
                          <svg
                            aria-hidden="true"
                            class="MuiSvgIcon-root"
                            focusable="false"
                            viewBox="0 0 24 24"
                          >
                            <path
                              d="M10 18h4v-2h-4v2zM3 6v2h18V6H3zm3 7h12v-2H6v2z"
                            />
                          </svg>
                        </div>
                      </span>
                      <span
                        class="MuiTouchRipple-root"
                      />
                    </button>
                  </div>
                </div>
                <div
                  class="c36"
                >
                  <div
                    class="MuiTableContainer-root"
                  >
                    <table
                      aria-label="simple table"
                      class="MuiTable-root"
                    >
                      <thead
                        class="MuiTableHead-root"
                      >
                        <tr
                          class="MuiTableRow-root MuiTableRow-head"
                        >
                          <th
                            class="MuiTableCell-root MuiTableCell-head"
                            scope="col"
                          >
                            <span
                              aria-disabled="false"
                              class="MuiButtonBase-root MuiIconButton-root PrivateSwitchBase-root-13 MuiCheckbox-root MuiCheckbox-colorPrimary PrivateSwitchBase-checked-14 Mui-checked MuiIconButton-colorPrimary"
                            >
                              <span
                                class="MuiIconButton-label"
                              >
                                <input
                                  checked=""
                                  class="PrivateSwitchBase-input-16"
                                  data-indeterminate="false"
                                  type="checkbox"
                                  value=""
                                />
                                <svg
                                  aria-hidden="true"
                                  class="MuiSvgIcon-root"
                                  focusable="false"
                                  viewBox="0 0 24 24"
                                >
                                  <path
                                    d="M19 3H5c-1.11 0-2 .9-2 2v14c0 1.1.89 2 2 2h14c1.11 0 2-.9 2-2V5c0-1.1-.89-2-2-2zm-9 14l-5-5 1.41-1.41L10 14.17l7.59-7.59L19 8l-9 9z"
                                  />
                                </svg>
                              </span>
                              <span
                                class="MuiTouchRipple-root"
                              />
                            </span>
                          </th>
                          <th
                            class="MuiTableCell-root MuiTableCell-head"
                            scope="col"
                          >
                            <div
                              class="c25"
                            >
                              <button
                                class="MuiButtonBase-root MuiButton-root MuiButton-text c37 MuiButton-colorInherit"
                                tabindex="0"
                                type="button"
                              >
                                <span
                                  class="MuiButton-label"
                                >
                                  <h2
                                    class=""
                                  >
                                    Name
                                  </h2>
                                </span>
                                <span
                                  class="MuiTouchRipple-root"
                                />
                              </button>
                              <div
                                class="c30"
                              />
                              <div
                                style="width: 16px;"
                              />
                            </div>
                          </th>
                          <th
                            class="MuiTableCell-root MuiTableCell-head"
                            scope="col"
                          >
                            <div
                              class="c25"
                            >
                              <button
                                class="MuiButtonBase-root MuiButton-root MuiButton-text c37 MuiButton-colorInherit"
                                tabindex="0"
                                type="button"
                              >
                                <span
                                  class="MuiButton-label"
                                >
                                  <h2
                                    class=""
                                  >
                                    Kind
                                  </h2>
                                </span>
                                <span
                                  class="MuiTouchRipple-root"
                                />
                              </button>
                              <div
                                class="c30"
                              />
                              <div
                                style="width: 16px;"
                              />
                            </div>
                          </th>
                          <th
                            class="MuiTableCell-root MuiTableCell-head"
                            scope="col"
                          >
                            <div
                              class="c25"
                            >
                              <button
                                class="MuiButtonBase-root MuiButton-root MuiButton-text c37 MuiButton-colorInherit"
                                tabindex="0"
                                type="button"
                              >
                                <span
                                  class="MuiButton-label"
                                >
                                  <h2
                                    class=""
                                  >
                                    Namespace
                                  </h2>
                                </span>
                                <span
                                  class="MuiTouchRipple-root"
                                />
                              </button>
                              <div
                                class="c30"
                              />
                              <div
                                style="width: 16px;"
                              />
                            </div>
                          </th>
                          <th
                            class="MuiTableCell-root MuiTableCell-head"
                            scope="col"
                          >
                            <div
                              class="c25"
                            >
                              <button
                                class="MuiButtonBase-root MuiButton-root MuiButton-text c37 MuiButton-colorInherit"
                                tabindex="0"
                                type="button"
                              >
                                <span
                                  class="MuiButton-label"
                                >
                                  <h2
                                    class=""
                                  >
                                    Tenant
                                  </h2>
                                </span>
                                <span
                                  class="MuiTouchRipple-root"
                                />
                              </button>
                              <div
                                class="c30"
                              />
                              <div
                                style="width: 16px;"
                              />
                            </div>
                          </th>
                          <th
                            class="MuiTableCell-root MuiTableCell-head"
                            scope="col"
                          >
                            <div
                              class="c25"
                            >
                              <button
                                class="MuiButtonBase-root MuiButton-root MuiButton-text c37 MuiButton-colorInherit"
                                tabindex="0"
                                type="button"
                              >
                                <span
                                  class="MuiButton-label"
                                >
                                  <h2
                                    class=""
                                  >
                                    Cluster
                                  </h2>
                                </span>
                                <span
                                  class="MuiTouchRipple-root"
                                />
                              </button>
                              <div
                                class="c30"
                              />
                              <div
                                style="width: 16px;"
                              />
                            </div>
                          </th>
                          <th
                            class="MuiTableCell-root MuiTableCell-head"
                            scope="col"
                          >
                            <div
                              class="c25"
                            >
                              <button
                                class="MuiButtonBase-root MuiButton-root MuiButton-text c37 MuiButton-colorInherit"
                                tabindex="0"
                                type="button"
                              >
                                <span
                                  class="MuiButton-label"
                                >
                                  <h2
                                    class=""
                                  >
                                    Source
                                  </h2>
                                </span>
                                <span
                                  class="MuiTouchRipple-root"
                                />
                              </button>
                              <div
                                class="c30"
                              />
                              <div
                                style="width: 16px;"
                              />
                            </div>
                          </th>
                          <th
                            class="MuiTableCell-root MuiTableCell-head"
                            scope="col"
                          >
                            <div
                              class="c25"
                            >
                              <button
                                class="MuiButtonBase-root MuiButton-root MuiButton-text c37 MuiButton-colorInherit"
                                tabindex="0"
                                type="button"
                              >
                                <span
                                  class="MuiButton-label"
                                >
                                  <h2
                                    class="selected"
                                  >
                                    Status
                                  </h2>
                                </span>
                                <span
                                  class="MuiTouchRipple-root"
                                />
                              </button>
                              <div
                                class="c30"
                              />
                              <div
                                class="c4 c20 downward"
                              >
                                <svg
                                  aria-hidden="true"
                                  class="MuiSvgIcon-root"
                                  focusable="false"
                                  viewBox="0 0 24 24"
                                >
                                  <path
                                    d="M4 12l1.41 1.41L11 7.83V20h2V7.83l5.58 5.59L20 12l-8-8-8 8z"
                                  />
                                </svg>
                              </div>
                            </div>
                          </th>
                          <th
                            class="MuiTableCell-root MuiTableCell-head"
                            scope="col"
                          >
                            <div
                              class="c25"
                            >
                              <button
                                class="MuiButtonBase-root MuiButton-root MuiButton-text c37 MuiButton-colorInherit"
                                tabindex="0"
                                type="button"
                              >
                                <span
                                  class="MuiButton-label"
                                >
                                  <h2
                                    class=""
                                  >
                                    Message
                                  </h2>
                                </span>
                                <span
                                  class="MuiTouchRipple-root"
                                />
                              </button>
                              <div
                                class="c30"
                              />
                              <div
                                style="width: 16px;"
                              />
                            </div>
                          </th>
                          <th
                            class="MuiTableCell-root MuiTableCell-head"
                            scope="col"
                          >
                            <div
                              class="c25"
                            >
                              <button
                                class="MuiButtonBase-root MuiButton-root MuiButton-text c37 MuiButton-colorInherit"
                                tabindex="0"
                                type="button"
                              >
                                <span
                                  class="MuiButton-label"
                                >
                                  <h2
                                    class=""
                                  >
                                    Revision
                                  </h2>
                                </span>
                                <span
                                  class="MuiTouchRipple-root"
                                />
                              </button>
                              <div
                                class="c30"
                              />
                              <div
                                style="width: 16px;"
                              />
                            </div>
                          </th>
                          <th
                            class="MuiTableCell-root MuiTableCell-head"
                            scope="col"
                          >
                            <div
                              class="c25"
                            >
                              <button
                                class="MuiButtonBase-root MuiButton-root MuiButton-text c37 MuiButton-colorInherit"
                                tabindex="0"
                                type="button"
                              >
                                <span
                                  class="MuiButton-label"
                                >
                                  <h2
                                    class=""
                                  >
                                    Last Updated
                                  </h2>
                                </span>
                                <span
                                  class="MuiTouchRipple-root"
                                />
                              </button>
                              <div
                                class="c30"
                              />
                              <div
                                style="width: 16px;"
                              />
                            </div>
                          </th>
                        </tr>
                      </thead>
                      <tbody
                        class="MuiTableBody-root"
                      >
                        <tr
                          class="MuiTableRow-root c38"
                          colspan="10"
                        >
                          <td
                            class="MuiTableCell-root MuiTableCell-body"
                            colspan="10"
                          >
                            <div
                              class="c39"
                            >
                              <div
                                class="c4 c40"
                              >
                                <svg
                                  aria-hidden="true"
                                  class="MuiSvgIcon-root"
                                  focusable="false"
                                  viewBox="0 0 24 24"
                                >
                                  <path
                                    d="M12 2C6.48 2 2 6.48 2 12s4.48 10 10 10 10-4.48 10-10S17.52 2 12 2zm5 11H7v-2h10v2z"
                                  />
                                </svg>
                              </div>
                              <div
                                class="c30"
                              />
                              <span
                                class="c5 c41"
                                color="neutral30"
                              >
                                No data
                              </span>
                            </div>
                          </td>
                        </tr>
                      </tbody>
                    </table>
                  </div>
                  <div
                    class="c42"
                    data-testid="container"
                  >
                    <div
                      class="c43"
                    >
                      <div
                        class="c44 c45"
                      >
                        <div
                          class="c31"
                        >
                          <span
                            class="c5 c46"
                            color="neutral30"
                          >
                            Filters
                          </span>
                        </div>
                        <form
                          class="$311205a5eac77e9e$var$ControlledForm"
                        >
                          <ul
                            class="MuiList-root MuiList-padding"
                          >
                            <li
                              class="MuiListItem-root MuiListItem-gutters"
                            >
                              <ul
                                class="MuiList-root MuiList-padding"
                              >
                                <li
                                  class="MuiListItem-root MuiListItem-gutters"
                                >
                                  <div
                                    class="MuiListItemIcon-root"
                                  >
                                    <span
                                      aria-disabled="true"
                                      class="MuiButtonBase-root MuiIconButton-root PrivateSwitchBase-root-13 MuiCheckbox-root MuiCheckbox-colorSecondary PrivateSwitchBase-disabled-15 Mui-disabled MuiIconButton-colorSecondary Mui-disabled Mui-disabled"
                                      tabindex="-1"
                                    >
                                      <span
                                        class="MuiIconButton-label"
                                      >
                                        <input
                                          class="PrivateSwitchBase-input-16"
                                          data-indeterminate="false"
                                          disabled=""
                                          id="clusterName"
                                          type="checkbox"
                                          value=""
                                        />
                                        <svg
                                          aria-hidden="true"
                                          class="MuiSvgIcon-root"
                                          focusable="false"
                                          viewBox="0 0 24 24"
                                        >
                                          <path
                                            d="M19 5v14H5V5h14m0-2H5c-1.1 0-2 .9-2 2v14c0 1.1.9 2 2 2h14c1.1 0 2-.9 2-2V5c0-1.1-.9-2-2-2z"
                                          />
                                        </svg>
                                      </span>
                                    </span>
                                  </div>
                                  <span
                                    class="c5 c47"
                                    color="neutral30"
                                  >
                                    cluster
                                  </span>
                                </li>
                              </ul>
                            </li>
                            <li
                              class="MuiListItem-root MuiListItem-gutters"
                            >
                              <ul
                                class="MuiList-root MuiList-padding"
                              >
                                <li
                                  class="MuiListItem-root MuiListItem-gutters"
                                >
                                  <div
                                    class="MuiListItemIcon-root"
                                  >
                                    <span
                                      aria-disabled="true"
                                      class="MuiButtonBase-root MuiIconButton-root PrivateSwitchBase-root-13 MuiCheckbox-root MuiCheckbox-colorSecondary PrivateSwitchBase-disabled-15 Mui-disabled MuiIconButton-colorSecondary Mui-disabled Mui-disabled"
                                      tabindex="-1"
                                    >
                                      <span
                                        class="MuiIconButton-label"
                                      >
                                        <input
                                          class="PrivateSwitchBase-input-16"
                                          data-indeterminate="false"
                                          disabled=""
                                          id="namespace"
                                          type="checkbox"
                                          value=""
                                        />
                                        <svg
                                          aria-hidden="true"
                                          class="MuiSvgIcon-root"
                                          focusable="false"
                                          viewBox="0 0 24 24"
                                        >
                                          <path
                                            d="M19 5v14H5V5h14m0-2H5c-1.1 0-2 .9-2 2v14c0 1.1.9 2 2 2h14c1.1 0 2-.9 2-2V5c0-1.1-.9-2-2-2z"
                                          />
                                        </svg>
                                      </span>
                                    </span>
                                  </div>
                                  <span
                                    class="c5 c47"
                                    color="neutral30"
                                  >
                                    namespace
                                  </span>
                                </li>
                              </ul>
                            </li>
                            <li
                              class="MuiListItem-root MuiListItem-gutters"
                            >
                              <ul
                                class="MuiList-root MuiList-padding"
                              >
                                <li
                                  class="MuiListItem-root MuiListItem-gutters"
                                >
                                  <div
                                    class="MuiListItemIcon-root"
                                  >
                                    <span
                                      aria-disabled="true"
                                      class="MuiButtonBase-root MuiIconButton-root PrivateSwitchBase-root-13 MuiCheckbox-root MuiCheckbox-colorSecondary PrivateSwitchBase-disabled-15 Mui-disabled MuiIconButton-colorSecondary Mui-disabled Mui-disabled"
                                      tabindex="-1"
                                    >
                                      <span
                                        class="MuiIconButton-label"
                                      >
                                        <input
                                          class="PrivateSwitchBase-input-16"
                                          data-indeterminate="false"
                                          disabled=""
                                          id="status"
                                          type="checkbox"
                                          value=""
                                        />
                                        <svg
                                          aria-hidden="true"
                                          class="MuiSvgIcon-root"
                                          focusable="false"
                                          viewBox="0 0 24 24"
                                        >
                                          <path
                                            d="M19 5v14H5V5h14m0-2H5c-1.1 0-2 .9-2 2v14c0 1.1.9 2 2 2h14c1.1 0 2-.9 2-2V5c0-1.1-.9-2-2-2z"
                                          />
                                        </svg>
                                      </span>
                                    </span>
                                  </div>
                                  <span
                                    class="c5 c47"
                                    color="neutral30"
                                  >
                                    status
                                  </span>
                                </li>
                              </ul>
                            </li>
                            <li
                              class="MuiListItem-root MuiListItem-gutters"
                            >
                              <ul
                                class="MuiList-root MuiList-padding"
                              >
                                <li
                                  class="MuiListItem-root MuiListItem-gutters"
                                >
                                  <div
                                    class="MuiListItemIcon-root"
                                  >
                                    <span
                                      aria-disabled="true"
                                      class="MuiButtonBase-root MuiIconButton-root PrivateSwitchBase-root-13 MuiCheckbox-root MuiCheckbox-colorSecondary PrivateSwitchBase-disabled-15 Mui-disabled MuiIconButton-colorSecondary Mui-disabled Mui-disabled"
                                      tabindex="-1"
                                    >
                                      <span
                                        class="MuiIconButton-label"
                                      >
                                        <input
                                          class="PrivateSwitchBase-input-16"
                                          data-indeterminate="false"
                                          disabled=""
                                          id="tenant"
                                          type="checkbox"
                                          value=""
                                        />
                                        <svg
                                          aria-hidden="true"
                                          class="MuiSvgIcon-root"
                                          focusable="false"
                                          viewBox="0 0 24 24"
                                        >
                                          <path
                                            d="M19 5v14H5V5h14m0-2H5c-1.1 0-2 .9-2 2v14c0 1.1.9 2 2 2h14c1.1 0 2-.9 2-2V5c0-1.1-.9-2-2-2z"
                                          />
                                        </svg>
                                      </span>
                                    </span>
                                  </div>
                                  <span
                                    class="c5 c47"
                                    color="neutral30"
                                  >
                                    tenant
                                  </span>
                                </li>
                              </ul>
                            </li>
                            <li
                              class="MuiListItem-root MuiListItem-gutters"
                            >
                              <ul
                                class="MuiList-root MuiList-padding"
                              >
                                <li
                                  class="MuiListItem-root MuiListItem-gutters"
                                >
                                  <div
                                    class="MuiListItemIcon-root"
                                  >
                                    <span
                                      aria-disabled="true"
                                      class="MuiButtonBase-root MuiIconButton-root PrivateSwitchBase-root-13 MuiCheckbox-root MuiCheckbox-colorSecondary PrivateSwitchBase-disabled-15 Mui-disabled MuiIconButton-colorSecondary Mui-disabled Mui-disabled"
                                      tabindex="-1"
                                    >
                                      <span
                                        class="MuiIconButton-label"
                                      >
                                        <input
                                          class="PrivateSwitchBase-input-16"
                                          data-indeterminate="false"
                                          disabled=""
                                          id="type"
                                          type="checkbox"
                                          value=""
                                        />
                                        <svg
                                          aria-hidden="true"
                                          class="MuiSvgIcon-root"
                                          focusable="false"
                                          viewBox="0 0 24 24"
                                        >
                                          <path
                                            d="M19 5v14H5V5h14m0-2H5c-1.1 0-2 .9-2 2v14c0 1.1.9 2 2 2h14c1.1 0 2-.9 2-2V5c0-1.1-.9-2-2-2z"
                                          />
                                        </svg>
                                      </span>
                                    </span>
                                  </div>
                                  <span
                                    class="c5 c47"
                                    color="neutral30"
                                  >
                                    type
                                  </span>
                                </li>
                              </ul>
                            </li>
                          </ul>
                        </form>
                      </div>
                    </div>
                  </div>
                </div>
              </div>
            </div>
          </div>
        </div>
      </div>
    </div>
  </div>
</div>
`;<|MERGE_RESOLUTION|>--- conflicted
+++ resolved
@@ -824,7 +824,7 @@
   padding: 8px 12px;
 }
 
-.c20.MuiButton-outlinedPrimary {
+.c19.MuiButton-outlinedPrimary {
   border-color: #d8d8d8;
 }
 
@@ -839,23 +839,12 @@
   padding: 0;
 }
 
-<<<<<<< HEAD
-.c29.MuiButton-outlined {
+.c28.MuiButton-outlined {
   border-color: #d8d8d8;
   border-radius: 0 2px 2px 0;
 }
 
-.c29.MuiButton-outlined:disabled {
-=======
-.c28.MuiButton-outlined {
-  border-color: #737373;
-  border-left: none;
-  border-radius: 0 2px 2px 0;
-}
-
-.c28.MuiButton-outlined:hover,
 .c28.MuiButton-outlined:disabled {
->>>>>>> e15d400a
   border-left: none;
 }
 
@@ -875,16 +864,7 @@
   border-right: none;
 }
 
-<<<<<<< HEAD
-.c30 {
-=======
-.c26.MuiButton-outlined:hover,
-.c26.MuiButton-outlined:disabled {
-  border-right: none;
-}
-
 .c29 {
->>>>>>> e15d400a
   position: absolute;
   overflow: hidden;
   background: #fff;

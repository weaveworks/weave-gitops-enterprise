// Jest Snapshot v1, https://goo.gl/fbAQLP

exports[`Applications index test snapshots loading 1`] = `
.c7 {
  display: -webkit-box;
  display: -webkit-flex;
  display: -ms-flexbox;
  display: flex;
  -webkit-flex-direction: row;
  -ms-flex-direction: row;
  flex-direction: row;
  -webkit-align-items: center;
  -webkit-box-align: center;
  -ms-flex-align: center;
  align-items: center;
}

.c13 {
  display: -webkit-box;
  display: -webkit-flex;
  display: -ms-flexbox;
  display: flex;
  -webkit-flex-direction: row;
  -ms-flex-direction: row;
  flex-direction: row;
  -webkit-align-items: center;
  -webkit-box-align: center;
  -ms-flex-align: center;
  align-items: center;
  width: 100%;
  -webkit-box-pack: center;
  -webkit-justify-content: center;
  -ms-flex-pack: center;
  justify-content: center;
}

.c8 svg {
  fill: !important;
  height: 24px;
  width: 24px;
}

.c8.downward {
  -webkit-transform: rotate(180deg);
  -ms-transform: rotate(180deg);
  transform: rotate(180deg);
}

.c8.upward {
  -webkit-transform: initial;
  -ms-transform: initial;
  transform: initial;
}

.c12 svg {
  fill: !important;
  height: 16px;
  width: 16px;
}

.c12.downward {
  -webkit-transform: rotate(180deg);
  -ms-transform: rotate(180deg);
  transform: rotate(180deg);
}

.c12.upward {
  -webkit-transform: initial;
  -ms-transform: initial;
  transform: initial;
}

.c11.MuiButton-root {
  height: 32px;
  font-size: 12px;
  -webkit-letter-spacing: 1px;
  -moz-letter-spacing: 1px;
  -ms-letter-spacing: 1px;
  letter-spacing: 1px;
  line-height: 1;
  border-radius: 2px;
  font-weight: 600;
}

.c11.MuiButton-outlined {
  padding: 8px 12px;
  border-color: #d8d8d8;
}

.c6 {
  height: 40px;
  width: 40px;
}

.c6.MuiIconButton-root {
  background-color: #fff;
}

.c6.MuiIconButton-root:hover {
  background-color: #fff;
  color: #009CCC;
}

.c4 {
  padding-right: 12px;
}

.c0 {
  width: 100%;
  margin: 0 auto;
}

.c9 {
  margin: 0 16px;
  padding: 24px;
  background-color: #fff;
  border-radius: 8px 8px 0 0;
}

.c14 {
  padding: calc(24px - 4px) 24px;
  margin: 0 16px;
  background-color: rgba(255,255,255,0.7);
  color: #737373;
  border-radius: 0 0 8px 8px;
  display: -webkit-box;
  display: -webkit-flex;
  display: -ms-flexbox;
  display: flex;
  -webkit-box-pack: justify;
  -webkit-justify-content: space-between;
  -ms-flex-pack: justify;
  justify-content: space-between;
}

.c14 a {
  color: #00b3ec;
}

.c2 {
  -webkit-align-items: flex-end;
  -webkit-box-align: flex-end;
  -ms-flex-align: flex-end;
  align-items: flex-end;
  display: -webkit-box;
  display: -webkit-flex;
  display: -ms-flexbox;
  display: flex;
  -webkit-box-pack: center;
  -webkit-justify-content: center;
  -ms-flex-pack: center;
  justify-content: center;
  font-size: 20px;
  height: 32px;
}

.c3 {
  margin-right: 8px;
  white-space: nowrap;
}

.c1 {
  -webkit-align-items: center;
  -webkit-box-align: center;
  -ms-flex-align: center;
  align-items: center;
  -webkit-box-pack: justify;
  -webkit-justify-content: space-between;
  -ms-flex-pack: justify;
  justify-content: space-between;
  display: -webkit-box;
  display: -webkit-flex;
  display: -ms-flexbox;
  display: flex;
  color: inherit;
  font-size: 20px;
  height: 80px;
  -webkit-box-flex: 1;
  -webkit-flex-grow: 1;
  -ms-flex-positive: 1;
  flex-grow: 1;
  padding: 0 12px 0 24px;
  position: -webkit-sticky;
  position: sticky;
  top: 0;
  z-index: 2;
  background: inherit;
}

.c1 .MuiListItemIcon-root {
  min-width: 30px;
}

.c5 svg {
  fill: #00b3ec;
}

.c5 button {
  background-color: #f5f5f5;
}

.c10 {
  display: -webkit-box;
  display: -webkit-flex;
  display: -ms-flexbox;
  display: flex;
}

.c10 > .actionButton.btn {
  margin-right: 12px;
}

<div>
  <div
    class="c0"
  >
    <div
      class="c1"
    >
      <div
        class="c2"
      >
        <div
          class="makeStyles-path-10"
          style="align-items: center;"
        >
          <div
            class="c3"
            role="heading"
          >
            <a
              class="makeStyles-link-13"
              href="/applications"
            >
              Applications
            </a>
          </div>
        </div>
      </div>
      <div
        class="c4 c5"
      >
        <button
          aria-haspopup="true"
          class="MuiButtonBase-root MuiIconButton-root c6"
          tabindex="0"
          title="Account settings"
          type="button"
        >
          <span
            class="MuiIconButton-label"
          >
            <div
              class="c7 c8"
            >
              <svg
                aria-hidden="true"
                class="MuiSvgIcon-root"
                focusable="false"
                viewBox="0 0 24 24"
              >
                <path
                  d="M12 12c2.21 0 4-1.79 4-4s-1.79-4-4-4-4 1.79-4 4 1.79 4 4 4zm0 2c-2.67 0-8 1.34-8 4v2h16v-2c0-2.66-5.33-4-8-4z"
                />
              </svg>
            </div>
          </span>
        </button>
      </div>
    </div>
    <div
      style="display: flex; flex-direction: column; width: 100%; height: calc(100vh - 80px); overflow-wrap: normal; overflow-x: scroll;"
    >
      <div
        class="c9"
      >
        <div
          style="display: flex; align-items: center; justify-content: space-between;"
        >
          <div
            class="c10"
          >
            <button
              class="MuiButtonBase-root MuiButton-root MuiButton-outlined c11 actionButton btn MuiButton-outlinedPrimary MuiButton-disableElevation"
              id="add-application"
              tabindex="0"
              type="button"
            >
              <span
                class="MuiButton-label"
              >
                <span
                  class="MuiButton-startIcon MuiButton-iconSizeMedium"
                >
                  <div
                    class="c7 c12"
                  >
                    <svg
                      aria-hidden="true"
                      class="MuiSvgIcon-root"
                      focusable="false"
                      viewBox="0 0 24 24"
                    >
                      <path
                        d="M19 13h-6v6h-2v-6H5v-2h6V5h2v6h6v2z"
                      />
                    </svg>
                  </div>
                </span>
                ADD AN APPLICATION
              </span>
            </button>
            <button
              class="MuiButtonBase-root MuiButton-root MuiButton-outlined c11 MuiButton-outlinedPrimary MuiButton-disableElevation"
              tabindex="0"
              type="button"
            >
              <span
                class="MuiButton-label"
              >
                <div
                  class="c7 c12 makeStyles-externalIcon-9"
                >
                  <svg
                    aria-hidden="true"
                    class="MuiSvgIcon-root"
                    focusable="false"
                    viewBox="0 0 24 24"
                  >
                    <path
                      d="M19 19H5V5h7V3H5c-1.11 0-2 .9-2 2v14c0 1.1.89 2 2 2h14c1.1 0 2-.9 2-2v-7h-2v7zM14 3v2h3.59l-9.83 9.83 1.41 1.41L19 6.41V10h2V3h-7z"
                    />
                  </svg>
                </div>
                GO TO OPEN PULL REQUESTS
              </span>
            </button>
          </div>
        </div>
        <div
          class="c13 "
        >
          <div
            class="MuiCircularProgress-root MuiCircularProgress-colorPrimary MuiCircularProgress-indeterminate"
            role="progressbar"
            style="width: 40px; height: 40px; color: rgb(0, 179, 236);"
          >
            <svg
              class="MuiCircularProgress-svg"
              viewBox="22 22 44 44"
            >
              <circle
                class="MuiCircularProgress-circle MuiCircularProgress-circleIndeterminate"
                cx="44"
                cy="44"
                fill="none"
                r="20.2"
                stroke-width="3.6"
              />
            </svg>
          </div>
        </div>
      </div>
      <div
        class="c14"
      >
        <div>
          Need help? Raise a 
          <a
            href="https://weavesupport.zendesk.com/"
          >
            support ticket
          </a>
        </div>
        <div
          class=""
        >
          Weave GitOps Enterprise 
        </div>
      </div>
    </div>
  </div>
</div>
`;

<<<<<<< HEAD
exports[`Applications index test snapshots success 1`] = `<div />`;
=======
exports[`Applications index test snapshots success 1`] = `
.c8 {
  display: -webkit-box;
  display: -webkit-flex;
  display: -ms-flexbox;
  display: flex;
  -webkit-flex-direction: row;
  -ms-flex-direction: row;
  flex-direction: row;
  -webkit-align-items: center;
  -webkit-box-align: center;
  -ms-flex-align: center;
  align-items: center;
}

.c14 {
  display: -webkit-box;
  display: -webkit-flex;
  display: -ms-flexbox;
  display: flex;
  -webkit-flex-direction: column;
  -ms-flex-direction: column;
  flex-direction: column;
  -webkit-align-items: start;
  -webkit-box-align: start;
  -ms-flex-align: start;
  align-items: start;
  height: 100%;
  width: 100%;
}

.c17 {
  display: -webkit-box;
  display: -webkit-flex;
  display: -ms-flexbox;
  display: flex;
  -webkit-flex-direction: row;
  -ms-flex-direction: row;
  flex-direction: row;
  -webkit-align-items: center;
  -webkit-box-align: center;
  -ms-flex-align: center;
  align-items: center;
  width: 100%;
  -webkit-box-pack: justify;
  -webkit-justify-content: space-between;
  -ms-flex-pack: justify;
  justify-content: space-between;
}

.c18 {
  display: -webkit-box;
  display: -webkit-flex;
  display: -ms-flexbox;
  display: flex;
  -webkit-flex-direction: row;
  -ms-flex-direction: row;
  flex-direction: row;
  -webkit-align-items: center;
  -webkit-box-align: center;
  -ms-flex-align: center;
  align-items: center;
  -webkit-box-pack: start;
  -webkit-justify-content: flex-start;
  -ms-flex-pack: start;
  justify-content: flex-start;
}

.c19 {
  display: -webkit-box;
  display: -webkit-flex;
  display: -ms-flexbox;
  display: flex;
  -webkit-flex-direction: row;
  -ms-flex-direction: row;
  flex-direction: row;
  -webkit-align-items: start;
  -webkit-box-align: start;
  -ms-flex-align: start;
  align-items: start;
}

.c24 {
  display: -webkit-box;
  display: -webkit-flex;
  display: -ms-flexbox;
  display: flex;
  -webkit-flex-direction: row;
  -ms-flex-direction: row;
  flex-direction: row;
  -webkit-align-items: center;
  -webkit-box-align: center;
  -ms-flex-align: center;
  align-items: center;
  width: 100%;
  -webkit-box-pack: end;
  -webkit-justify-content: flex-end;
  -ms-flex-pack: end;
  justify-content: flex-end;
}

.c25 {
  display: -webkit-box;
  display: -webkit-flex;
  display: -ms-flexbox;
  display: flex;
  -webkit-flex-direction: row;
  -ms-flex-direction: row;
  flex-direction: row;
  -webkit-align-items: center;
  -webkit-box-align: center;
  -ms-flex-align: center;
  align-items: center;
  width: 100%;
  -webkit-box-pack: start;
  -webkit-justify-content: flex-start;
  -ms-flex-pack: start;
  justify-content: flex-start;
}

.c30 {
  display: -webkit-box;
  display: -webkit-flex;
  display: -ms-flexbox;
  display: flex;
  -webkit-flex-direction: row;
  -ms-flex-direction: row;
  flex-direction: row;
  -webkit-align-items: start;
  -webkit-box-align: start;
  -ms-flex-align: start;
  align-items: start;
  height: 100%;
  width: 100%;
}

.c33 {
  display: -webkit-box;
  display: -webkit-flex;
  display: -ms-flexbox;
  display: flex;
  -webkit-flex-direction: row;
  -ms-flex-direction: row;
  flex-direction: row;
  -webkit-align-items: center;
  -webkit-box-align: center;
  -ms-flex-align: center;
  align-items: center;
  -webkit-box-pack: center;
  -webkit-justify-content: center;
  -ms-flex-pack: center;
  justify-content: center;
}

.c39 {
  display: -webkit-box;
  display: -webkit-flex;
  display: -ms-flexbox;
  display: flex;
  -webkit-flex-direction: column;
  -ms-flex-direction: column;
  flex-direction: column;
  -webkit-align-items: start;
  -webkit-box-align: start;
  -ms-flex-align: start;
  align-items: start;
  -webkit-box-pack: start;
  -webkit-justify-content: flex-start;
  -ms-flex-pack: start;
  justify-content: flex-start;
}

.c36 {
  font-family: 'proxima-nova',Helvetica,Arial,sans-serif;
  font-size: 14px;
  font-weight: 400;
  text-transform: none;
  font-style: normal;
  color: #737373;
}

.c41 {
  font-family: 'proxima-nova',Helvetica,Arial,sans-serif;
  font-size: 20px;
  font-weight: 400;
  text-transform: none;
  font-style: normal;
  color: #737373;
}

.c42 {
  font-family: 'proxima-nova',Helvetica,Arial,sans-serif;
  font-size: 12px;
  font-weight: 600;
  text-transform: capitalize;
  font-style: normal;
  color: #737373;
}

.c9 svg {
  fill: !important;
  height: 24px;
  width: 24px;
}

.c9.downward {
  -webkit-transform: rotate(180deg);
  -ms-transform: rotate(180deg);
  transform: rotate(180deg);
}

.c9.upward {
  -webkit-transform: initial;
  -ms-transform: initial;
  transform: initial;
}

.c9 .c35 {
  margin-left: 4px;
}

.c13 svg {
  fill: !important;
  height: 16px;
  width: 16px;
}

.c13.downward {
  -webkit-transform: rotate(180deg);
  -ms-transform: rotate(180deg);
  transform: rotate(180deg);
}

.c13.upward {
  -webkit-transform: initial;
  -ms-transform: initial;
  transform: initial;
}

.c13 .c35 {
  margin-left: 4px;
}

.c28 svg {
  fill: #737373 !important;
  height: 24px;
  width: 24px;
}

.c28.downward {
  -webkit-transform: rotate(180deg);
  -ms-transform: rotate(180deg);
  transform: rotate(180deg);
}

.c28.upward {
  -webkit-transform: initial;
  -ms-transform: initial;
  transform: initial;
}

.c28 .c35 {
  margin-left: 4px;
  color: #737373;
}

.c34 svg {
  fill: #d8d8d8 !important;
  height: 16px;
  width: 16px;
}

.c34.downward {
  -webkit-transform: rotate(180deg);
  -ms-transform: rotate(180deg);
  transform: rotate(180deg);
}

.c34.upward {
  -webkit-transform: initial;
  -ms-transform: initial;
  transform: initial;
}

.c34 .c35 {
  margin-left: 4px;
  color: #d8d8d8;
}

.c12.MuiButton-root {
  height: 32px;
  font-size: 12px;
  -webkit-letter-spacing: 1px;
  -moz-letter-spacing: 1px;
  -ms-letter-spacing: 1px;
  letter-spacing: 1px;
  line-height: 1;
  border-radius: 2px;
  font-weight: 600;
}

.c12.MuiButton-outlined {
  padding: 8px 12px;
  border-color: #d8d8d8;
}

.c20.MuiButton-root {
  border-radius: 50%;
  min-width: 38px;
  height: 38px;
  padding: 0;
}

.c20.MuiButton-text {
  padding: 0;
}

.c23 {
  padding: 4px;
}

.c21.MuiButton-outlined {
  border-color: #d8d8d8;
}

.c21.MuiButton-root {
  border-radius: 0;
  min-width: 0;
  height: initial;
  padding: 7px 0px;
}

.c21.MuiButton-text {
  padding: 0;
}

.c22 {
  position: absolute;
  overflow: hidden;
  background: white;
  height: 0px;
  -webkit-transition: height 0.2s ease-in;
  transition: height 0.2s ease-in;
  z-index: 1;
}

.c37 {
  position: relative;
  height: 100%;
  width: 0px;
  left: 24px;
  -webkit-transition-property: width,left;
  transition-property: width,left;
  -webkit-transition-duration: 0.5s;
  transition-duration: 0.5s;
  -webkit-transition-timing-function: ease-in-out;
  transition-timing-function: ease-in-out;
}

.c37.open {
  left: 0px;
  width: 350px;
}

.c38 {
  background: rbga(255,255,255,0.75);
  height: 100%;
  width: 100%;
  border-left: 2px solid #d8d8d8;
  padding: 24px;
  padding-left: 32px;
}

.c40 .MuiListItem-gutters {
  padding-left: 0px;
}

.c40 .MuiCheckbox-root {
  padding: 0px;
}

.c40 .MuiCheckbox-colorSecondary.Mui-checked {
  color: #00b3ec;
}

.c26 {
  height: 40px;
  padding: 4px 0px;
  -webkit-flex-wrap: nowrap;
  -ms-flex-wrap: nowrap;
  flex-wrap: nowrap;
  overflow-x: auto;
}

.c26 .MuiChip-root {
  margin-right: 4px;
}

.c29 {
  width: 0px;
  -webkit-transition: width 0.3s ease-in-out;
  transition: width 0.3s ease-in-out;
  margin-left: 4px;
}

.c29.expanded {
  width: 200px;
}

.c32 td {
  text-align: center;
}

.c31.MuiButton-root {
  margin: 0;
  text-transform: none;
  -webkit-letter-spacing: 0;
  -moz-letter-spacing: 0;
  -ms-letter-spacing: 0;
  letter-spacing: 0;
}

.c31.MuiButton-text {
  min-width: 0px;
}

.c31.MuiButton-text .selected {
  color: #1a1a1a;
}

.c31.arrow {
  min-width: 0px;
}

.c27 {
  position: relative;
  padding: 0 12px;
}

.c15 {
  width: 100%;
  -webkit-flex-wrap: nowrap;
  -ms-flex-wrap: nowrap;
  flex-wrap: nowrap;
  overflow-x: hidden;
}

.c15 h2 {
  padding: 8px;
  font-size: 14px;
  font-weight: 600;
  color: #737373;
  margin: 0px;
  white-space: nowrap;
}

.c15 .MuiTableRow-root {
  -webkit-transition: background 0.5s ease-in-out;
  transition: background 0.5s ease-in-out;
}

.c15 .MuiTableRow-root:not(.MuiTableRow-head):hover {
  background: #f5f5f5;
  -webkit-transition: background 0.5s ease-in-out;
  transition: background 0.5s ease-in-out;
}

.c15 table {
  margin-top: 12px;
}

.c15 th {
  padding: 8px;
  background: #F6F7F9;
}

.c15 td {
  padding-left: 24px;
  white-space: nowrap;
  overflow: hidden;
  text-overflow: ellipsis;
}

.c16 td:nth-child(7) {
  white-space: pre-wrap;
  overflow-wrap: break-word;
  word-wrap: break-word;
}

.c7 {
  height: 40px;
  width: 40px;
}

.c7.MuiIconButton-root {
  background-color: #fff;
}

.c7.MuiIconButton-root:hover {
  background-color: #fff;
  color: #009CCC;
}

.c5 {
  padding-right: 12px;
}

.c0 {
  width: 100%;
  margin: 0 auto;
}

.c10 {
  margin: 0 16px;
  padding: 24px;
  background-color: #fff;
  border-radius: 8px 8px 0 0;
}

.c43 {
  padding: calc(24px - 4px) 24px;
  margin: 0 16px;
  background-color: rgba(255,255,255,0.7);
  color: #737373;
  border-radius: 0 0 8px 8px;
  display: -webkit-box;
  display: -webkit-flex;
  display: -ms-flexbox;
  display: flex;
  -webkit-box-pack: justify;
  -webkit-justify-content: space-between;
  -ms-flex-pack: justify;
  justify-content: space-between;
}

.c43 a {
  color: #00b3ec;
}

.c2 {
  -webkit-align-items: flex-end;
  -webkit-box-align: flex-end;
  -ms-flex-align: flex-end;
  align-items: flex-end;
  display: -webkit-box;
  display: -webkit-flex;
  display: -ms-flexbox;
  display: flex;
  -webkit-box-pack: center;
  -webkit-justify-content: center;
  -ms-flex-pack: center;
  justify-content: center;
  font-size: 20px;
  height: 32px;
}

.c3 {
  margin-right: 8px;
  white-space: nowrap;
}

.c4 {
  background: #98E0F7;
  padding: 0 4px;
  -webkit-align-self: center;
  -ms-flex-item-align: center;
  align-self: center;
  font-size: 14px;
  color: #1a1a1a;
  margin-left: 4px;
  border-radius: 2px;
}

.c1 {
  -webkit-align-items: center;
  -webkit-box-align: center;
  -ms-flex-align: center;
  align-items: center;
  -webkit-box-pack: justify;
  -webkit-justify-content: space-between;
  -ms-flex-pack: justify;
  justify-content: space-between;
  display: -webkit-box;
  display: -webkit-flex;
  display: -ms-flexbox;
  display: flex;
  color: inherit;
  font-size: 20px;
  height: 80px;
  -webkit-box-flex: 1;
  -webkit-flex-grow: 1;
  -ms-flex-positive: 1;
  flex-grow: 1;
  padding: 0 12px 0 24px;
  position: -webkit-sticky;
  position: sticky;
  top: 0;
  z-index: 2;
  background: inherit;
}

.c1 .MuiListItemIcon-root {
  min-width: 30px;
}

.c6 svg {
  fill: #00b3ec;
}

.c6 button {
  background-color: #f5f5f5;
}

.c11 {
  display: -webkit-box;
  display: -webkit-flex;
  display: -ms-flexbox;
  display: flex;
}

.c11 > .actionButton.btn {
  margin-right: 12px;
}

<div>
  <div
    class="c0"
  >
    <div
      class="c1"
    >
      <div
        class="c2"
      >
        <div
          class="makeStyles-path-36"
          style="align-items: center;"
        >
          <div
            class="c3"
            role="heading"
          >
            <a
              class="makeStyles-link-39"
              href="/applications"
            >
              Applications
            </a>
          </div>
          <div
            class="c4 section-header-count"
          >
            0
          </div>
        </div>
      </div>
      <div
        class="c5 c6"
      >
        <button
          aria-haspopup="true"
          class="MuiButtonBase-root MuiIconButton-root c7"
          tabindex="0"
          title="Account settings"
          type="button"
        >
          <span
            class="MuiIconButton-label"
          >
            <div
              class="c8 c9"
            >
              <svg
                aria-hidden="true"
                class="MuiSvgIcon-root"
                focusable="false"
                viewBox="0 0 24 24"
              >
                <path
                  d="M12 12c2.21 0 4-1.79 4-4s-1.79-4-4-4-4 1.79-4 4 1.79 4 4 4zm0 2c-2.67 0-8 1.34-8 4v2h16v-2c0-2.66-5.33-4-8-4z"
                />
              </svg>
            </div>
          </span>
          <span
            class="MuiTouchRipple-root"
          />
        </button>
      </div>
    </div>
    <div
      style="display: flex; flex-direction: column; width: 100%; height: calc(100vh - 80px); overflow-wrap: normal; overflow-x: scroll;"
    >
      <div
        class="c10"
      >
        <div
          style="display: flex; align-items: center; justify-content: space-between;"
        >
          <div
            class="c11"
          >
            <button
              class="MuiButtonBase-root MuiButton-root MuiButton-outlined c12 actionButton btn MuiButton-outlinedPrimary MuiButton-disableElevation"
              id="add-application"
              tabindex="0"
              type="button"
            >
              <span
                class="MuiButton-label"
              >
                <span
                  class="MuiButton-startIcon MuiButton-iconSizeMedium"
                >
                  <div
                    class="c8 c13"
                  >
                    <svg
                      aria-hidden="true"
                      class="MuiSvgIcon-root"
                      focusable="false"
                      viewBox="0 0 24 24"
                    >
                      <path
                        d="M19 13h-6v6h-2v-6H5v-2h6V5h2v6h6v2z"
                      />
                    </svg>
                  </div>
                </span>
                ADD AN APPLICATION
              </span>
              <span
                class="MuiTouchRipple-root"
              />
            </button>
            <button
              class="MuiButtonBase-root MuiButton-root MuiButton-outlined c12 MuiButton-outlinedPrimary MuiButton-disableElevation"
              tabindex="0"
              type="button"
            >
              <span
                class="MuiButton-label"
              >
                <div
                  class="c8 c13 makeStyles-externalIcon-35"
                >
                  <svg
                    aria-hidden="true"
                    class="MuiSvgIcon-root"
                    focusable="false"
                    viewBox="0 0 24 24"
                  >
                    <path
                      d="M19 19H5V5h7V3H5c-1.11 0-2 .9-2 2v14c0 1.1.89 2 2 2h14c1.1 0 2-.9 2-2v-7h-2v7zM14 3v2h3.59l-9.83 9.83 1.41 1.41L19 6.41V10h2V3h-7z"
                    />
                  </svg>
                </div>
                GO TO OPEN PULL REQUESTS
              </span>
              <span
                class="MuiTouchRipple-root"
              />
            </button>
          </div>
        </div>
        <div
          class="c14 c15 c16 $de7736a788c0c71d$var$AutomationsTable"
        >
          <div
            class="c17"
          >
            <div
              class="c18 $52441885c75ba9c5$var$CheckboxActions"
            >
              <div
                class="$4d7d782bef2eb187$var$SyncButton"
                style="position: relative; display: inline-block;"
              >
                <div
                  class="c19"
                >
                  <button
                    class="MuiButtonBase-root MuiButton-root MuiButton-outlined c12 MuiButton-outlinedPrimary MuiButton-disableElevation Mui-disabled Mui-disabled"
                    disabled=""
                    style="margin-right: 0px;"
                    tabindex="-1"
                    type="button"
                  >
                    <span
                      class="MuiButton-label"
                    >
                      Sync
                    </span>
                  </button>
                  <button
                    class="MuiButtonBase-root MuiButton-root MuiButton-outlined c20 c21 MuiButton-outlinedPrimary MuiButton-disableElevation Mui-disabled Mui-disabled"
                    disabled=""
                    tabindex="-1"
                    type="button"
                  >
                    <span
                      class="MuiButton-label"
                    >
                      <div
                        class="c8 c13"
                      >
                        <svg
                          aria-hidden="true"
                          class="MuiSvgIcon-root"
                          focusable="false"
                          viewBox="0 0 24 24"
                        >
                          <path
                            d="M7 10l5 5 5-5z"
                          />
                        </svg>
                      </div>
                    </span>
                  </button>
                </div>
                <div
                  class="c19 c22"
                >
                  <button
                    class="MuiButtonBase-root MuiButton-root MuiButton-outlined c12 MuiButton-outlinedPrimary MuiButton-disableElevation"
                    style="white-space: nowrap;"
                    tabindex="0"
                    type="button"
                  >
                    <span
                      class="MuiButton-label"
                    >
                      Sync Without Source
                    </span>
                    <span
                      class="MuiTouchRipple-root"
                    />
                  </button>
                </div>
              </div>
              <div
                class="c23"
              />
              <div
                class=""
                title="Suspend Selected"
              >
                <button
                  class="MuiButtonBase-root MuiButton-root MuiButton-outlined c12 MuiButton-outlinedPrimary MuiButton-disableElevation Mui-disabled Mui-disabled"
                  disabled=""
                  tabindex="-1"
                  type="button"
                >
                  <span
                    class="MuiButton-label"
                  >
                    <div
                      class="c8 c9"
                    >
                      <svg
                        aria-hidden="true"
                        class="MuiSvgIcon-root"
                        focusable="false"
                        viewBox="0 0 24 24"
                      >
                        <path
                          d="M6 19h4V5H6v14zm8-14v14h4V5h-4z"
                        />
                      </svg>
                    </div>
                  </span>
                </button>
              </div>
              <div
                class="c23"
              />
              <div
                class=""
                title="Resume Selected"
              >
                <button
                  class="MuiButtonBase-root MuiButton-root MuiButton-outlined c12 MuiButton-outlinedPrimary MuiButton-disableElevation Mui-disabled Mui-disabled"
                  disabled=""
                  tabindex="-1"
                  type="button"
                >
                  <span
                    class="MuiButton-label"
                  >
                    <div
                      class="c8 c9"
                    >
                      <svg
                        aria-hidden="true"
                        class="MuiSvgIcon-root"
                        focusable="false"
                        viewBox="0 0 24 24"
                      >
                        <path
                          d="M8 5v14l11-7z"
                        />
                      </svg>
                    </div>
                  </span>
                </button>
              </div>
              <div
                class="c23"
              />
            </div>
            <div
              class="c24"
            >
              <div
                class="c25 c26 $9121bed0097d59fd$var$ChipGroup"
              />
              <div
                class="c8 c27"
              >
                <div
                  class="c8 $621c541edae1f860$var$SearchField"
                >
                  <button
                    class="MuiButtonBase-root MuiButton-root MuiButton-text c20 $621c541edae1f860$var$SearchField MuiButton-colorInherit MuiButton-disableElevation"
                    tabindex="0"
                    type="button"
                  >
                    <span
                      class="MuiButton-label"
                    >
                      <div
                        class="c8 c28"
                      >
                        <svg
                          aria-hidden="true"
                          class="MuiSvgIcon-root"
                          focusable="false"
                          viewBox="0 0 24 24"
                        >
                          <path
                            d="M15.5 14h-.79l-.28-.27C15.41 12.59 16 11.11 16 9.5 16 5.91 13.09 3 9.5 3S3 5.91 3 9.5 5.91 16 9.5 16c1.61 0 3.09-.59 4.23-1.57l.27.28v.79l5 4.99L20.49 19l-4.99-5zm-6 0C7.01 14 5 11.99 5 9.5S7.01 5 9.5 5 14 7.01 14 9.5 11.99 14 9.5 14z"
                          />
                        </svg>
                      </div>
                    </span>
                    <span
                      class="MuiTouchRipple-root"
                    />
                  </button>
                  <div
                    class="c29 "
                  >
                    <form>
                      <div
                        class="MuiFormControl-root MuiTextField-root $66a683f19021b9f2$var$Input"
                      >
                        <div
                          class="MuiInputBase-root MuiInput-root MuiInput-underline MuiInputBase-formControl MuiInput-formControl"
                        >
                          <input
                            aria-invalid="false"
                            class="MuiInputBase-input MuiInput-input"
                            id="table-search"
                            placeholder="Search"
                            type="text"
                            value=""
                          />
                        </div>
                      </div>
                    </form>
                  </div>
                </div>
                <button
                  class="MuiButtonBase-root MuiButton-root MuiButton-text c20 c15 c16 $de7736a788c0c71d$var$AutomationsTable MuiButton-colorInherit MuiButton-disableElevation"
                  tabindex="0"
                  type="button"
                >
                  <span
                    class="MuiButton-label"
                  >
                    <div
                      class="c8 c28"
                    >
                      <svg
                        aria-hidden="true"
                        class="MuiSvgIcon-root"
                        focusable="false"
                        viewBox="0 0 24 24"
                      >
                        <path
                          d="M10 18h4v-2h-4v2zM3 6v2h18V6H3zm3 7h12v-2H6v2z"
                        />
                      </svg>
                    </div>
                  </span>
                  <span
                    class="MuiTouchRipple-root"
                  />
                </button>
              </div>
            </div>
          </div>
          <div
            class="c30"
          >
            <div
              class="MuiTableContainer-root"
            >
              <table
                aria-label="simple table"
                class="MuiTable-root"
              >
                <thead
                  class="MuiTableHead-root"
                >
                  <tr
                    class="MuiTableRow-root MuiTableRow-head"
                  >
                    <th
                      class="MuiTableCell-root MuiTableCell-head"
                      scope="col"
                    >
                      <span
                        aria-disabled="false"
                        class="MuiButtonBase-root MuiIconButton-root PrivateSwitchBase-root-48 MuiCheckbox-root MuiCheckbox-colorPrimary PrivateSwitchBase-checked-49 Mui-checked MuiIconButton-colorPrimary"
                      >
                        <span
                          class="MuiIconButton-label"
                        >
                          <input
                            checked=""
                            class="PrivateSwitchBase-input-51"
                            data-indeterminate="false"
                            type="checkbox"
                            value=""
                          />
                          <svg
                            aria-hidden="true"
                            class="MuiSvgIcon-root"
                            focusable="false"
                            viewBox="0 0 24 24"
                          >
                            <path
                              d="M19 3H5c-1.11 0-2 .9-2 2v14c0 1.1.89 2 2 2h14c1.11 0 2-.9 2-2V5c0-1.1-.89-2-2-2zm-9 14l-5-5 1.41-1.41L10 14.17l7.59-7.59L19 8l-9 9z"
                            />
                          </svg>
                        </span>
                        <span
                          class="MuiTouchRipple-root"
                        />
                      </span>
                    </th>
                    <th
                      class="MuiTableCell-root MuiTableCell-head"
                      scope="col"
                    >
                      <div
                        class="c18"
                      >
                        <button
                          class="MuiButtonBase-root MuiButton-root MuiButton-text c12 c31 MuiButton-colorInherit MuiButton-disableElevation"
                          tabindex="0"
                          type="button"
                        >
                          <span
                            class="MuiButton-label"
                          >
                            <h2
                              class=""
                            >
                              Name
                            </h2>
                          </span>
                          <span
                            class="MuiTouchRipple-root"
                          />
                        </button>
                        <div
                          class="c23"
                        />
                        <div
                          style="width: 16px;"
                        />
                      </div>
                    </th>
                    <th
                      class="MuiTableCell-root MuiTableCell-head"
                      scope="col"
                    >
                      <div
                        class="c18"
                      >
                        <button
                          class="MuiButtonBase-root MuiButton-root MuiButton-text c12 c31 MuiButton-colorInherit MuiButton-disableElevation"
                          tabindex="0"
                          type="button"
                        >
                          <span
                            class="MuiButton-label"
                          >
                            <h2
                              class=""
                            >
                              Type
                            </h2>
                          </span>
                          <span
                            class="MuiTouchRipple-root"
                          />
                        </button>
                        <div
                          class="c23"
                        />
                        <div
                          style="width: 16px;"
                        />
                      </div>
                    </th>
                    <th
                      class="MuiTableCell-root MuiTableCell-head"
                      scope="col"
                    >
                      <div
                        class="c18"
                      >
                        <button
                          class="MuiButtonBase-root MuiButton-root MuiButton-text c12 c31 MuiButton-colorInherit MuiButton-disableElevation"
                          tabindex="0"
                          type="button"
                        >
                          <span
                            class="MuiButton-label"
                          >
                            <h2
                              class=""
                            >
                              Namespace
                            </h2>
                          </span>
                          <span
                            class="MuiTouchRipple-root"
                          />
                        </button>
                        <div
                          class="c23"
                        />
                        <div
                          style="width: 16px;"
                        />
                      </div>
                    </th>
                    <th
                      class="MuiTableCell-root MuiTableCell-head"
                      scope="col"
                    >
                      <div
                        class="c18"
                      >
                        <button
                          class="MuiButtonBase-root MuiButton-root MuiButton-text c12 c31 MuiButton-colorInherit MuiButton-disableElevation"
                          tabindex="0"
                          type="button"
                        >
                          <span
                            class="MuiButton-label"
                          >
                            <h2
                              class=""
                            >
                              Source
                            </h2>
                          </span>
                          <span
                            class="MuiTouchRipple-root"
                          />
                        </button>
                        <div
                          class="c23"
                        />
                        <div
                          style="width: 16px;"
                        />
                      </div>
                    </th>
                    <th
                      class="MuiTableCell-root MuiTableCell-head"
                      scope="col"
                    >
                      <div
                        class="c18"
                      >
                        <button
                          class="MuiButtonBase-root MuiButton-root MuiButton-text c12 c31 MuiButton-colorInherit MuiButton-disableElevation"
                          tabindex="0"
                          type="button"
                        >
                          <span
                            class="MuiButton-label"
                          >
                            <h2
                              class="selected"
                            >
                              Status
                            </h2>
                          </span>
                          <span
                            class="MuiTouchRipple-root"
                          />
                        </button>
                        <div
                          class="c23"
                        />
                        <div
                          class="c8 c13 downward"
                        >
                          <svg
                            aria-hidden="true"
                            class="MuiSvgIcon-root"
                            focusable="false"
                            viewBox="0 0 24 24"
                          >
                            <path
                              d="M4 12l1.41 1.41L11 7.83V20h2V7.83l5.58 5.59L20 12l-8-8-8 8z"
                            />
                          </svg>
                        </div>
                      </div>
                    </th>
                    <th
                      class="MuiTableCell-root MuiTableCell-head"
                      scope="col"
                    >
                      <div
                        class="c18"
                      >
                        <button
                          class="MuiButtonBase-root MuiButton-root MuiButton-text c12 c31 MuiButton-colorInherit MuiButton-disableElevation"
                          tabindex="0"
                          type="button"
                        >
                          <span
                            class="MuiButton-label"
                          >
                            <h2
                              class=""
                            >
                              Message
                            </h2>
                          </span>
                          <span
                            class="MuiTouchRipple-root"
                          />
                        </button>
                        <div
                          class="c23"
                        />
                        <div
                          style="width: 16px;"
                        />
                      </div>
                    </th>
                    <th
                      class="MuiTableCell-root MuiTableCell-head"
                      scope="col"
                    >
                      <div
                        class="c18"
                      >
                        <button
                          class="MuiButtonBase-root MuiButton-root MuiButton-text c12 c31 MuiButton-colorInherit MuiButton-disableElevation"
                          tabindex="0"
                          type="button"
                        >
                          <span
                            class="MuiButton-label"
                          >
                            <h2
                              class=""
                            >
                              Revision
                            </h2>
                          </span>
                          <span
                            class="MuiTouchRipple-root"
                          />
                        </button>
                        <div
                          class="c23"
                        />
                        <div
                          style="width: 16px;"
                        />
                      </div>
                    </th>
                    <th
                      class="MuiTableCell-root MuiTableCell-head"
                      scope="col"
                    >
                      <div
                        class="c18"
                      >
                        <button
                          class="MuiButtonBase-root MuiButton-root MuiButton-text c12 c31 MuiButton-colorInherit MuiButton-disableElevation"
                          tabindex="0"
                          type="button"
                        >
                          <span
                            class="MuiButton-label"
                          >
                            <h2
                              class=""
                            >
                              Last Updated
                            </h2>
                          </span>
                          <span
                            class="MuiTouchRipple-root"
                          />
                        </button>
                        <div
                          class="c23"
                        />
                        <div
                          style="width: 16px;"
                        />
                      </div>
                    </th>
                  </tr>
                </thead>
                <tbody
                  class="MuiTableBody-root"
                >
                  <tr
                    class="MuiTableRow-root c32"
                    colspan="8"
                  >
                    <td
                      class="MuiTableCell-root MuiTableCell-body"
                      colspan="8"
                    >
                      <div
                        class="c33"
                      >
                        <div
                          class="c8 c34"
                        >
                          <svg
                            aria-hidden="true"
                            class="MuiSvgIcon-root"
                            focusable="false"
                            viewBox="0 0 24 24"
                          >
                            <path
                              d="M12 2C6.48 2 2 6.48 2 12s4.48 10 10 10 10-4.48 10-10S17.52 2 12 2zm5 11H7v-2h10v2z"
                            />
                          </svg>
                        </div>
                        <div
                          class="c23"
                        />
                        <span
                          class="c35 c36"
                          color="neutral30"
                        >
                          No data
                        </span>
                      </div>
                    </td>
                  </tr>
                </tbody>
              </table>
            </div>
            <div
              class="c37"
              data-testid="container"
            >
              <div
                class="c38"
              >
                <div
                  class="c39 c40"
                >
                  <div
                    class="c25"
                  >
                    <span
                      class="c35 c41"
                      color="neutral30"
                    >
                      Filters
                    </span>
                  </div>
                  <form
                    class="$311205a5eac77e9e$var$ControlledForm"
                  >
                    <ul
                      class="MuiList-root MuiList-padding"
                    >
                      <li
                        class="MuiListItem-root MuiListItem-gutters"
                      >
                        <ul
                          class="MuiList-root MuiList-padding"
                        >
                          <li
                            class="MuiListItem-root MuiListItem-gutters"
                          >
                            <div
                              class="MuiListItemIcon-root"
                            >
                              <span
                                aria-disabled="true"
                                class="MuiButtonBase-root MuiIconButton-root PrivateSwitchBase-root-48 MuiCheckbox-root MuiCheckbox-colorSecondary PrivateSwitchBase-disabled-50 Mui-disabled MuiIconButton-colorSecondary Mui-disabled Mui-disabled"
                                tabindex="-1"
                              >
                                <span
                                  class="MuiIconButton-label"
                                >
                                  <input
                                    class="PrivateSwitchBase-input-51"
                                    data-indeterminate="false"
                                    disabled=""
                                    id="namespace"
                                    type="checkbox"
                                    value=""
                                  />
                                  <svg
                                    aria-hidden="true"
                                    class="MuiSvgIcon-root"
                                    focusable="false"
                                    viewBox="0 0 24 24"
                                  >
                                    <path
                                      d="M19 5v14H5V5h14m0-2H5c-1.1 0-2 .9-2 2v14c0 1.1.9 2 2 2h14c1.1 0 2-.9 2-2V5c0-1.1-.9-2-2-2z"
                                    />
                                  </svg>
                                </span>
                              </span>
                            </div>
                            <span
                              class="c35 c42"
                              color="neutral30"
                            >
                              namespace
                            </span>
                          </li>
                        </ul>
                      </li>
                      <li
                        class="MuiListItem-root MuiListItem-gutters"
                      >
                        <ul
                          class="MuiList-root MuiList-padding"
                        >
                          <li
                            class="MuiListItem-root MuiListItem-gutters"
                          >
                            <div
                              class="MuiListItemIcon-root"
                            >
                              <span
                                aria-disabled="true"
                                class="MuiButtonBase-root MuiIconButton-root PrivateSwitchBase-root-48 MuiCheckbox-root MuiCheckbox-colorSecondary PrivateSwitchBase-disabled-50 Mui-disabled MuiIconButton-colorSecondary Mui-disabled Mui-disabled"
                                tabindex="-1"
                              >
                                <span
                                  class="MuiIconButton-label"
                                >
                                  <input
                                    class="PrivateSwitchBase-input-51"
                                    data-indeterminate="false"
                                    disabled=""
                                    id="status"
                                    type="checkbox"
                                    value=""
                                  />
                                  <svg
                                    aria-hidden="true"
                                    class="MuiSvgIcon-root"
                                    focusable="false"
                                    viewBox="0 0 24 24"
                                  >
                                    <path
                                      d="M19 5v14H5V5h14m0-2H5c-1.1 0-2 .9-2 2v14c0 1.1.9 2 2 2h14c1.1 0 2-.9 2-2V5c0-1.1-.9-2-2-2z"
                                    />
                                  </svg>
                                </span>
                              </span>
                            </div>
                            <span
                              class="c35 c42"
                              color="neutral30"
                            >
                              status
                            </span>
                          </li>
                        </ul>
                      </li>
                      <li
                        class="MuiListItem-root MuiListItem-gutters"
                      >
                        <ul
                          class="MuiList-root MuiList-padding"
                        >
                          <li
                            class="MuiListItem-root MuiListItem-gutters"
                          >
                            <div
                              class="MuiListItemIcon-root"
                            >
                              <span
                                aria-disabled="true"
                                class="MuiButtonBase-root MuiIconButton-root PrivateSwitchBase-root-48 MuiCheckbox-root MuiCheckbox-colorSecondary PrivateSwitchBase-disabled-50 Mui-disabled MuiIconButton-colorSecondary Mui-disabled Mui-disabled"
                                tabindex="-1"
                              >
                                <span
                                  class="MuiIconButton-label"
                                >
                                  <input
                                    class="PrivateSwitchBase-input-51"
                                    data-indeterminate="false"
                                    disabled=""
                                    id="type"
                                    type="checkbox"
                                    value=""
                                  />
                                  <svg
                                    aria-hidden="true"
                                    class="MuiSvgIcon-root"
                                    focusable="false"
                                    viewBox="0 0 24 24"
                                  >
                                    <path
                                      d="M19 5v14H5V5h14m0-2H5c-1.1 0-2 .9-2 2v14c0 1.1.9 2 2 2h14c1.1 0 2-.9 2-2V5c0-1.1-.9-2-2-2z"
                                    />
                                  </svg>
                                </span>
                              </span>
                            </div>
                            <span
                              class="c35 c42"
                              color="neutral30"
                            >
                              type
                            </span>
                          </li>
                        </ul>
                      </li>
                    </ul>
                  </form>
                </div>
              </div>
            </div>
          </div>
        </div>
      </div>
      <div
        class="c43"
      >
        <div>
          Need help? Raise a 
          <a
            href="https://weavesupport.zendesk.com/"
          >
            support ticket
          </a>
        </div>
        <div
          class=""
        >
          Weave GitOps Enterprise 
        </div>
      </div>
    </div>
  </div>
</div>
`;
>>>>>>> 473b5de1
<|MERGE_RESOLUTION|>--- conflicted
+++ resolved
@@ -221,7 +221,7 @@
         class="c2"
       >
         <div
-          class="makeStyles-path-10"
+          class="makeStyles-path-19"
           style="align-items: center;"
         >
           <div
@@ -229,7 +229,7 @@
             role="heading"
           >
             <a
-              class="makeStyles-link-13"
+              class="makeStyles-link-22"
               href="/applications"
             >
               Applications
@@ -319,7 +319,7 @@
                 class="MuiButton-label"
               >
                 <div
-                  class="c7 c12 makeStyles-externalIcon-9"
+                  class="c7 c12 makeStyles-externalIcon-18"
                 >
                   <svg
                     aria-hidden="true"
@@ -383,9 +383,6 @@
 </div>
 `;
 
-<<<<<<< HEAD
-exports[`Applications index test snapshots success 1`] = `<div />`;
-=======
 exports[`Applications index test snapshots success 1`] = `
 .c8 {
   display: -webkit-box;
@@ -1962,5 +1959,4 @@
     </div>
   </div>
 </div>
-`;
->>>>>>> 473b5de1
+`;
--- conflicted
+++ resolved
@@ -1,11 +1,7 @@
-<<<<<<< HEAD
 import { DataTable } from '@weaveworks/weave-gitops';
-=======
-import { SortType } from '@weaveworks/weave-gitops';
->>>>>>> 59e04299
 import moment from 'moment';
 import { Event } from '../../../../cluster-services/cluster_services.pb';
-import {  TableWrapper } from '../../CanaryStyles';
+import { TableWrapper } from '../../CanaryStyles';
 
 export const EventsTable = ({ events }: { events: Event[] }) => {
   return (
@@ -38,17 +34,13 @@
           {
             label: 'Last Updated',
             value: (e: Event) => moment(e.timestamp).fromNow() || '--',
-<<<<<<< HEAD
-            sortValue: (e: Event) => e.timestamp,
             defaultSort: true,
-=======
-            sortType: SortType.number,
+
             sortValue: (e: Event) => {
               const t = e.timestamp && new Date(e.timestamp);
               // Invert the timestamp so the default sort shows the most recent first
               return e.timestamp ? (Number(t) * -1).toString() : '';
             },
->>>>>>> 59e04299
           },
         ]}
       />

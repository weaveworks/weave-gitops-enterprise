--- conflicted
+++ resolved
@@ -34,18 +34,12 @@
           {
             label: 'Last Updated',
             value: (e: Event) => moment(e.timestamp).fromNow() || '--',
-<<<<<<< HEAD
-            sortValue: (e: Event) => e.timestamp,
             defaultSort: true,
-=======
-            defaultSort: true,
-
             sortValue: (e: Event) => {
               const t = e.timestamp && new Date(e.timestamp);
               // Invert the timestamp so the default sort shows the most recent first
               return e.timestamp ? (Number(t) * -1).toString() : '';
             },
->>>>>>> da0a096c
           },
         ]}
       />

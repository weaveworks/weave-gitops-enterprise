<<<<<<< HEAD
=======
import { DataTable } from '@weaveworks/weave-gitops';
>>>>>>> ef26a42b
import moment from 'moment';
import { Event } from '../../../../cluster-services/cluster_services.pb';
import { TableWrapper } from '../../../Shared';

export const EventsTable = ({ events }: { events: Event[] }) => {
  return (
    <TableWrapper id="events-list">
      <DataTable
        rows={events}
        fields={[
          {
            label: 'Reason',
            value: 'reason',
            textSearchable: true,
          },
          {
            label: 'Message',
            value: (e: Event) => (
              <span
                style={{
                  whiteSpace: 'normal',
                }}
              >
                {e.message}
              </span>
            ),
            maxWidth: 600,
          },
          {
            label: 'From',
            value: 'component',
          },
          {
            label: 'Last Updated',
            value: (e: Event) => moment(e.timestamp).fromNow() || '--',
<<<<<<< HEAD
            sortValue: (e: Event) => e.timestamp,
=======
            defaultSort: true,

            sortValue: (e: Event) => {
              const t = e.timestamp && new Date(e.timestamp);
              // Invert the timestamp so the default sort shows the most recent first
              return e.timestamp ? (Number(t) * -1).toString() : '';
            },
>>>>>>> ef26a42b
          },
        ]}
      />
    </TableWrapper>
  );
};<|MERGE_RESOLUTION|>--- conflicted
+++ resolved
@@ -1,7 +1,4 @@
-<<<<<<< HEAD
-=======
 import { DataTable } from '@weaveworks/weave-gitops';
->>>>>>> ef26a42b
 import moment from 'moment';
 import { Event } from '../../../../cluster-services/cluster_services.pb';
 import { TableWrapper } from '../../../Shared';
@@ -37,9 +34,6 @@
           {
             label: 'Last Updated',
             value: (e: Event) => moment(e.timestamp).fromNow() || '--',
-<<<<<<< HEAD
-            sortValue: (e: Event) => e.timestamp,
-=======
             defaultSort: true,
 
             sortValue: (e: Event) => {
@@ -47,7 +41,6 @@
               // Invert the timestamp so the default sort shows the most recent first
               return e.timestamp ? (Number(t) * -1).toString() : '';
             },
->>>>>>> ef26a42b
           },
         ]}
       />

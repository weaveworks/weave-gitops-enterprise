--- conflicted
+++ resolved
@@ -117,13 +117,6 @@
               </TableBody>
             </Table>
 
-<<<<<<< HEAD
-            <div className={`${classes.sectionHeaderWrapper} ${classes.cardTitle}`}>
-              Managed Resources
-            </div>
-
-=======
->>>>>>> 0230dcc4
             <ListManagedObjects
               clusterName={canary.clusterName || ''}
               name={canary.name || ''}

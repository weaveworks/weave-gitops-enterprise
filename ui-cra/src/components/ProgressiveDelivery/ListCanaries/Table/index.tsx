import {
  Canary,
  CanaryAnalysis,
  CanaryStatus as Status,
  CanaryTargetDeployment,
} from '@weaveworks/progressive-delivery/api/prog/types.pb';
<<<<<<< HEAD
import { DataTable, filterConfig, Link, theme } from '@weaveworks/weave-gitops';
=======
import {
  DataTable,
  filterConfig,
  formatURL,
  theme,
} from '@weaveworks/weave-gitops';
>>>>>>> 48071b4d
import _ from 'lodash';
import moment from 'moment';
import React, { FC } from 'react';
import { ReactComponent as ABIcon } from '../../../../assets/img/ab.svg';
import { ReactComponent as BlueGreenIcon } from '../../../../assets/img/blue-green.svg';
import { ReactComponent as CanaryIcon } from '../../../../assets/img/canary.svg';
import { ReactComponent as MirroringIcon } from '../../../../assets/img/mirroring.svg';
import { usePolicyStyle } from '../../../Policies/PolicyStyles';
import { TableWrapper } from '../../../Shared';
import CanaryStatus from '../../SharedComponent/CanaryStatus';
interface Props {
  canaries: Canary[];
}
enum DeploymentStrategy {
  Canary = 'canary',
  AB = 'ab-testing',
  BlueGreen = 'blue-green',
  Mirroring = 'blue-green-mirror',
  NoAnalysis = 'no-analysis',
}

export const getDeploymentStrategyIcon = (strategy: string) => {
  switch (strategy.toLocaleLowerCase()) {
    case DeploymentStrategy.AB:
      return <ABIcon title="A/B Testing" />;
    case DeploymentStrategy.BlueGreen:
      return <BlueGreenIcon title="Blue/Green" />;
    case DeploymentStrategy.Mirroring:
      return <MirroringIcon title="Blue/Green Mirroring" />;
    case DeploymentStrategy.Canary:
      return <CanaryIcon title="Canary Release" />;
    default:
      return;
  }
};

export function getProgressValue(
  deploymentStrategy: string,
  status: Status | undefined,
  analysis: CanaryAnalysis | undefined,
): { current: number; total: number } {
  switch (deploymentStrategy) {
    case DeploymentStrategy.Canary:
      return {
        current: (status?.canaryWeight || 0) / (analysis?.stepWeight || 0),
        total: (analysis?.maxWeight || 0) / (analysis?.stepWeight || 0),
      };

    default:
      return {
        current: status?.iterations || 0,
        total: analysis?.iterations || 0,
      };
  }
}

function toLink(img: string) {
  return (
    <Link newTab href={`https://${img}`}>
      {img}
    </Link>
  );
}

function formatPromoted(target?: CanaryTargetDeployment): any {
  if (!target) {
    return '';
  }

  // Most of the time we will only have one container and therefore one image.
  // If that is the case, we don't need to list container:image key value pairs.
  if (_.keys(target.promotedImageVersions).length === 1) {
    const img = _.first(_.values(target.promotedImageVersions)) || '';
    return toLink(img);
  }

  const out: any[] = [];
  _.each(target.promotedImageVersions, (img, container) => {
    out.push(
      <React.Fragment key={container}>
        <span>
          {container}: {toLink(img)}
        </span>{' '}
      </React.Fragment>,
    );
  });

  // Remove trainling comma
  return out;
}

export const CanaryTable: FC<Props> = ({ canaries }) => {
  const classes = usePolicyStyle();

  const initialFilterState = {
    ...filterConfig(canaries, 'namespace'),
    ...filterConfig(canaries, 'clusterName'),
  };

  return (
    <TableWrapper id="canaries-list">
      <DataTable
        filters={initialFilterState}
        rows={canaries}
        fields={[
          {
            label: 'Name',
            value: (c: Canary) => (
              <Link
                to={formatURL(
                  `/applications/delivery/${c.targetDeployment?.uid}`,
                  {
                    clusterName: c.clusterName,
                    namespace: c.namespace,
                    name: c.name,
                  },
                )}
                className={classes.canaryLink}
              >
                {c.name}
                <span
                  style={{
                    marginLeft: theme.spacing.xs,
                  }}
                >
                  {getDeploymentStrategyIcon(c.deploymentStrategy || '')}
                </span>
              </Link>
            ),
          },
          {
            label: 'Status',
            value: (c: Canary) => (
              <div>
                <CanaryStatus
                  status={c.status?.phase || ''}
                  value={getProgressValue(
                    c.deploymentStrategy || '',
                    c.status,
                    c.analysis,
                  )}
                />
              </div>
            ),
          },
          {
            label: 'Cluster',
            value: 'clusterName',
            textSearchable: true,
          },
          {
            label: 'Namespace',
            value: 'namespace',
          },
          {
            label: 'Target',
            value: (c: Canary) => c.targetReference?.name || '',
          },
          {
            label: 'Message',
            value: (c: Canary) =>
              (c.status?.conditions && c.status?.conditions[0].message) || '--',
          },
          {
            label: 'Promoted',
            value: (c: Canary) => formatPromoted(c.targetDeployment),
          },
          {
            label: 'Last Updated',
            value: (c: Canary) =>
              (c.status?.conditions &&
                moment(c.status?.conditions[0].lastUpdateTime).fromNow()) ||
              '--',
            defaultSort: true,
            sortValue: (c: Canary) => {
              const t =
                c.status?.conditions &&
                new Date(
                  c.status?.conditions[0].lastUpdateTime || '',
                ).getTime();
              return Number(t) * -1;
            },
          },
        ]}
      />
    </TableWrapper>
  );
};<|MERGE_RESOLUTION|>--- conflicted
+++ resolved
@@ -4,16 +4,13 @@
   CanaryStatus as Status,
   CanaryTargetDeployment,
 } from '@weaveworks/progressive-delivery/api/prog/types.pb';
-<<<<<<< HEAD
-import { DataTable, filterConfig, Link, theme } from '@weaveworks/weave-gitops';
-=======
 import {
   DataTable,
   filterConfig,
   formatURL,
+  Link,
   theme,
 } from '@weaveworks/weave-gitops';
->>>>>>> 48071b4d
 import _ from 'lodash';
 import moment from 'moment';
 import React, { FC } from 'react';

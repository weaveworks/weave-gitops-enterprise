--- conflicted
+++ resolved
@@ -116,7 +116,6 @@
   };
 
   return (
-<<<<<<< HEAD
     <TableWrapper id="canaries-list">
       <FilterableTable
         filters={initialFilterState}
@@ -188,86 +187,5 @@
         ]}
       />
     </TableWrapper>
-=======
-    <ThemeProvider theme={theme}>
-      {canaries.length > 0 ? (
-        <TableWrapper id="canaries-list">
-          <FilterableTable
-            filters={initialFilterState}
-            rows={sortCanariesByDate(canaries)}
-            fields={[
-              {
-                label: 'Name',
-                value: (c: Canary) => (
-                  <Link
-                    to={`/applications/delivery/${c.targetDeployment?.uid}?clusterName=${c.clusterName}&namespace=${c.namespace}&name=${c.name}`}
-                    className={classes.canaryLink}
-                  >
-                    {c.name}
-                    <span
-                      style={{
-                        marginLeft: theme.spacing.xs,
-                      }}
-                    >
-                      {getDeploymentStrategyIcon(c.deploymentStrategy || '')}
-                    </span>
-                  </Link>
-                ),
-              },
-              {
-                label: 'Status',
-                value: (c: Canary) => (
-                  <div>
-                    <CanaryStatus
-                      status={c.status?.phase || ''}
-                      value={getProgressValue(
-                        c.deploymentStrategy || '',
-                        c.status,
-                        c.analysis,
-                      )}
-                    />
-                  </div>
-                ),
-              },
-              {
-                label: 'Cluster',
-                value: 'clusterName',
-                textSearchable: true,
-              },
-              {
-                label: 'Namespace',
-                value: 'namespace',
-              },
-              {
-                label: 'Target',
-                value: (c: Canary) => c.targetReference?.name || '',
-              },
-              {
-                label: 'Message',
-                value: (c: Canary) =>
-                  (c.status?.conditions && c.status?.conditions[0].message) ||
-                  '--',
-              },
-              {
-                label: 'Promoted',
-                value: (c: Canary) => formatPromoted(c.targetDeployment),
-              },
-              {
-                label: 'Last Updated',
-                value: (c: Canary) =>
-                  (c.status?.conditions &&
-                    moment(c.status?.conditions[0].lastUpdateTime).fromNow()) ||
-                  '--',
-                sortValue: (c: Canary) =>
-                  c.status?.conditions![0].lastUpdateTime,
-              },
-            ]}
-          />
-        </TableWrapper>
-      ) : (
-        <p>No data to display</p>
-      )}
-    </ThemeProvider>
->>>>>>> 59e04299
   );
 };
import { createStyles, makeStyles } from '@material-ui/styles';
import { DataTable, theme } from '@weaveworks/weave-gitops';
import styled from 'styled-components';

export const useCanaryStyle = makeStyles(() =>
  createStyles({
    rowHeaderWrapper: {
      margin: `${theme.spacing.small} 0`,
      display: 'flex',
      justifyContent: 'start',
      alignItems: 'center',
    },
    cardTitle: {
      fontWeight: 600,
      fontSize: theme.fontSizes.normal,
    },
    body1: {
      fontWeight: 400,
      fontSize: theme.fontSizes.normal,
      color: theme.colors.black,
      marginLeft: theme.spacing.xs,
      display: 'flex',
      justifyContent: 'start',
      alignItems: 'center',
    },
    colorGreen: {
      color: theme.colors.success,
    },
    statusWrapper: {
      display: 'flex',
      gap: theme.spacing.xs,
      justifyContent: 'start',
      alignItems: 'center',
    },
    statusMessage: {
      color: '#9E9E9E', // add natural25 to core
    },
    statusReady: {
      color: theme.colors.success,
    },
    statusWaiting: {
      color: '#F2994A',
    },
    statusFailed: {
      color: theme.colors.alert,
    },
    sectionHeaderWrapper: {
      background: '#F6F7F9', // add Neutral/Grey Blue to core
      padding: `${theme.spacing.base} ${theme.spacing.xs}`,
      margin: `${theme.spacing.base} 0`,
    },
    straegyIcon: {
      marginLeft: theme.spacing.small,
    },
    barroot: {
      backgroundColor: theme.colors.success,
    },
    statusProcessing: {
      backgroundColor: theme.colors.neutral20,
      width: '100%',
      height: 8,
      borderRadius: 5,
      minWidth: '75px',
    },
    statusProcessingText: {
      minWidth: 'fit-content',
    },
    code: {
      wordBreak: 'break-word',
    },
    expandableCondition: {
      display: 'flex',
      justifyContent: 'start',
      alignItems: 'center',
      padding: theme.spacing.small,
      marginTop: theme.spacing.medium,
      cursor: 'pointer',
    },
    expandableSpacing: {
      marginLeft: theme.spacing.xs,
    },
    fadeIn: {
      transform: 'scaleY(0)',
      transformOrigin: 'top',
      display: 'block',
      maxHeight: 0,
      transition: 'transform 0.15s ease',
    },
    fadeOut: {
      transform: 'scaleY(1)',
      transformOrigin: 'top',
      transition: 'transform 0.15s ease',
    },
  }),
);

export const TableWrapper = styled.div`
  margin-top: ${theme.spacing.medium};
  div[class*='FilterDialog__SlideContainer'],
  div[class*='SearchField'] {
    overflow: hidden;
  }
  div[class*='FilterDialog'] {
    .Mui-checked {
      color: ${theme.colors.primary};
    }
  }
  tr {
    vertical-align: 'center';
  }
  max-width: calc(100vw - 220px);
`;

export const OnBoardingMessageWrapper = styled.div`
  background: rgba(255, 255, 255, 0.85);
  box-shadow: 5px 10px 50px 3px rgb(0 0 0 / 10%);
  border-radius: 10px;
  padding: ${theme.spacing.large} ${theme.spacing.xxl};
  max-width: 560px;
  margin: auto;
`;

export const Header4 = styled.div`
  font-size: ${theme.fontSizes.large};
  font-weight: 600;
  color: ${theme.colors.neutral30};
  margin-bottom: ${theme.spacing.small};
`;

export const TextWrapper = styled.p`
  font-size: ${theme.fontSizes.normal};
  color: ${theme.colors.neutral30};
  font-weight: 400;
`;

export const FlexCenter = styled.div`
  display: flex;
  align-items: center;
  justify-content: center;
`;

export const LinkTag = styled.a`
  color: ${theme.colors.primary};
<<<<<<< HEAD
=======
`;

export const CustomDataTable = styled(DataTable)`
  thead > tr {
    background: ${theme.colors.neutral10};
  }
>>>>>>> 59e04299
`;<|MERGE_RESOLUTION|>--- conflicted
+++ resolved
@@ -141,13 +141,4 @@
 
 export const LinkTag = styled.a`
   color: ${theme.colors.primary};
-<<<<<<< HEAD
-=======
-`;
-
-export const CustomDataTable = styled(DataTable)`
-  thead > tr {
-    background: ${theme.colors.neutral10};
-  }
->>>>>>> 59e04299
 `;
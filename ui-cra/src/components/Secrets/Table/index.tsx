--- conflicted
+++ resolved
@@ -23,7 +23,6 @@
         fields={[
           {
             label: 'Name',
-<<<<<<< HEAD
             value: (s: ExternalSecretItem) => (
               <Link
                 to={formatURL(Routes.SecretDetails, {
@@ -36,10 +35,6 @@
                 {s.externalSecretName}
               </Link>
             ),
-=======
-            value: 'externalSecretName',
-            defaultSort: true,
->>>>>>> d1b8e944
             textSearchable: true,
             sortValue: ({ externalSecretName }) => externalSecretName,
           },

--- conflicted
+++ resolved
@@ -196,13 +196,8 @@
   align-items: center;
   justify-content: flex-start;
   display: inline-flex;
-<<<<<<< HEAD
-  margin-right: ${small};
-  svg{
-=======
   margin-right: ${xs};
   svg {
->>>>>>> b6988fbc
     color: ${neutral30};
     font-size: 20px;
     margin-right: 4px;

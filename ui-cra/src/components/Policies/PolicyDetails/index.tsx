--- conflicted
+++ resolved
@@ -17,16 +17,6 @@
   const [name, setName] = useState('');
   const { clusterName } = useParams<{ clusterName: string }>();
 
-<<<<<<< HEAD
-  const fetchPoliciesAPI = useCallback(() => {
-    return PolicyService.getPolicyById(id, clusterName).then(
-      (res: GetPolicyResponse) => {
-        res.policy && setName(res.policy?.name || '');
-        return res;
-      },
-    );
-  }, [id, clusterName]);
-=======
   const fetchPoliciesAPI = useCallback(
     () =>
       PolicyService.getPolicyById(id, clusterName).then(
@@ -37,7 +27,6 @@
       ),
     [id, clusterName],
   );
->>>>>>> e1a3b616
 
   return (
     <ThemeProvider theme={localEEMuiTheme}>

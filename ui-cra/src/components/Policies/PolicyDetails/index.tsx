import { ThemeProvider } from '@material-ui/core/styles';
import { localEEMuiTheme } from '../../../muiTheme';
import { PageTemplate } from '../../Layout/PageTemplate';
import { SectionHeader } from '../../Layout/SectionHeader';
import { ContentWrapper } from '../../Layout/ContentWrapper';

import HeaderSection from './HeaderSection';
import ParametersSection from './ParametersSection';
import { useGetPolicyDetails } from '../../../contexts/PolicyViolations';
import { Alert } from '@material-ui/lab';
import { LoadingPage } from '@weaveworks/weave-gitops';

const PolicyDetails = ({
  clusterName,
  id,
}: {
  clusterName: string;
  id: string;
}) => {
  const { data, error, isLoading } = useGetPolicyDetails({
    clusterName,
    policyName: id,
  });
  const policy = data?.policy;
  return (
    <ThemeProvider theme={localEEMuiTheme}>
      <PageTemplate documentTitle="WeGo · Policies">
        <SectionHeader
          className="count-header"
          path={[
            { label: 'Policies', url: '/policies' },
            { label: data?.policy?.name || '' },
          ]}
        />
        <ContentWrapper>
<<<<<<< HEAD
          {isLoading && <LoadingPage />}
          {error && <Alert severity="error">{error.message}</Alert>}
          {data?.policy && (
            <>
              <HeaderSection
                id={policy?.id}
                clusterName={policy?.clusterName}
                tags={policy?.tags}
                severity={policy?.severity}
                category={policy?.category}
                targets={policy?.targets}
                description={policy?.description}
                howToSolve={policy?.howToSolve}
                code={policy?.code}
              ></HeaderSection>
              <ParametersSection
                parameters={policy?.parameters}
              ></ParametersSection>
            </>
          )}
=======
          <Title>{name}</Title>
          <LoadingError fetchFn={fetchPoliciesAPI}>
            {({ value: { policy } }: { value: GetPolicyResponse }) => (
              <>
                <HeaderSection
                  id={policy?.id}
                  clusterName={policy?.clusterName}
                  tags={policy?.tags}
                  severity={policy?.severity}
                  category={policy?.category}
                  targets={policy?.targets}
                  description={policy?.description}
                  howToSolve={policy?.howToSolve}
                  code={policy?.code}
                  tenant={policy?.tenant}
                />
                <ParametersSection parameters={policy?.parameters} />
              </>
            )}
          </LoadingError>
>>>>>>> 341d8d15
        </ContentWrapper>
      </PageTemplate>
    </ThemeProvider>
  );
};

export default PolicyDetails;<|MERGE_RESOLUTION|>--- conflicted
+++ resolved
@@ -33,7 +33,6 @@
           ]}
         />
         <ContentWrapper>
-<<<<<<< HEAD
           {isLoading && <LoadingPage />}
           {error && <Alert severity="error">{error.message}</Alert>}
           {data?.policy && (
@@ -48,34 +47,13 @@
                 description={policy?.description}
                 howToSolve={policy?.howToSolve}
                 code={policy?.code}
+                tenant={policy?.tenant}
               ></HeaderSection>
               <ParametersSection
                 parameters={policy?.parameters}
               ></ParametersSection>
             </>
           )}
-=======
-          <Title>{name}</Title>
-          <LoadingError fetchFn={fetchPoliciesAPI}>
-            {({ value: { policy } }: { value: GetPolicyResponse }) => (
-              <>
-                <HeaderSection
-                  id={policy?.id}
-                  clusterName={policy?.clusterName}
-                  tags={policy?.tags}
-                  severity={policy?.severity}
-                  category={policy?.category}
-                  targets={policy?.targets}
-                  description={policy?.description}
-                  howToSolve={policy?.howToSolve}
-                  code={policy?.code}
-                  tenant={policy?.tenant}
-                />
-                <ParametersSection parameters={policy?.parameters} />
-              </>
-            )}
-          </LoadingError>
->>>>>>> 341d8d15
         </ContentWrapper>
       </PageTemplate>
     </ThemeProvider>

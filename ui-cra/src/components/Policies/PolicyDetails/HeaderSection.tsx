import { Policy } from '../../../cluster-services/cluster_services.pb';
import Severity from '../Severity';
import { Prism as SyntaxHighlighter } from 'react-syntax-highlighter';
import { darcula } from 'react-syntax-highlighter/dist/esm/styles/prism';
import { usePolicyStyle } from '../PolicyStyles';
import ReactMarkdown from 'react-markdown';
import remarkGfm from 'remark-gfm';
<<<<<<< HEAD
import { generateRowHeaders } from '../../ProgressiveDelivery/SharedComponent/CanaryRowHeader';
=======
import { useFeatureFlags } from '@weaveworks/weave-gitops';
>>>>>>> 341d8d15

function HeaderSection({
  id,
  clusterName,
  tags,
  severity,
  category,
  targets,
  description,
  howToSolve,
  code,
  tenant,
}: Policy) {
  const classes = usePolicyStyle();
  const { data } = useFeatureFlags();
  const flags = data?.flags || {};

  const defaultHeaders = [
    {
      rowkey: 'Policy ID',
      value: id,
    },
    {
      rowkey: 'Cluster Name',
      value: clusterName,
    },
    {
      rowkey: 'Tags',
      children: (
        <>
          {!!tags && tags?.length > 0 ? (
            tags?.map(tag => (
              <span key={tag} className={classes.chip}>
                {tag}
              </span>
            ))
          ) : (
            <span>There is no tags for this policy</span>
          )}
        </>
      ),
    },
    {
      rowkey: 'Severity',
      children: <Severity severity={severity || ''} />,
    },
    {
      rowkey: 'Category',
      value: category,
    },
    {
      rowkey: 'Targeted K8s Kind',
      children: (
        <>
          {targets?.kinds?.map(kind => (
            <span key={kind} className={classes.chip}>
              {kind}
            </span>
          ))}
        </>
      ),
    },
  ];

  return (
    <>
<<<<<<< HEAD
      {generateRowHeaders(defaultHeaders)}
=======
      <div className={`${classes.contentWrapper} ${classes.flexStart}`}>
        <div className={classes.cardTitle}>Policy ID:</div>
        <span className={classes.body1}>{id}</span>
      </div>
      <div className={`${classes.contentWrapper} ${classes.flexStart}`}>
        <div className={classes.cardTitle}>Cluster Name:</div>
        <span className={classes.body1}>{clusterName}</span>
      </div>
      {flags.WEAVE_GITOPS_FEATURE_TENANCY === 'true' && tenant ? (
        <div className={`${classes.contentWrapper} ${classes.flexStart}`}>
          <div className={classes.cardTitle}>Tenant:</div>
          <span className={classes.body1}>{tenant}</span>
        </div>
      ) : null}
      <div className={`${classes.contentWrapper} ${classes.flexStart}`}>
        <span className={classes.cardTitle}>Tags:</span>
        {!!tags && tags?.length > 0 ? (
          tags?.map(tag => (
            <span key={tag} className={classes.chip}>
              {tag}
            </span>
          ))
        ) : (
          <span className={classes.body1}>
            There is no tags for this policy
          </span>
        )}
      </div>
      <div className={`${classes.contentWrapper} ${classes.flexStart}`}>
        <div className={`${classes.cardTitle} ${classes.marginrightSmall}`}>
          Severity:
        </div>
        <Severity severity={severity || ''} />
      </div>
      <div className={`${classes.contentWrapper} ${classes.flexStart}`}>
        <div className={classes.cardTitle}>Category:</div>
        <span className={classes.body1}>{category}</span>
      </div>
      <div className={`${classes.contentWrapper} ${classes.flexStart}`}>
        <div className={classes.cardTitle}>Targeted K8s Kind:</div>
        {targets?.kinds?.map(kind => (
          <span key={kind} className={classes.chip}>
            {kind}
          </span>
        ))}
      </div>
>>>>>>> 341d8d15

      <div className={classes.sectionSeperator}>
        <div className={classes.cardTitle}>Description:</div>
        <ReactMarkdown
          children={description || ''}
          className={classes.editor}
        />
      </div>

      <div className={classes.sectionSeperator}>
        <div className={classes.cardTitle}>How to solve:</div>
        <ReactMarkdown
          children={howToSolve || ''}
          className={classes.editor}
          remarkPlugins={[remarkGfm]}
        />
      </div>

      <div className={classes.sectionSeperator}>
        <div className={classes.cardTitle}>Policy Code:</div>
        <div>
          <SyntaxHighlighter
            language="rego"
            style={darcula}
            wrapLongLines="pre-wrap"
            showLineNumbers={true}
            codeTagProps={{
              className: classes.code,
            }}
            customStyle={{
              height: '450px',
            }}
          >
            {code}
          </SyntaxHighlighter>
        </div>
      </div>
    </>
  );
}

export default HeaderSection;<|MERGE_RESOLUTION|>--- conflicted
+++ resolved
@@ -5,11 +5,11 @@
 import { usePolicyStyle } from '../PolicyStyles';
 import ReactMarkdown from 'react-markdown';
 import remarkGfm from 'remark-gfm';
-<<<<<<< HEAD
-import { generateRowHeaders } from '../../ProgressiveDelivery/SharedComponent/CanaryRowHeader';
-=======
+import {
+  generateRowHeaders,
+  SectionRowHeader,
+} from '../../ProgressiveDelivery/SharedComponent/CanaryRowHeader';
 import { useFeatureFlags } from '@weaveworks/weave-gitops';
->>>>>>> 341d8d15
 
 function HeaderSection({
   id,
@@ -26,8 +26,7 @@
   const classes = usePolicyStyle();
   const { data } = useFeatureFlags();
   const flags = data?.flags || {};
-
-  const defaultHeaders = [
+  const defaultHeaders: Array<SectionRowHeader> = [
     {
       rowkey: 'Policy ID',
       value: id,
@@ -35,6 +34,11 @@
     {
       rowkey: 'Cluster Name',
       value: clusterName,
+    },
+    {
+      rowkey: 'Tenant',
+      value: tenant,
+      isVisible: flags.WEAVE_GITOPS_FEATURE_TENANCY === 'true',
     },
     {
       rowkey: 'Tags',
@@ -76,56 +80,7 @@
 
   return (
     <>
-<<<<<<< HEAD
       {generateRowHeaders(defaultHeaders)}
-=======
-      <div className={`${classes.contentWrapper} ${classes.flexStart}`}>
-        <div className={classes.cardTitle}>Policy ID:</div>
-        <span className={classes.body1}>{id}</span>
-      </div>
-      <div className={`${classes.contentWrapper} ${classes.flexStart}`}>
-        <div className={classes.cardTitle}>Cluster Name:</div>
-        <span className={classes.body1}>{clusterName}</span>
-      </div>
-      {flags.WEAVE_GITOPS_FEATURE_TENANCY === 'true' && tenant ? (
-        <div className={`${classes.contentWrapper} ${classes.flexStart}`}>
-          <div className={classes.cardTitle}>Tenant:</div>
-          <span className={classes.body1}>{tenant}</span>
-        </div>
-      ) : null}
-      <div className={`${classes.contentWrapper} ${classes.flexStart}`}>
-        <span className={classes.cardTitle}>Tags:</span>
-        {!!tags && tags?.length > 0 ? (
-          tags?.map(tag => (
-            <span key={tag} className={classes.chip}>
-              {tag}
-            </span>
-          ))
-        ) : (
-          <span className={classes.body1}>
-            There is no tags for this policy
-          </span>
-        )}
-      </div>
-      <div className={`${classes.contentWrapper} ${classes.flexStart}`}>
-        <div className={`${classes.cardTitle} ${classes.marginrightSmall}`}>
-          Severity:
-        </div>
-        <Severity severity={severity || ''} />
-      </div>
-      <div className={`${classes.contentWrapper} ${classes.flexStart}`}>
-        <div className={classes.cardTitle}>Category:</div>
-        <span className={classes.body1}>{category}</span>
-      </div>
-      <div className={`${classes.contentWrapper} ${classes.flexStart}`}>
-        <div className={classes.cardTitle}>Targeted K8s Kind:</div>
-        {targets?.kinds?.map(kind => (
-          <span key={kind} className={classes.chip}>
-            {kind}
-          </span>
-        ))}
-      </div>
->>>>>>> 341d8d15
 
       <div className={classes.sectionSeperator}>
         <div className={classes.cardTitle}>Description:</div>

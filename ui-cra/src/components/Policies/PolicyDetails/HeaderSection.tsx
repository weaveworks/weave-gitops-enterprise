--- conflicted
+++ resolved
@@ -6,10 +6,6 @@
 import { Policy } from '../../../cluster-services/cluster_services.pb';
 import { ClusterDashboardLink } from '../../Clusters/ClusterDashboardLink';
 import { generateRowHeaders, SectionRowHeader } from '../../RowHeader';
-<<<<<<< HEAD
-import { useFeatureFlags } from '@weaveworks/weave-gitops';
-=======
->>>>>>> e8399e9d
 import Mode from '../Mode';
 import { usePolicyStyle } from '../PolicyStyles';
 import Severity from '../Severity';
@@ -41,11 +37,7 @@
     {
       rowkey: 'Tenant',
       value: tenant,
-<<<<<<< HEAD
-      hidden: isFlagEnabled('WEAVE_GITOPS_FEATURE_TENANCY'),
-=======
       hidden: !isFlagEnabled('WEAVE_GITOPS_FEATURE_TENANCY'),
->>>>>>> e8399e9d
     },
     {
       rowkey: 'Tags',

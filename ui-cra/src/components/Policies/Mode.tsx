
import { VerifiedUser, Policy } from '@material-ui/icons';
import { ModeWrapper } from './PolicyStyles';

interface IModeProps {
  modeName: string,
  showName?: boolean 
}

function Mode({ modeName, showName }: IModeProps) {
  switch (modeName.toLocaleLowerCase()) {
    case 'audit':
      return ModeTooltip('audit', showName? showName : false, <Policy />);
    case 'admission':
<<<<<<< HEAD
      return ModeTooltip('enforce', showName? showName : false, <VerifiedUser />);

=======
      return (
        <ModeWrapper>
          <VerifiedUser />
          <span>enforce</span>
        </ModeWrapper>
      );
>>>>>>> b6988fbc
    default:
      return (
        <ModeWrapper>
          <span>-</span>
        </ModeWrapper>
      );
  }
}

const ModeTooltip = (mode: string, showName: boolean, icon: any) => {
  return (
    <>
      {!showName ? (
        <ModeWrapper>
          <span title={mode}>{icon}</span>
        </ModeWrapper>
      ) : (
        <ModeWrapper>
          {icon}
          <span>{mode}</span>
        </ModeWrapper>
      )}
    </>
  );
};

export default Mode;<|MERGE_RESOLUTION|>--- conflicted
+++ resolved
@@ -12,17 +12,7 @@
     case 'audit':
       return ModeTooltip('audit', showName? showName : false, <Policy />);
     case 'admission':
-<<<<<<< HEAD
       return ModeTooltip('enforce', showName? showName : false, <VerifiedUser />);
-
-=======
-      return (
-        <ModeWrapper>
-          <VerifiedUser />
-          <span>enforce</span>
-        </ModeWrapper>
-      );
->>>>>>> b6988fbc
     default:
       return (
         <ModeWrapper>

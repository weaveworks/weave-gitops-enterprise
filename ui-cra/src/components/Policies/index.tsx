--- conflicted
+++ resolved
@@ -10,7 +10,6 @@
 import LoadingError from '../LoadingError';
 
 const Policies = () => {
-  
   const fetchPoliciesAPI = (payload: any = { page: 1, limit: 25 }) => {
     return PolicyService.getPolicyList().then((res: ListPoliciesResponse) => {
       res.total && setCount(res.total);
@@ -19,32 +18,6 @@
   };
 
   const [fetchPolicies] = useState(() => fetchPoliciesAPI);
-<<<<<<< HEAD
-  const [count, setCount] = useState(0);
-  return (
-    <ThemeProvider theme={localEEMuiTheme}>
-      <PageTemplate documentTitle="WeGo · Policies">
-        <CallbackStateContextProvider>
-          <SectionHeader
-            className="count-header"
-            path={[{ label: 'Policies', url: 'policies', count }]}
-          />
-          <ContentWrapper>
-            <Title>Policies</Title>
-            <LoadingError fetchFn={fetchPolicies}>
-              {({ value }: { value: IPolicyResponse }) => (
-                <>
-                  {value.total > 0 ? (
-                    <PolicyTable policies={value.policies} />
-                  ) : (
-                    <div>No data to display</div>
-                  )}
-                </>
-              )}
-            </LoadingError>
-          </ContentWrapper>
-        </CallbackStateContextProvider>
-=======
   const [count, setCount] = useState<number>(0);
   return (
     <ThemeProvider theme={localEEMuiTheme}>
@@ -67,7 +40,6 @@
             )}
           </LoadingError>
         </ContentWrapper>
->>>>>>> 780273f6
       </PageTemplate>
     </ThemeProvider>
   );

--- conflicted
+++ resolved
@@ -28,45 +28,6 @@
   policy: Policy;
 }
 
-<<<<<<< HEAD
-=======
-const SeverityComponent = (severity: string) => {
-  const classes = useStyles();
-  switch (severity.toLocaleLowerCase()) {
-    case 'low':
-      return (
-        <FlexStart>
-          {' '}
-          <CallReceived
-            className={`${classes.severityIcon} ${classes.severityLow}`}
-          />
-          <span className={classes.severityName}>{severity}</span>
-        </FlexStart>
-      );
-    case 'high':
-      return (
-        <FlexStart>
-          {' '}
-          <CallMade
-            className={`${classes.severityIcon} ${classes.severityHigh}`}
-          />
-          <span className={classes.severityName}>{severity}</span>
-        </FlexStart>
-      );
-    case 'medium':
-      return (
-        <FlexStart>
-          {' '}
-          <Remove
-            className={`${classes.severityIcon} ${classes.severityMedium}`}
-          />
-          <span className={classes.severityName}>{severity}</span>
-        </FlexStart>
-      );
-  }
-};
-
->>>>>>> 88b63a7a
 const PolicyRow = ({ policy }: RowProps) => {
   const classes = useStyles();
   const { name, category, severity, createdAt, id } = policy;

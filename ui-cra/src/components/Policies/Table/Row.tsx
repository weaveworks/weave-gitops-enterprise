--- conflicted
+++ resolved
@@ -15,12 +15,6 @@
     normalCell: {
       padding: theme.spacing(2),
     },
-<<<<<<< HEAD
-    link: {
-      color: weaveTheme.colors.primary,
-      fontWeight:600
-    }
-=======
     severityIcon: {
       fontSize: '14px',
       marginRight: '4px',
@@ -34,7 +28,10 @@
     severityHigh: {
       color: '#9F3119',
     },
->>>>>>> 780273f6
+    link: {
+      color: weaveTheme.colors.primary,
+      fontWeight: 600,
+    },
   }),
 );
 
@@ -82,7 +79,9 @@
     <>
       <TableRow data-cluster-name={name} className={classes.normalRow}>
         <TableCell className={classes.normalCell}>
-          <Link to={`/policies/${id}`} className={classes.link}>{name}</Link>
+          <Link to={`/policies/${id}`} className={classes.link}>
+            {name}
+          </Link>
         </TableCell>
         <TableCell className={classes.normalCell}>{category}</TableCell>
         <TableCell className={classes.normalCell}>

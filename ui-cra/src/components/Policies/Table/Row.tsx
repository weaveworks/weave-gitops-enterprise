--- conflicted
+++ resolved
@@ -15,12 +15,10 @@
     normalCell: {
       padding: theme.spacing(2),
     },
-<<<<<<< HEAD
     link: {
       color: weaveTheme.colors.primary,
       fontWeight:600
-    }
-=======
+    },
     severityIcon: {
       fontSize: '14px',
       marginRight: '4px',
@@ -34,7 +32,6 @@
     severityHigh: {
       color: '#9F3119',
     },
->>>>>>> 780273f6
   }),
 );
 

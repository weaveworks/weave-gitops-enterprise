--- conflicted
+++ resolved
@@ -3,23 +3,15 @@
 import { Link } from 'react-router-dom';
 import Severity from '../Severity';
 import moment from 'moment';
-<<<<<<< HEAD
-import { PolicyStyles } from '../PolicyStyles';
-=======
 import { usePolicyStyle } from '../PolicyStyles';
 
->>>>>>> 87add339
 
 interface RowProps {
   policy: Policy;
 }
 
 const PolicyRow = ({ policy }: RowProps) => {
-<<<<<<< HEAD
-  const classes = PolicyStyles.useStyles();
-=======
   const classes = usePolicyStyle();
->>>>>>> 87add339
   const { name, category, severity, createdAt, id } = policy;
   return (
     <>

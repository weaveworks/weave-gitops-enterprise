import { Button, Flex, Icon, IconType } from '@weaveworks/weave-gitops';
import { useHistory } from 'react-router-dom';
import { Workspace } from '../../../cluster-services/cluster_services.pb';
import { toFilterQueryString } from '../../../utils/FilterQueryString';
<<<<<<< HEAD
import { RowHeaders, SectionRowHeader } from '../../RowHeader';
import { useWorkspaceStyle } from '../WorkspaceStyles';
=======
import RowHeader from '../../RowHeader';
>>>>>>> 66d6b070

function WorkspaceHeaderSection({ name, namespaces, clusterName }: Workspace) {
  const history = useHistory();

  return (
    <Flex column gap="16">
      <Button
        onClick={() => {
          const filtersValues = toFilterQueryString([
            { key: 'tenant', value: name || '' },
            { key: 'clusterName', value: clusterName || '' },
          ]);
          history.push(`/applications?filters=${filtersValues}`);
        }}
      >
        <Icon type={IconType.FilterIcon} color="primary10" size="small" />
        GO TO TENANT APPLICATIONS
      </Button>
      <Flex column gap="8">
<<<<<<< HEAD
        <RowHeaders rows={defaultHeaders} />
      </Flex>
    </>
=======
        <RowHeader rowkey="Workspace Name" value={name} />
        <RowHeader rowkey="Namespaces" value={namespaces?.join(', ')} />
      </Flex>
    </Flex>
>>>>>>> 66d6b070
  );
}

export default WorkspaceHeaderSection;<|MERGE_RESOLUTION|>--- conflicted
+++ resolved
@@ -2,12 +2,7 @@
 import { useHistory } from 'react-router-dom';
 import { Workspace } from '../../../cluster-services/cluster_services.pb';
 import { toFilterQueryString } from '../../../utils/FilterQueryString';
-<<<<<<< HEAD
-import { RowHeaders, SectionRowHeader } from '../../RowHeader';
-import { useWorkspaceStyle } from '../WorkspaceStyles';
-=======
 import RowHeader from '../../RowHeader';
->>>>>>> 66d6b070
 
 function WorkspaceHeaderSection({ name, namespaces, clusterName }: Workspace) {
   const history = useHistory();
@@ -27,16 +22,10 @@
         GO TO TENANT APPLICATIONS
       </Button>
       <Flex column gap="8">
-<<<<<<< HEAD
-        <RowHeaders rows={defaultHeaders} />
-      </Flex>
-    </>
-=======
         <RowHeader rowkey="Workspace Name" value={name} />
         <RowHeader rowkey="Namespaces" value={namespaces?.join(', ')} />
       </Flex>
     </Flex>
->>>>>>> 66d6b070
   );
 }
 

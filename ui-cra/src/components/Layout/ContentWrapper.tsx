--- conflicted
+++ resolved
@@ -1,11 +1,6 @@
 import { theme } from '@weaveworks/weave-gitops';
 import React, { FC } from 'react';
 import styled, { css } from 'styled-components';
-<<<<<<< HEAD
-import { ReactComponent as WarningIcon } from '../../assets/img/warning-icon.svg';
-=======
-import { theme } from '@weaveworks/weave-gitops';
->>>>>>> 577997a4
 import useVersions from '../../contexts/Versions';
 import { Tooltip } from '../Shared';
 import { ListError } from '../../cluster-services/cluster_services.pb';

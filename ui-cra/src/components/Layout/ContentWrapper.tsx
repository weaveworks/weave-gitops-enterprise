import React, { FC, useEffect } from 'react';
import { Box, CircularProgress } from '@material-ui/core';
import { Flex, theme } from '@weaveworks/weave-gitops';
import styled, { css } from 'styled-components';
import { ListError } from '../../cluster-services/cluster_services.pb';

import { AlertListErrors } from './AlertListErrors';
import useNotifications, {
  NotificationData,
} from './../../contexts/Notifications';
import Notifications from './Notifications';

import MemoizedHelpLinkWrapper from './HelpLinkWrapper';

const ENTITLEMENT_ERROR =
  'No entitlement was found for Weave GitOps Enterprise. Please contact sales@weave.works.';

<<<<<<< HEAD
const ENTITLEMENT_WARN =
  'Your entitlement for Weave GitOps Enterprise has expired, please contact sales@weave.works.';

const { xxs, xs, small, medium, base } = theme.spacing;
=======
const { xs, medium, base } = theme.spacing;
>>>>>>> 7f014cb1
const { white } = theme.colors;

export const Title = styled.h2`
  margin-top: 0px;
`;

export const PageWrapper = styled.div`
  width: 100%;
  margin: 0 auto;
`;

export const contentCss = css`
  padding: ${medium};
  background-color: ${white};
  border-radius: ${xs} ${xs} 0 0;
`;

export const Content = styled.div<{ backgroundColor?: string }>`
  ${contentCss};
  background-color: ${props => props.backgroundColor};
`;

interface Props {
  type?: string;
  backgroundColor?: string;
  errors?: ListError[];
  loading?: boolean;
  notifications?: NotificationData[];
}

export const ContentWrapper: FC<Props> = ({
  children,
  backgroundColor,
  errors,
  loading,
}) => {
<<<<<<< HEAD
  const { data, error } = useListVersion();
  const { notifications, setNotifications } = useNotifications();
  const { uiConfig } = useListConfig();

  const versions = {
    capiServer: data?.data.version,
    ui: process.env.REACT_APP_VERSION || 'no version specified',
  };
  const classes = useStyles();
=======
  const { notifications } = useNotifications();
>>>>>>> 7f014cb1

  useEffect(() => {
    if (data?.entitlement === ENTITLEMENT_WARN) {
      setNotifications([
        {
          message: {
            text: data.entitlement,
          },
          severity: 'warning',
          display: 'top',
        } as NotificationData,
      ]);
    }
  }, [data?.entitlement, setNotifications]);

  const topNotifications = notifications.filter(
    n => n.display !== 'bottom' && n.message.text !== ENTITLEMENT_ERROR,
  );
  const bottomNotifications = notifications.filter(n => n.display === 'bottom');

  if (loading) {
    return (
      <Box marginTop={4}>
        <Flex wide center>
          <CircularProgress />
        </Flex>
      </Box>
    );
  }

  return (
    <div
      style={{
        display: 'flex',
        flexDirection: 'column',
        width: 'calc(100% - 4px)',
        height: 'calc(100vh - 80px)',
        overflowWrap: 'normal',
        overflowX: 'scroll',
        padding: '0px 12px',
        margin: '0 auto',
      }}
    >
      {errors && (
        <AlertListErrors
          errors={errors.filter(error => error.message !== ENTITLEMENT_ERROR)}
        />
      )}
      <Notifications notifications={topNotifications} />

      <Content backgroundColor={backgroundColor}>{children}</Content>

      <div style={{ paddingTop: base }}>
        <Notifications notifications={bottomNotifications} />
      </div>
      <MemoizedHelpLinkWrapper />
    </div>
  );
};<|MERGE_RESOLUTION|>--- conflicted
+++ resolved
@@ -11,18 +11,15 @@
 import Notifications from './Notifications';
 
 import MemoizedHelpLinkWrapper from './HelpLinkWrapper';
+import { useVersionContext } from '../../contexts/ListConfig';
 
 const ENTITLEMENT_ERROR =
   'No entitlement was found for Weave GitOps Enterprise. Please contact sales@weave.works.';
 
-<<<<<<< HEAD
 const ENTITLEMENT_WARN =
   'Your entitlement for Weave GitOps Enterprise has expired, please contact sales@weave.works.';
 
-const { xxs, xs, small, medium, base } = theme.spacing;
-=======
 const { xs, medium, base } = theme.spacing;
->>>>>>> 7f014cb1
 const { white } = theme.colors;
 
 export const Title = styled.h2`
@@ -59,33 +56,21 @@
   errors,
   loading,
 }) => {
-<<<<<<< HEAD
-  const { data, error } = useListVersion();
+  const versionResponse = useVersionContext();
   const { notifications, setNotifications } = useNotifications();
-  const { uiConfig } = useListConfig();
-
-  const versions = {
-    capiServer: data?.data.version,
-    ui: process.env.REACT_APP_VERSION || 'no version specified',
-  };
-  const classes = useStyles();
-=======
-  const { notifications } = useNotifications();
->>>>>>> 7f014cb1
 
   useEffect(() => {
-    if (data?.entitlement === ENTITLEMENT_WARN) {
+    if (versionResponse?.entitlement === ENTITLEMENT_WARN) {
       setNotifications([
         {
           message: {
-            text: data.entitlement,
+            text: versionResponse.entitlement,
           },
           severity: 'warning',
-          display: 'top',
         } as NotificationData,
       ]);
     }
-  }, [data?.entitlement, setNotifications]);
+  }, [versionResponse?.entitlement, setNotifications]);
 
   const topNotifications = notifications.filter(
     n => n.display !== 'bottom' && n.message.text !== ENTITLEMENT_ERROR,

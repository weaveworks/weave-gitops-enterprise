--- conflicted
+++ resolved
@@ -23,10 +23,6 @@
   OAuthCallback,
   SignIn,
   V2Routes,
-<<<<<<< HEAD
-  // useFeatureFlags,
-=======
->>>>>>> 9e18d91d
 } from '@weaveworks/weave-gitops';
 import styled from 'styled-components';
 import TemplatesProvider from '../contexts/Templates/Provider';
@@ -343,17 +339,6 @@
 };
 
 const ResponsiveDrawer = () => {
-<<<<<<< HEAD
-  // const flags = useFeatureFlags();
-
-  // FIXME: hack for "isLoading"
-  // const flagsIsLoading = _.isEmpty(flags);
-  // if (flagsIsLoading) {
-  //   return null;
-  // }
-
-=======
->>>>>>> 9e18d91d
   return (
     <AuthContextProvider>
       <EnterpriseClientProvider api={ClustersService}>

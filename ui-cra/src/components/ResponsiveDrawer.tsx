import React from 'react';
import { Switch, Route } from 'react-router-dom';
import ClustersProvider from '../contexts/Clusters/Provider';
import MCCP from './Clusters';
import TemplatesDashboard from './Templates';
import { Navigation } from './Navigation';
import CssBaseline from '@material-ui/core/CssBaseline';
import Drawer from '@material-ui/core/Drawer';
import Hidden from '@material-ui/core/Hidden';
import IconButton from '@material-ui/core/IconButton';
import { ReactComponent as MenuIcon } from '../assets/img/menu-burger.svg';
import {
  makeStyles,
  useTheme,
  Theme,
  createStyles,
} from '@material-ui/core/styles';
import {
  AuthContextProvider,
  AuthCheck,
  coreClient,
  CoreClientContextProvider,
  OAuthCallback,
  SignIn,
  V2Routes,
} from '@weaveworks/weave-gitops';
import styled from 'styled-components';
import TemplatesProvider from '../contexts/Templates/Provider';
import NotificationsProvider from '../contexts/Notifications/Provider';
import VersionsProvider from '../contexts/Versions/Provider';
import Compose from './ProvidersCompose';
import Box from '@material-ui/core/Box';
import { PageTemplate } from './Layout/PageTemplate';
import { SectionHeader } from './Layout/SectionHeader';
import { ContentWrapper } from './Layout/ContentWrapper';
import Lottie from 'react-lottie-player';
import error404 from '../assets/img/error404.json';
import AddClusterWithCredentials from './Clusters/Create';
import WGApplicationsDashboard from './Applications';
import WGApplicationsSources from './Applications/Sources';
import WGApplicationsKustomization from './Applications/Kustomization';
import WGApplicationsGitRepository from './Applications/GitRepository';
import WGApplicationsHelmRepository from './Applications/HelmRepository';
import WGApplicationsBucket from './Applications/Bucket';
import WGApplicationsHelmRelease from './Applications/HelmRelease';
import WGApplicationsHelmChart from './Applications/HelmChart';
import WGApplicationsFluxRuntime from './Applications/FluxRuntime';
import qs from 'query-string';
import { theme as weaveTheme } from '@weaveworks/weave-gitops';
import { GitProvider } from '@weaveworks/weave-gitops/ui/lib/api/applications/applications.pb';
import Policies from './Policies';
import PolicyDetails from './Policies/PolicyDetails';
import PoliciesViolations from './PolicyViolations';
import PolicyViolationDetails from './PolicyViolations/ViolationDetails';
import { ClustersService } from '../cluster-services/cluster_services.pb';
import EnterpriseClientProvider from '../contexts/EnterpriseClient/Provider';
<<<<<<< HEAD
import ProgressiveDelivery from './ProgressiveDelivery';
import CanaryDetails from './ProgressiveDelivery/CanaryDetails/CanaryDetails';
=======
import ErrorBoundary from './ErrorBoundary';
>>>>>>> 30431205

const GITLAB_OAUTH_CALLBACK = '/oauth/gitlab';
const POLICIES = '/policies';
const CANARIES = '/applications/delivery';
const CANARYDETAILS='/applications/delivery/:id'


function withSearchParams(Cmp: any) {
  return ({ location: { search }, ...rest }: any) => {
    const params = qs.parse(search);

    return <Cmp {...rest} {...params} />;
  };
}

const drawerWidth = 220;

const useStyles = makeStyles((theme: Theme) =>
  createStyles({
    root: {
      display: 'flex',
    },
    drawer: {
      [theme.breakpoints.up('sm')]: {
        width: drawerWidth,
        flexShrink: 0,
      },
    },
    appBar: {
      [theme.breakpoints.up('sm')]: {
        width: `calc(100% - ${drawerWidth}px)`,
        marginLeft: drawerWidth,
      },
      backgroundColor: weaveTheme.colors.primary,
      boxShadow: 'none',
    },
    menuButton: {
      [theme.breakpoints.up('sm')]: {
        display: 'none',
      },
      marginLeft: 0,
    },
    menuButtonBox: {
      height: '80px',
      background: weaveTheme.colors.primary,
      display: 'flex',
      justifyContent: 'center',
      position: 'sticky',
      top: '0',
      zIndex: 2,
    },
    toolbar: theme.mixins.toolbar,
    drawerPaper: {
      overflowY: 'hidden',
      width: drawerWidth,
      border: 'none',
      background: weaveTheme.colors.neutral10,
    },
    content: {
      flexGrow: 1,
    },
  }),
);

const SignInWrapper = styled.div`
  height: 100vh;
  .MuiAlert-root {
    width: 470px;
  }
  .MuiDivider-root {
    width: 290px;
  }
  form div:nth-child(1),
  form div:nth-child(2) {
    padding-right: 10px;
  }
  .MuiInputBase-root {
    flex-grow: 0;
  }
  .MuiIconButton-root {
    padding-right: 0;
  }
`;

const CoreWrapper = styled.div`
  div[class*='FilterDialog__SlideContainer'] {
    overflow: hidden;
  }
  .MuiFormControl-root {
    min-width: 0px;
  }
  div[class*='ReconciliationGraph'] {
    svg {
      min-height: 600px;
    }
    .MuiSlider-root.MuiSlider-vertical {
      height: 200px;
    }
  }
  .MuiButton-root {
    margin-right: 0;
  }
  max-width: calc(100vw - 220px);
`;

const Page404 = () => (
  <PageTemplate documentTitle="WeGO · NotFound">
    <SectionHeader path={[{ label: 'Error' }]} />
    <ContentWrapper>
      <Lottie
        loop
        animationData={error404}
        play
        style={{ width: '100%', height: 650 }}
      />
    </ContentWrapper>
  </PageTemplate>
);

const App = () => {
  const classes = useStyles();
  const theme = useTheme();
  const [mobileOpen, setMobileOpen] = React.useState(false);

  const handleDrawerToggle = () => {
    setMobileOpen(!mobileOpen);
  };

  return (
    <Compose
      components={[
        NotificationsProvider,
        TemplatesProvider,
        ClustersProvider,
        VersionsProvider,
      ]}
    >
      <div className={classes.root}>
        <CssBaseline />
        <Box className={classes.menuButtonBox}>
          <IconButton
            color="inherit"
            aria-label="open drawer"
            edge="start"
            onClick={handleDrawerToggle}
            className={classes.menuButton}
          >
            <MenuIcon />
          </IconButton>
        </Box>
        <nav className={classes.drawer} aria-label="mailbox folders">
          <Hidden smUp implementation="css">
            <Drawer
              variant="temporary"
              anchor={theme.direction === 'rtl' ? 'right' : 'left'}
              open={mobileOpen}
              onClose={handleDrawerToggle}
              classes={{
                paper: classes.drawerPaper,
              }}
              ModalProps={{
                keepMounted: true, // Better open performance on mobile.
              }}
            >
              <div className={classes.toolbar}>
                <Navigation />
              </div>
            </Drawer>
          </Hidden>
          <Hidden xsDown implementation="css">
            <Drawer
              classes={{
                paper: classes.drawerPaper,
              }}
              variant="permanent"
              open
            >
              <div className={classes.toolbar}>
                <Navigation />
              </div>
            </Drawer>
          </Hidden>
        </nav>
        <main className={classes.content}>
          <ErrorBoundary>
            <Switch>
              <Route component={MCCP} exact path={['/', '/clusters']} />
              <Route component={MCCP} exact path="/clusters/delete" />
              <Route
                component={AddClusterWithCredentials}
                exact
                path="/clusters/templates/:templateName/create"
              />
              <Route
                component={TemplatesDashboard}
                exact
                path="/clusters/templates"
              />
              <Route
                component={PoliciesViolations}
                exact
                path="/clusters/violations"
              />
              <Route
                component={PolicyViolationDetails}
                exact
                path="/clusters/violations/:id"
              />
              <Route
                component={() => (
                  <CoreWrapper>
                    <WGApplicationsDashboard />
                  </CoreWrapper>
                )}
                exact
                path={V2Routes.Automations}
              />
              <Route
                component={() => (
                  <CoreWrapper>
                    <WGApplicationsSources />
                  </CoreWrapper>
                )}
                exact
                path={V2Routes.Sources}
              />
              <Route
                component={withSearchParams((props: any) => (
                  <CoreWrapper>
                    <WGApplicationsKustomization {...props} />
                  </CoreWrapper>
                ))}
                path={V2Routes.Kustomization}
              />
              <Route
                component={withSearchParams((props: any) => (
                  <CoreWrapper>
                    <WGApplicationsGitRepository {...props} />
                  </CoreWrapper>
                ))}
                path={V2Routes.GitRepo}
              />
              <Route
                component={withSearchParams((props: any) => (
                  <CoreWrapper>
                    <WGApplicationsHelmRepository {...props} />
                  </CoreWrapper>
                ))}
                path={V2Routes.HelmRepo}
              />
              <Route
                component={withSearchParams((props: any) => (
                  <CoreWrapper>
                    <WGApplicationsBucket {...props} />
                  </CoreWrapper>
                ))}
                path={V2Routes.Bucket}
              />
              <Route
                component={withSearchParams((props: any) => (
                  <CoreWrapper>
                    <WGApplicationsHelmRelease {...props} />
                  </CoreWrapper>
                ))}
                path={V2Routes.HelmRelease}
              />
              <Route
                component={withSearchParams((props: any) => (
                  <CoreWrapper>
                    <WGApplicationsHelmChart {...props} />
                  </CoreWrapper>
                ))}
                path={V2Routes.HelmChart}
              />
              <Route
                component={WGApplicationsFluxRuntime}
                exact
                path={V2Routes.FluxRuntime}
              />

<<<<<<< HEAD
            <Route exact path={CANARIES} component={ProgressiveDelivery} />
            <Route exact path={CANARYDETAILS} component={CanaryDetails} />

            <Route exact path={POLICIES} component={Policies} />
            <Route
              exact
              path="/policies/:id/:clusterName"
              component={PolicyDetails}
            />
=======
              <Route exact path={POLICIES} component={Policies} />
              <Route
                exact
                path="/policies/:id/:clusterName"
                component={PolicyDetails}
              />
>>>>>>> 30431205

              <Route
                exact
                path={GITLAB_OAUTH_CALLBACK}
                component={({ location }: any) => {
                  const params = qs.parse(location.search);
                  return (
                    <OAuthCallback
                      provider={'GitLab' as GitProvider}
                      code={params.code as string}
                    />
                  );
                }}
              />
              <Route exact render={Page404} />
            </Switch>
          </ErrorBoundary>
        </main>
      </div>
    </Compose>
  );
};

const ResponsiveDrawer = () => {
  return (
    <AuthContextProvider>
      <EnterpriseClientProvider api={ClustersService}>
        <CoreClientContextProvider api={coreClient}>
          <Switch>
            <Route
              component={() => (
                <SignInWrapper>
                  <SignIn />
                </SignInWrapper>
              )}
              exact={true}
              path="/sign_in"
            />
            <Route path="*">
              {/* Check we've got a logged in user otherwise redirect back to signin */}
              <AuthCheck>
                <App />
              </AuthCheck>
            </Route>
          </Switch>
        </CoreClientContextProvider>
      </EnterpriseClientProvider>
    </AuthContextProvider>
  );
};

export default ResponsiveDrawer;<|MERGE_RESOLUTION|>--- conflicted
+++ resolved
@@ -54,12 +54,9 @@
 import PolicyViolationDetails from './PolicyViolations/ViolationDetails';
 import { ClustersService } from '../cluster-services/cluster_services.pb';
 import EnterpriseClientProvider from '../contexts/EnterpriseClient/Provider';
-<<<<<<< HEAD
 import ProgressiveDelivery from './ProgressiveDelivery';
 import CanaryDetails from './ProgressiveDelivery/CanaryDetails/CanaryDetails';
-=======
 import ErrorBoundary from './ErrorBoundary';
->>>>>>> 30431205
 
 const GITLAB_OAUTH_CALLBACK = '/oauth/gitlab';
 const POLICIES = '/policies';
@@ -340,7 +337,6 @@
                 path={V2Routes.FluxRuntime}
               />
 
-<<<<<<< HEAD
             <Route exact path={CANARIES} component={ProgressiveDelivery} />
             <Route exact path={CANARYDETAILS} component={CanaryDetails} />
 
@@ -350,14 +346,6 @@
               path="/policies/:id/:clusterName"
               component={PolicyDetails}
             />
-=======
-              <Route exact path={POLICIES} component={Policies} />
-              <Route
-                exact
-                path="/policies/:id/:clusterName"
-                component={PolicyDetails}
-              />
->>>>>>> 30431205
 
               <Route
                 exact

--- conflicted
+++ resolved
@@ -59,19 +59,12 @@
 import CanaryDetails from './ProgressiveDelivery/CanaryDetails';
 import AddApplication from './Applications/Add';
 import Pipelines from './Pipelines';
-<<<<<<< HEAD
 import WGApplicationsOCIRepository from './Applications/OCIRepository';
-=======
->>>>>>> 3419c19b
 
 const GITLAB_OAUTH_CALLBACK = '/oauth/gitlab';
 const POLICIES = '/policies';
 const CANARIES = '/applications/delivery';
-<<<<<<< HEAD
-const PIPLINES = '/applications/pipelines';
-=======
 const PIPELINES = '/applications/pipelines';
->>>>>>> 3419c19b
 
 function withSearchParams(Cmp: any) {
   return ({ location: { search }, ...rest }: any) => {
@@ -375,7 +368,7 @@
                 path="/policies/details"
                 component={withSearchParams(PolicyDetails)}
               />
-              <Route exact path={PIPLINES} component={Pipelines} />
+              <Route exact path={PIPELINES} component={Pipelines} />
 
               <Route
                 exact

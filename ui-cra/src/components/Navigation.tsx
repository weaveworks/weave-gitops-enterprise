--- conflicted
+++ resolved
@@ -98,13 +98,7 @@
             Clusters
           </NavItem>
           <NavItem to="/clusters/templates">Templates</NavItem>
-<<<<<<< HEAD
-=======
-          <NavItem to="/clusters/alerts" exact>
-            Alerts
-          </NavItem>
           <NavItem to="/clusters/violations">Violation Log</NavItem>
->>>>>>> 78c9e0e1
         </Box>
         <Box className={classes.section}>
           <NavItem className={classes.bold} to={V2Routes.Automations}>

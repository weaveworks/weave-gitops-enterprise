--- conflicted
+++ resolved
@@ -194,8 +194,7 @@
         {
           name: 'DELIVERY',
           link: Routes.Canaries,
-          isVisible:
-            process.env.REACT_APP_DISABLE_PROGRESSIVE_DELIVERY !== 'true',
+          isVisible: true,
         },
       ],
       relatedRoutes: [V2Routes.Kustomization, V2Routes.HelmRelease],
@@ -228,36 +227,7 @@
         <img src={WeaveGitOps} alt="Home" />
       </div>
       <Box className={classes.root} bgcolor={theme.colors.white}>
-<<<<<<< HEAD
-        <Box className={classes.section}>
-          <NavItem to="/clusters" exact>
-            Clusters
-          </NavItem>
-          <NavItem className={classes.subItem} to="/clusters/templates">
-            Templates
-          </NavItem>
-          <NavItem className={classes.subItem} to="/clusters/violations">
-            Violation Log
-          </NavItem>
-        </Box>
-        <Box className={classes.section}>
-          <NavItem to={V2Routes.Automations} exact>
-            Applications
-          </NavItem>
-          <NavItem className={classes.subItem} to={V2Routes.Sources}>
-            Sources
-          </NavItem>
-          <NavItem className={classes.subItem} to="/applications/delivery">
-            Delivery
-          </NavItem>
-          <NavItem to={V2Routes.FluxRuntime}>Flux Runtime</NavItem>
-        </Box>
-        <Box className={classes.section}>
-          <NavItem to="/policies">Policies</NavItem>
-        </Box>
-=======
         {NavItems(navItems)}
->>>>>>> 34c213bb
       </Box>
     </>
   );

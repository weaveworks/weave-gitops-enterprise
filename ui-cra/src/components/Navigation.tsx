--- conflicted
+++ resolved
@@ -8,11 +8,8 @@
 import { ReactComponent as Clusters } from '../assets/img/clusters.svg';
 import { ReactComponent as FluxIcon } from '../assets/img/flux-icon.svg';
 import { ReactComponent as Policies } from '../assets/img/policies.svg';
-<<<<<<< HEAD
 import { ReactComponent as Templates } from '../assets/img/templates.svg';
-=======
 import { ReactComponent as TerraformLogo } from '../assets/img/terraform-logo.svg';
->>>>>>> ca51a256
 import WeaveGitOps from '../assets/img/weave-logo.svg';
 import { Routes } from '../utils/nav';
 
@@ -176,16 +173,15 @@
       ],
     },
     {
-<<<<<<< HEAD
       name: 'Templates',
       link: '/templates',
       icon: <Templates />,
-=======
+    },
+    {
       name: 'Terraform',
       link: Routes.TerraformObjects,
       icon: <TerraformLogo />,
       isVisible: !!flagsRes?.flags?.WEAVE_GITOPS_FEATURE_TERRAFORM_UI,
->>>>>>> ca51a256
     },
     {
       name: 'Flux Runtime',

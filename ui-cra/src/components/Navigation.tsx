import Box from '@material-ui/core/Box';
import { makeStyles } from '@material-ui/core/styles';
import { theme, useFeatureFlags, V2Routes } from '@weaveworks/weave-gitops';
import { FC } from 'react';
import { NavLink, useLocation } from 'react-router-dom';
import styled from 'styled-components';
import { ReactComponent as Applications } from '../assets/img/applications.svg';
import { ReactComponent as Clusters } from '../assets/img/clusters.svg';
import { ReactComponent as FluxIcon } from '../assets/img/flux-icon.svg';
import { ReactComponent as Policies } from '../assets/img/policies.svg';
import { ReactComponent as Templates } from '../assets/img/templates.svg';
import { ReactComponent as TerraformLogo } from '../assets/img/terraform-logo.svg';
import WeaveGitOps from '../assets/img/weave-logo.svg';
import { Routes } from '../utils/nav';

const { xxs, xs, small, medium } = theme.spacing;
const { neutral10, neutral30, neutral40, primary } = theme.colors;

interface SubNavItem {
  name: string;
  link: string;
  isVisible: boolean;
  relatedRoutes?: Array<string>;
}
interface NavigationItem {
  icon?: any;
  name: string;
  link: string;
  subItems?: Array<SubNavItem>;
  isVisible?: boolean;
  relatedRoutes?: Array<string>;
}

const NavWrapper = styled.div`
  display: flex;
  align-items: center;
  justify-content: start;
  flex-direction: column;
  margin-bottom: ${small};

  a.route-nav {
    width: 100%;
    display: flex;
    align-items: center;
    justify-content: start;
    padding-top: ${xs};
    padding-bottom: ${xs};
    padding-left: ${medium};
    padding-right: ${medium};
  }

  .parent-icon {
    width: 20px;
    height: 20px;
  }

  span.parent-route {
<<<<<<< HEAD
    margin-left: ${({ theme }) => theme.spacing.xs};
    letter-spacing: 1px;
=======
    margin-left: ${xs};
>>>>>>> 64b60369
  }

  a:not(a.nav-link-active):hover {
    background: ${neutral10};
  }
  .subroute-container {
    width: 100%;
  }

  .subroute-nav {
    padding: ${xs} ${xs} ${xs} calc(${medium} * 2 + ${xxs});
    color: ${neutral30};
    font-weight: 600;
  }
`;

export const NavItem = styled(NavLink).attrs({
  activeClassName: 'nav-link-active',
})`
  display: flex;
  font-size: ${12}px;
  box-sizing: border-box;
  color: ${neutral40};
  font-weight: bold;
  &.${props => props.activeClassName} {
    border-right: 3px solid ${primary};
    background: rgba(0, 179, 236, 0.1);
    color: ${primary};

    svg {
      fill: ${primary};
    }
  }
`;

const useStyles = makeStyles({
  root: {
    paddingTop: medium,
    alignItems: 'center',
    height: '100vh',
    borderTopRightRadius: '10px',
  },
  logo: {
    padding: `calc(${medium} - ${xxs})`,
  },
});

const NavItems = (navItems: Array<NavigationItem>) => {
  const location = useLocation();
  return navItems.map(item => {
    if (item.isVisible === false) {
      return null;
    }

    return (
      <NavWrapper key={item.name}>
        <NavItem
          exact={!!item.subItems ? true : false}
          to={item.link}
          className={`route-nav ${
            item.relatedRoutes?.some(link => location.pathname.includes(link))
              ? 'nav-link-active'
              : ''
          }`}
        >
          <div className="parent-icon">{item.icon}</div>
          <span className="parent-route">{item.name}</span>
        </NavItem>

        {item.subItems && (
          <div className="subroute-container">
            {item.subItems?.map(subItem => {
              return (
                subItem.isVisible && (
                  <NavItem
                    to={subItem.link}
                    key={subItem.name}
                    className={`subroute-nav ${
                      subItem.relatedRoutes?.some(link =>
                        location.pathname.includes(link),
                      )
                        ? 'nav-link-active'
                        : ''
                    }`}
                  >
                    {subItem.name}
                  </NavItem>
                )
              );
            })}
          </div>
        )}
      </NavWrapper>
    );
  });
};

export const Navigation: FC = () => {
  const { data: flagsRes } = useFeatureFlags();
  const classes = useStyles();
  const navItems: Array<NavigationItem> = [
    {
      name: 'CLUSTERS',
      link: Routes.Clusters,
      icon: <Clusters />,
      subItems: [
        {
          name: 'VIOLATION LOG',
          link: Routes.PolicyViolations,
          isVisible: true,
        },
      ],
    },
    {
      name: 'APPLICATIONS',
      link: V2Routes.Automations,
      icon: <Applications />,
      subItems: [
        {
          name: 'SOURCES',
          link: V2Routes.Sources,
          isVisible: true,
          relatedRoutes: [
            V2Routes.GitRepo,
            V2Routes.HelmRepo,
            V2Routes.OCIRepository,
            V2Routes.HelmChart,
          ],
        },
        {
          name: 'PIPELINES',
          link: Routes.Pipelines,
          isVisible: !!flagsRes?.flags?.WEAVE_GITOPS_FEATURE_PIPELINES,
        },
        {
          name: 'DELIVERY',
          link: Routes.Canaries,
          isVisible:
            process.env.REACT_APP_DISABLE_PROGRESSIVE_DELIVERY !== 'true',
        },
      ],
      relatedRoutes: [V2Routes.Kustomization, V2Routes.HelmRelease],
    },
    {
      name: 'TEMPLATES',
      link: Routes.Templates,
      icon: <Templates />,
    },
    {
      name: 'TERRAFORM',
      link: Routes.TerraformObjects,
      icon: <TerraformLogo />,
      isVisible: !!flagsRes?.flags?.WEAVE_GITOPS_FEATURE_TERRAFORM_UI,
    },
    {
      name: 'FLUX RUNTIME',
      link: V2Routes.FluxRuntime,
      icon: <FluxIcon />,
    },
    {
      name: 'POLICIES',
      link: Routes.Policies,
      icon: <Policies />,
    },
  ];
  return (
    <>
      <div title="Home" className={classes.logo}>
        <img src={WeaveGitOps} alt="Home" />
      </div>
      <Box className={classes.root} bgcolor={theme.colors.white}>
        {NavItems(navItems)}
      </Box>
    </>
  );
};<|MERGE_RESOLUTION|>--- conflicted
+++ resolved
@@ -55,12 +55,8 @@
   }
 
   span.parent-route {
-<<<<<<< HEAD
     margin-left: ${({ theme }) => theme.spacing.xs};
     letter-spacing: 1px;
-=======
-    margin-left: ${xs};
->>>>>>> 64b60369
   }
 
   a:not(a.nav-link-active):hover {

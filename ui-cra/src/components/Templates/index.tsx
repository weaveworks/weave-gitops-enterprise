import Grid from '@material-ui/core/Grid';
import { createTheme, ThemeProvider } from '@material-ui/core/styles';
import TextField from '@material-ui/core/TextField';
import Autocomplete from '@material-ui/lab/Autocomplete';
import { theme } from '@weaveworks/weave-gitops';
import React, { FC, useState } from 'react';
import styled from 'styled-components';
import { ReactComponent as GridView } from '../../assets/img/grid-view.svg';
import { ReactComponent as ListView } from '../../assets/img/list-view.svg';
import useClusters from '../../contexts/Clusters';
import useTemplates from '../../contexts/Templates';
import { muiTheme } from '../../muiTheme';
<<<<<<< HEAD
import { Template } from '../../types/custom';
import { ContentWrapper, Title } from '../Layout/ContentWrapper';
import { PageTemplate } from '../Layout/PageTemplate';
import { SectionHeader } from '../Layout/SectionHeader';
import { Loader } from '../Loader';
import TemplateCard from './Card';
import { TemplatesTable } from './Table';
=======
import { Template } from '../../cluster-services/cluster_services.pb';
>>>>>>> 577997a4

const ActionsWrapper = styled.div`
  padding: ${theme.spacing.medium} ${theme.spacing.small} 0 0;
  display: flex;

  svg {
    width: 32px;
  }

  svg.inactive {
    fill: ${theme.colors.neutral20};
  }
`;

const TitleSection = styled.div`
  width: 100%;
  display: flex;
  justify-content: space-between;
`;

const localMuiTheme = createTheme({
  ...muiTheme,
  overrides: {
    ...muiTheme.overrides,
    MuiInputBase: {
      ...muiTheme.overrides?.MuiInputBase,
      input: {
        ...muiTheme.overrides?.MuiInputBase?.input,
        border: 'none',
        position: 'static',
        backgroundColor: 'transparent',
      },
    },
  },
});

const TemplatesDashboard: FC = () => {
  const { templates, loading } = useTemplates();
  const providers = [
    ...Array.from(new Set(templates?.map((t: Template) => t.provider))),
    'All',
  ];
  const clustersCount = useClusters().count;
  const templatesCount = templates?.length;
  const [view, setView] = useState<string>('grid');
  const [selectedProvider, setSelectedProvider] = useState<
    string | null | undefined
  >();

  const onProviderChange = (
    event: React.ChangeEvent<{}>,
    value: string | null | undefined,
  ) => setSelectedProvider(value);

  const validProviders = providers.filter(provider => provider !== '');

  const titleSection = (
    <TitleSection>
      {view === 'grid' ? (
        <Title style={{ paddingBottom: theme.spacing.xl }}>
          Cluster Templates
        </Title>
      ) : (
        <Title>Cluster Templates</Title>
      )}
      <div style={{ width: '200px' }}>
        <Autocomplete
          value={selectedProvider}
          disablePortal
          id="filter-by-provider"
          options={validProviders}
          onChange={onProviderChange}
          clearOnEscape
          blurOnSelect="mouse"
          renderInput={params => <TextField {...params} label="Provider" />}
        />
      </div>
    </TitleSection>
  );

  const filteredTemplates = selectedProvider
    ? templates?.filter(
        t => selectedProvider === 'All' || t.provider === selectedProvider,
      )
    : templates;

  return (
    <ThemeProvider theme={localMuiTheme}>
      <PageTemplate documentTitle="WeGO · Templates">
        <SectionHeader
          path={[
            { label: 'Clusters', url: '/clusters', count: clustersCount },
            {
              label: 'Templates',
              url: '/clusters/templates',
              count: templatesCount,
            },
          ]}
        />
        {!loading ? (
          <div style={{ display: 'flex' }}>
            {view === 'grid' && (
              <ContentWrapper backgroundColor="transparent">
                {titleSection}
                <Grid container spacing={3} justifyContent="center">
                  {filteredTemplates?.map((template: any, index: number) => (
                    <Grid key={index} item xs={11} sm={8} md={4}>
                      <TemplateCard template={template} />
                    </Grid>
                  ))}
                </Grid>
              </ContentWrapper>
            )}
            {view === 'table' && (
              <ContentWrapper>
                {titleSection}
                <TemplatesTable
                  key={filteredTemplates?.length}
                  templates={filteredTemplates}
                />
              </ContentWrapper>
            )}
            <ActionsWrapper>
              <GridView
                className={view === 'grid' ? 'active' : 'inactive'}
                onClick={() => setView('grid')}
              />
              <ListView
                className={view === 'table' ? 'active' : 'inactive'}
                onClick={() => setView('table')}
              />
            </ActionsWrapper>
          </div>
        ) : (
          <ContentWrapper>
            <Loader />
          </ContentWrapper>
        )}
      </PageTemplate>
    </ThemeProvider>
  );
};

export default TemplatesDashboard;<|MERGE_RESOLUTION|>--- conflicted
+++ resolved
@@ -10,17 +10,13 @@
 import useClusters from '../../contexts/Clusters';
 import useTemplates from '../../contexts/Templates';
 import { muiTheme } from '../../muiTheme';
-<<<<<<< HEAD
-import { Template } from '../../types/custom';
+import { Template } from '../../cluster-services/cluster_services.pb';
 import { ContentWrapper, Title } from '../Layout/ContentWrapper';
 import { PageTemplate } from '../Layout/PageTemplate';
 import { SectionHeader } from '../Layout/SectionHeader';
 import { Loader } from '../Loader';
 import TemplateCard from './Card';
 import { TemplatesTable } from './Table';
-=======
-import { Template } from '../../cluster-services/cluster_services.pb';
->>>>>>> 577997a4
 
 const ActionsWrapper = styled.div`
   padding: ${theme.spacing.medium} ${theme.spacing.small} 0 0;

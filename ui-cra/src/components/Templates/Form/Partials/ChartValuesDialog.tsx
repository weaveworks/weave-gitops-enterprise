import {
  Dialog,
  DialogActions,
  DialogContent,
  DialogTitle,
  TextareaAutosize,
} from '@material-ui/core';
import { makeStyles } from '@material-ui/core/styles';
import Typography from '@material-ui/core/Typography';
import { Alert } from '@material-ui/lab';
import {
  Button,
  Icon,
  IconType,
  theme as weaveTheme,
} from '@weaveworks/weave-gitops';
import { ChangeEvent, FC, useContext } from 'react';
import { useQuery, useQueryClient } from 'react-query';
import { CloseIconButton } from '../../../../assets/img/close-icon-button';
import {
  GetConfigResponse,
  ClusterNamespacedName,
  GetChartsJobResponse,
  GetValuesForChartResponse,
  RepositoryRef,
} from '../../../../cluster-services/cluster_services.pb';
import { EnterpriseClientContext } from '../../../../contexts/EnterpriseClient';

import { UpdatedProfile } from '../../../../types/custom';
import { DEFAULT_PROFILE_REPO } from '../../../../utils/config';
import { Loader } from '../../../Loader';

const xs = weaveTheme.spacing.xs;

const useStyles = makeStyles(() => ({
  textarea: {
    width: '100%',
    padding: xs,
    border: `1px solid ${weaveTheme.colors.neutral10}`,
  },
}));

const ChartValuesDialog: FC<{
  cluster?: ClusterNamespacedName;
  yaml: string;
  profile: UpdatedProfile;
  version: string;
  onChange: (event: ChangeEvent<HTMLTextAreaElement>) => void;
  onSave: () => void;
  onClose: () => void;
  helmRepo: RepositoryRef;
}> = ({
  profile,
  yaml,
  version,
  cluster,
  onChange,
  onSave,
  onClose,
  helmRepo,
}) => {
  const classes = useStyles();
  const { api } = useContext(EnterpriseClientContext);
  const queryClient = useQueryClient();

  const getConfigResp = useQuery<GetConfigResponse, Error>('config', () =>
    api.GetConfig({}),
  );

  const {
    isLoading: jobLoading,
    data: jobData,
    error: jobError,
  } = useQuery<GetValuesForChartResponse, Error>(
    `values-job-${profile.name}-${version}`,
    () =>
      api.GetValuesForChart({
        repository: {
          cluster: cluster || { name: getConfigResp?.data?.managementClusterName},
          name: helmRepo.name || DEFAULT_PROFILE_REPO.name,
          namespace: helmRepo.namespace || DEFAULT_PROFILE_REPO.namespace,
        },
        name: profile.name,
        version,
      }),
    { enabled: !yaml && !!getConfigResp?.data?.managementClusterName, refetchOnWindowFocus: false },
  );

  const { isLoading: valuesLoading, data: jobResult } = useQuery<
    GetChartsJobResponse,
    Error
  >(
    `values-job-${jobData?.jobId}`,
    () =>
      api.GetChartsJob({
        jobId: jobData?.jobId,
      }),
    {
      enabled: Boolean(jobData?.jobId),
      refetchInterval: res => (!res?.error && !res?.values ? 2000 : false),
    },
  );

  const error = jobError?.message || jobResult?.error;
  const isLoading =
    !yaml &&
    (jobLoading || valuesLoading || (!jobResult?.error && !jobResult?.values));

  const resetQueryOnClose = () => {
    const query = `values-job-${jobData?.jobId}`;
    queryClient.removeQueries({ queryKey: query, exact: true });
    onClose();
  };
  return (
    <>
      <Dialog
        open
        maxWidth="md"
        fullWidth
        scroll="paper"
        onClose={resetQueryOnClose}
      >
        {error && <Alert severity="error">{error}</Alert>}
        <DialogTitle disableTypography>
<<<<<<< HEAD
          <Typography variant="h5">
            {profile.name} (version:{version})
          </Typography>
          <CloseIconButton onClick={resetQueryOnClose} />
=======
          <Typography variant="h5">{profile.name}</Typography>
          <CloseIconButton onClick={onClose} />
>>>>>>> bdcd5913
        </DialogTitle>
        <DialogContent>
          {isLoading ? (
            <Loader />
          ) : (
            <TextareaAutosize
              className={classes.textarea}
              defaultValue={yaml || jobResult?.values}
              onChange={onChange}
            />
          )}
        </DialogContent>
        <DialogActions>
          <Button
            id="discard-yaml"
            startIcon={<Icon type={IconType.ClearIcon} size="base" />}
            onClick={resetQueryOnClose}
            disabled={profile.required && profile.editable !== true}
          >
            DISCARD CHANGES
          </Button>
          <Button
            id="edit-yaml"
            startIcon={<Icon type={IconType.SaveAltIcon} size="base" />}
            onClick={onSave}
            disabled={profile.required && profile.editable !== true}
          >
            SAVE CHANGES
          </Button>
        </DialogActions>
      </Dialog>
    </>
  );
};

export default ChartValuesDialog;<|MERGE_RESOLUTION|>--- conflicted
+++ resolved
@@ -122,15 +122,8 @@
       >
         {error && <Alert severity="error">{error}</Alert>}
         <DialogTitle disableTypography>
-<<<<<<< HEAD
-          <Typography variant="h5">
-            {profile.name} (version:{version})
-          </Typography>
-          <CloseIconButton onClick={resetQueryOnClose} />
-=======
           <Typography variant="h5">{profile.name}</Typography>
           <CloseIconButton onClick={onClose} />
->>>>>>> bdcd5913
         </DialogTitle>
         <DialogContent>
           {isLoading ? (

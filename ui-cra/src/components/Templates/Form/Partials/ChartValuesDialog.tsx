import {
  Dialog,
  DialogActions,
  DialogContent,
  DialogTitle,
  TextareaAutosize,
} from '@material-ui/core';
import { makeStyles } from '@material-ui/core/styles';
import Typography from '@material-ui/core/Typography';
import { Alert } from '@material-ui/lab';
import {
  Button,
  Icon,
  IconType,
  theme as weaveTheme,
} from '@weaveworks/weave-gitops';
import { ChangeEvent, FC, useContext, useState } from 'react';
import { useQuery } from 'react-query';
import { CloseIconButton } from '../../../../assets/img/close-icon-button';
import {
  GetConfigResponse,
  ClusterNamespacedName,
  GetChartsJobResponse,
  GetValuesForChartResponse,
  RepositoryRef,
} from '../../../../cluster-services/cluster_services.pb';
import { EnterpriseClientContext } from '../../../../contexts/EnterpriseClient';

import { UpdatedProfile } from '../../../../types/custom';
import { DEFAULT_PROFILE_REPO } from '../../../../utils/config';
import { Loader } from '../../../Loader';

const xs = weaveTheme.spacing.xs;

const useStyles = makeStyles(() => ({
  textarea: {
    width: '100%',
    padding: xs,
    border: `1px solid ${weaveTheme.colors.neutral10}`,
  },
}));

const ChartValuesDialog: FC<{
  cluster?: ClusterNamespacedName;
  yaml: string;
  profile: UpdatedProfile;
  version: string;
  onSave: (value: string) => void;
  onClose: () => void;
  onDiscard: () => void;
  helmRepo: RepositoryRef;
}> = ({
  profile,
  yaml,
  version,
  cluster,
  onSave,
  onClose,
  helmRepo,
  onDiscard,
}) => {
  const classes = useStyles();
  const { api } = useContext(EnterpriseClientContext);
  const [yamlPreview, setYamlPreview] = useState<string>(yaml);

  const getConfigResp = useQuery<GetConfigResponse, Error>('config', () =>
    api.GetConfig({}),
  );

  const {
    isLoading: jobLoading,
    data: jobData,
    error: jobError,
  } = useQuery<GetValuesForChartResponse, Error>(
    `values-job-${profile.name}-${version}`,
    () =>
      api.GetValuesForChart({
        repository: {
          cluster: cluster || {
            name: getConfigResp?.data?.managementClusterName,
          },
          name: helmRepo.name || DEFAULT_PROFILE_REPO.name,
          namespace: helmRepo.namespace || DEFAULT_PROFILE_REPO.namespace,
        },
        name: profile.name,
        version,
      }),
    {
      enabled: !yaml && !!getConfigResp?.data?.managementClusterName,
      refetchOnWindowFocus: false,
<<<<<<< HEAD
=======
      refetchOnMount: false,
>>>>>>> f7410db8
    },
  );

  const { isLoading: valuesLoading, data: jobResult } = useQuery<
    GetChartsJobResponse,
    Error
  >(
    `values-job-${jobData?.jobId}`,
    () =>
      api.GetChartsJob({
        jobId: jobData?.jobId,
      }),
    {
      enabled: Boolean(jobData?.jobId),
      refetchInterval: res => (!res?.error && !res?.values ? 2000 : false),
      refetchOnMount: false,
    },
  );

  const error = jobError?.message || jobResult?.error;
  const isLoading =
    !yamlPreview &&
    (jobLoading || valuesLoading || (!jobResult?.error && !jobResult?.values));

  const handleYamlPreview = (event: ChangeEvent<HTMLTextAreaElement>) =>
    setYamlPreview(event.target.value);

  const handleModalClose = () => {
    setYamlPreview('');
    onClose();
  };

  const handleModalDiscard = () => {
    onSave('');
    onDiscard();
  };

  const handleModalSave = () => {
    onSave(yamlPreview);
  };

  return (
    <>
      <Dialog
        open
        maxWidth="md"
        fullWidth
        scroll="paper"
        onClose={handleModalClose}
      >
        {error && <Alert severity="error">{error}</Alert>}
        <DialogTitle disableTypography>
<<<<<<< HEAD
          <Typography variant="h5">
            {profile.name} (version:{version})
          </Typography>
          <CloseIconButton onClick={onClose} />
=======
          <Typography variant="h5">{profile.name}</Typography>
          <CloseIconButton onClick={handleModalClose} />
>>>>>>> f7410db8
        </DialogTitle>
        <DialogContent>
          {isLoading ? (
            <Loader />
          ) : (
            <TextareaAutosize
              className={classes.textarea}
              defaultValue={yamlPreview || jobResult?.values}
              onChange={handleYamlPreview}
            />
          )}
        </DialogContent>
        <DialogActions>
          <Button
            id="reset-yaml"
            startIcon={<Icon type={IconType.ClearIcon} size="base" />}
            onClick={handleModalDiscard}
            disabled={profile.required && profile.editable !== true}
          >
            RESET TO DEFAULT
          </Button>
          <Button
            id="edit-yaml"
            startIcon={<Icon type={IconType.SaveAltIcon} size="base" />}
            onClick={handleModalSave}
            disabled={profile.required && profile.editable !== true}
          >
            SAVE CHANGES
          </Button>
        </DialogActions>
      </Dialog>
    </>
  );
};

export default ChartValuesDialog;<|MERGE_RESOLUTION|>--- conflicted
+++ resolved
@@ -88,10 +88,7 @@
     {
       enabled: !yaml && !!getConfigResp?.data?.managementClusterName,
       refetchOnWindowFocus: false,
-<<<<<<< HEAD
-=======
       refetchOnMount: false,
->>>>>>> f7410db8
     },
   );
 
@@ -144,15 +141,10 @@
       >
         {error && <Alert severity="error">{error}</Alert>}
         <DialogTitle disableTypography>
-<<<<<<< HEAD
           <Typography variant="h5">
             {profile.name} (version:{version})
           </Typography>
-          <CloseIconButton onClick={onClose} />
-=======
-          <Typography variant="h5">{profile.name}</Typography>
           <CloseIconButton onClick={handleModalClose} />
->>>>>>> f7410db8
         </DialogTitle>
         <DialogContent>
           {isLoading ? (

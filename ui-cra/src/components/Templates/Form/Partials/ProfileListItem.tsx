import {
  FormControl,
  Input,
  TextField,
  createStyles,
  makeStyles,
} from '@material-ui/core';
import { Autocomplete, AutocompleteRenderInputParams } from '@material-ui/lab';
import { Button } from '@weaveworks/weave-gitops';
import { debounce } from 'lodash';
import React, {
  ChangeEvent,
  Dispatch,
  FC,
  useCallback,
  useMemo,
  useState,
} from 'react';
import styled from 'styled-components';
import {
  ClusterNamespacedName,
  RepositoryRef,
} from '../../../../cluster-services/cluster_services.pb';
import { ProfilesIndex, UpdatedProfile } from '../../../../types/custom';
import { DEFAULT_PROFILE_NAMESPACE } from '../../../../utils/config';
import { Tooltip } from '../../../Shared';
import ChartValuesDialog from './ChartValuesDialog';
const semverValid = require('semver/functions/valid');
const semverValidRange = require('semver/ranges/valid');
const semverMaxSatisfying = require('semver/ranges/max-satisfying');

const ProfileWrapper = styled.div`
  display: flex;
  justify-content: space-around;
`;

const useStyles = makeStyles(() =>
  createStyles({
    autoComplete: { minWidth: '155px', overflow: 'hidden' },
    input: {},
  }),
);

const ProfilesListItem: FC<{
  cluster?: ClusterNamespacedName;
  profile: UpdatedProfile;
  context?: string;
  setUpdatedProfiles: Dispatch<React.SetStateAction<ProfilesIndex>>;
  helmRepo: RepositoryRef;
}> = ({ profile, cluster, setUpdatedProfiles, helmRepo }) => {
  const [yaml, setYaml] = useState<string>('');
  const [openYamlPreview, setOpenYamlPreview] = useState<boolean>(false);
  const [isNamespaceValid, setNamespaceValidation] = useState<boolean>(true);
  const [inValidVersionErrorMessage, setInValidVersionErrorMessage] =
    useState<string>('');
  const [isValidVersion, setIsValidVersion] = useState<boolean>(true);
  const [availableVersions] = useState(
    profile.values.map(item => item.version),
  );

  const classes = useStyles();

  const handleUpdateProfile = useCallback(
    profile => {
      setUpdatedProfiles(sp => ({
        ...sp,
        [profile.name]: profile,
      }));
    },
    [setUpdatedProfiles],
  );

  const handleSelectVersion = useCallback(
    (event, value: string) => {
      const filteredVersions = profile.values.filter(
        item => item.version !== value,
      );
      const selectedVersion = profile.values.find(
        item => item.version === value,
      );

      if (selectedVersion) {
        profile.values.forEach(item =>
          item.selected === true ? (item.selected = false) : null,
        );
        profile.values = [
          ...filteredVersions,
          { ...selectedVersion, selected: true },
        ];
        setYaml(selectedVersion.yaml as string);
        handleUpdateProfile(profile);
      }
    },
    [profile, handleUpdateProfile],
  );

  const handleInputChange = useCallback(
    (event, value: string) => {
      setInValidVersionErrorMessage('');
      setIsValidVersion(true);
      if ((semverValid(value) || semverValidRange(value)) && value !== '') {
        const selectedVersion = profile.values.find(
          item => item.version === value,
        );

        if (!selectedVersion) {
          profile.values.forEach(item =>
            item.selected === true ? (item.selected = false) : null,
          );
          profile.values.push({ version: value, selected: true, yaml: '' });
          handleUpdateProfile(profile);
        }
      } else {
        setInValidVersionErrorMessage(
          'The provided version | range  is invalid',
        );
        setIsValidVersion(false);
      }
    },
    [profile, handleUpdateProfile],
  );

  const debouncedHandleInputChange = useMemo(
    () => debounce(handleInputChange, 500),
    [handleInputChange],
  );

  const handleYamlPreview = () => {
    setOpenYamlPreview(true);
  };

  const handleChangeNamespace = (event: ChangeEvent<HTMLInputElement>) => {
    const { value } = event.target;
    const pattern = /^[a-z0-9]([a-z0-9-]*[a-z0-9])?$/;
    if (pattern.test(value) || value === '') {
      setNamespaceValidation(true);
    } else {
      setNamespaceValidation(false);
    }
    profile.namespace = value;
    handleUpdateProfile(profile);
  };

<<<<<<< HEAD
  const handleChangeYaml = (event: ChangeEvent<HTMLTextAreaElement>) =>
    setYaml(event.target.value);

  const [selectedValue] = profile.values.filter(
    value => value.selected === true,
  );
  let version = '';
  if (selectedValue) {
    version = selectedValue.version;
  } else {
    version = profile.values?.[0].version || '';
  }

  const handleUpdateProfiles = useCallback(() => {
    profile.values.forEach(item => {
      if (item.version === version) {
        item.yaml = yaml;
      }
    });
=======
  const handleUpdateProfiles = useCallback(
    value => {
      setYaml(value);
      profile.values.forEach(item => {
        if (item.version === version) {
          item.yaml = value;
        }
      });
>>>>>>> f7410db8

      handleUpdateProfile(profile);

      setOpenYamlPreview(false);
    },
    [profile, handleUpdateProfile, version],
  );

  const handleRenderInput = useCallback(
    (params: AutocompleteRenderInputParams) => (
      <TextField
        {...params}
        InputProps={{
          ...params.InputProps,
          className: classes.input,
        }}
        variant="standard"
        error={!isValidVersion}
        helperText={!!inValidVersionErrorMessage && inValidVersionErrorMessage}
      />
    ),
    [classes.input, isValidVersion, inValidVersionErrorMessage],
  );

  const autocompleteVersions = useMemo(
    () => profile.values.map(option => option.version),
    [profile.values],
  );

  return (
    <>
      <Tooltip
        title="This fields are disabled as the profile is not checked"
        placement="top"
        disabled={Boolean(profile.selected)}
      >
        <ProfileWrapper data-profile-name={profile.name}>
          <div className="profile-version">
            <FormControl>
              <Autocomplete
                disabled={
                  (profile.required && profile.values.length === 1) ||
                  !Boolean(profile.selected)
                }
                disableClearable
                freeSolo
                className={classes.autoComplete}
                options={autocompleteVersions}
                onChange={handleSelectVersion}
                onInputChange={debouncedHandleInputChange}
                value={version}
                renderInput={handleRenderInput}
              />
            </FormControl>
          </div>
          <div className="profile-namespace">
            <FormControl>
              <Input
                id="profile-namespace"
                value={profile.namespace}
                placeholder={DEFAULT_PROFILE_NAMESPACE}
                onChange={handleChangeNamespace}
                error={!isNamespaceValid}
                disabled={!Boolean(profile.selected)}
              />
            </FormControl>
          </div>
          <div>
            <Button
              variant="text"
              onClick={handleYamlPreview}
              disabled={!Boolean(profile.selected)}
            >
              Values.yaml
            </Button>
          </div>
        </ProfileWrapper>
      </Tooltip>

      {openYamlPreview && (
        <ChartValuesDialog
          yaml={yaml}
          cluster={cluster}
          profile={profile}
<<<<<<< HEAD
          version={
            semverMaxSatisfying(availableVersions, version) ||
            availableVersions[0]
          }
          onChange={handleChangeYaml}
=======
          version={version}
>>>>>>> f7410db8
          onSave={handleUpdateProfiles}
          onClose={() => setOpenYamlPreview(false)}
          helmRepo={helmRepo}
          onDiscard={() => setOpenYamlPreview(false)}
        />
      )}
    </>
  );
};

export default ProfilesListItem;<|MERGE_RESOLUTION|>--- conflicted
+++ resolved
@@ -141,27 +141,6 @@
     handleUpdateProfile(profile);
   };
 
-<<<<<<< HEAD
-  const handleChangeYaml = (event: ChangeEvent<HTMLTextAreaElement>) =>
-    setYaml(event.target.value);
-
-  const [selectedValue] = profile.values.filter(
-    value => value.selected === true,
-  );
-  let version = '';
-  if (selectedValue) {
-    version = selectedValue.version;
-  } else {
-    version = profile.values?.[0].version || '';
-  }
-
-  const handleUpdateProfiles = useCallback(() => {
-    profile.values.forEach(item => {
-      if (item.version === version) {
-        item.yaml = yaml;
-      }
-    });
-=======
   const handleUpdateProfiles = useCallback(
     value => {
       setYaml(value);
@@ -170,14 +149,31 @@
           item.yaml = value;
         }
       });
->>>>>>> f7410db8
+
+  const [selectedValue] = profile.values.filter(
+    value => value.selected === true,
+  );
+  let version = '';
+  if (selectedValue) {
+    version = selectedValue.version;
+  } else {
+    version = profile.values?.[0].version || '';
+  }
+
+  const handleUpdateProfiles = useCallback(
+    value => {
+      setYaml(value);
+      profile.values.forEach(item => {
+        if (item.version === version) {
+          item.yaml = value;
+        }
+      });
 
       handleUpdateProfile(profile);
 
       setOpenYamlPreview(false);
     },
     [profile, handleUpdateProfile, version],
-  );
 
   const handleRenderInput = useCallback(
     (params: AutocompleteRenderInputParams) => (
@@ -255,15 +251,10 @@
           yaml={yaml}
           cluster={cluster}
           profile={profile}
-<<<<<<< HEAD
           version={
             semverMaxSatisfying(availableVersions, version) ||
             availableVersions[0]
           }
-          onChange={handleChangeYaml}
-=======
-          version={version}
->>>>>>> f7410db8
           onSave={handleUpdateProfiles}
           onClose={() => setOpenYamlPreview(false)}
           helmRepo={helmRepo}

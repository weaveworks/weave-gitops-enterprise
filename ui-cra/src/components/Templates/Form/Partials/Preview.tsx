--- conflicted
+++ resolved
@@ -114,19 +114,18 @@
             files: (PRPreview as SecretPRPreview).externalSecretsFiles,
           },
         ];
-<<<<<<< HEAD
       case 'sops':
         return [
           {
             tabName: 'SOPS Secret',
             files: (PRPreview as SOPSSecretPRPreview).sopsSecertFiles,
-=======
+          },
+        ];
       case 'policyconfig':
         return [
           {
             tabName: 'PolicyConfigs',
             files: (PRPreview as PolicyConfigPRPreview).policyConfigFiles,
->>>>>>> b13abc9c
           },
         ];
       default:

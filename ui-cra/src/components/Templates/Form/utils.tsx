--- conflicted
+++ resolved
@@ -52,12 +52,8 @@
 
 export const getRepositoryUrl = (repo: GitRepository) => {
   // the https url can be overridden with an annotation
-<<<<<<< HEAD
-  const httpsUrl = repo?.obj?.metadata?.annotations?.['weave.works/https-url'];
-
-=======
-  const httpsUrl = repo?.obj?.metadata?.annotations?.['weave.works/repo-https-url'];
->>>>>>> be60ed2c
+  const httpsUrl =
+    repo?.obj?.metadata?.annotations?.['weave.works/repo-https-url'];
   if (httpsUrl) {
     return httpsUrl;
   }

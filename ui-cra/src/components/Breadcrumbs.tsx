--- conflicted
+++ resolved
@@ -92,11 +92,7 @@
             </div>
           )}
           {isEmpty(url) ? (
-<<<<<<< HEAD
-            <Span className={classes.labelLink}>{label}</Span>
-=======
-            <Span title={label}>{label}</Span>
->>>>>>> a070ab12
+            <Span className={classes.labelLink} title={label}>{label}</Span>
           ) : (
               <Title role="heading" size={size}>
                 <Link to={url || ''} className={classes.link}>

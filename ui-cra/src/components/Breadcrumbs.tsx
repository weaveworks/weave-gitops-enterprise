import { createStyles, makeStyles } from '@material-ui/core/styles';
import ArrowForward from '@material-ui/icons/ArrowForwardIos';
import { theme as weaveTheme } from '@weaveworks/weave-gitops';
import { isEmpty } from 'lodash';
import { transparentize } from 'polished';
<<<<<<< HEAD
import { makeStyles, createStyles } from '@material-ui/core/styles';
import { Flex, theme as weaveTheme } from '@weaveworks/weave-gitops';
import ArrowForward from '@material-ui/icons/ArrowForwardIos';
=======
import { FC } from 'react';
>>>>>>> ba5452fa
import { Link } from 'react-router-dom';
import styled from 'styled-components';

interface Size {
  size?: 'small';
}

const Span = styled.span`
  text-overflow: ellipsis;
  white-space: nowrap;
  overflow: hidden;
  max-width: 300px;
`;
export const Title = styled.div<Size>`
  margin-right: ${({ size }) =>
    size === 'small' ? weaveTheme.spacing.xxs : weaveTheme.spacing.xs};
  white-space: nowrap;
`;
export const Count = styled.div<Size>`
  background: ${({ size }) =>
    size === 'small'
      ? transparentize(0.5, weaveTheme.colors.primaryLight10)
      : weaveTheme.colors.primaryLight10};
  padding: 0 ${weaveTheme.spacing.xxs};
  align-self: center;
  font-size: ${({ size }) =>
    size === 'small'
      ? weaveTheme.fontSizes.small
      : weaveTheme.fontSizes.medium};
  color: ${weaveTheme.colors.black};
  margin-left: ${weaveTheme.spacing.xxs};
  border-radius: ${weaveTheme.borderRadius.soft};
`;
export interface Breadcrumb {
  label: string;
  url?: string;
}
interface Props extends Size {
  path: Breadcrumb[];
}
const useStyles = makeStyles(() =>
  createStyles({
    path: {
      display: 'flex',
    },
    divider: {
      display: 'flex',
      alignItems: 'center',
      justifyContent: 'center',
      padding: ` 0 ${weaveTheme.spacing.small}`,
    },
    iconDivider: {
      fontSize: '16px',
    },
    link: {
      color: weaveTheme.colors.black,
      fontWeight: 400,
    },
    labelLink: {
      color: weaveTheme.colors.black,
      fontWeight: 700,
      marginRight: weaveTheme.spacing.xs,
    },
  }),
);
export const Breadcrumbs: FC<Props> = ({ path, size }) => {
  const classes = useStyles();
  return (
<<<<<<< HEAD
    <Flex
      style={{
        fontSize: '20px',
        height: '32px',
      }}
    >
=======
    <Container className="test-id-breadcrumbs">
>>>>>>> ba5452fa
      {path.map(({ label, url }, index) => (
        <div
          key={index}
          className={classes.path}
          style={{ alignItems: 'center' }}
        >
          {index > 0 && (
            <div className={classes.divider}>
              <ArrowForward className={classes.iconDivider} />
            </div>
          )}
          {isEmpty(url) ? (
            <Span className={classes.labelLink} title={label}>
              {label}
            </Span>
          ) : (
            <Title role="heading" size={size}>
              <Link to={url || ''} className={classes.link}>
                {label}
              </Link>
            </Title>
          )}
        </div>
      ))}
    </Flex>
  );
};<|MERGE_RESOLUTION|>--- conflicted
+++ resolved
@@ -1,15 +1,10 @@
+import { Container } from '@material-ui/core';
 import { createStyles, makeStyles } from '@material-ui/core/styles';
 import ArrowForward from '@material-ui/icons/ArrowForwardIos';
 import { theme as weaveTheme } from '@weaveworks/weave-gitops';
 import { isEmpty } from 'lodash';
 import { transparentize } from 'polished';
-<<<<<<< HEAD
-import { makeStyles, createStyles } from '@material-ui/core/styles';
-import { Flex, theme as weaveTheme } from '@weaveworks/weave-gitops';
-import ArrowForward from '@material-ui/icons/ArrowForwardIos';
-=======
 import { FC } from 'react';
->>>>>>> ba5452fa
 import { Link } from 'react-router-dom';
 import styled from 'styled-components';
 
@@ -23,11 +18,13 @@
   overflow: hidden;
   max-width: 300px;
 `;
+
 export const Title = styled.div<Size>`
   margin-right: ${({ size }) =>
     size === 'small' ? weaveTheme.spacing.xxs : weaveTheme.spacing.xs};
   white-space: nowrap;
 `;
+
 export const Count = styled.div<Size>`
   background: ${({ size }) =>
     size === 'small'
@@ -43,6 +40,7 @@
   margin-left: ${weaveTheme.spacing.xxs};
   border-radius: ${weaveTheme.borderRadius.soft};
 `;
+
 export interface Breadcrumb {
   label: string;
   url?: string;
@@ -78,16 +76,7 @@
 export const Breadcrumbs: FC<Props> = ({ path, size }) => {
   const classes = useStyles();
   return (
-<<<<<<< HEAD
-    <Flex
-      style={{
-        fontSize: '20px',
-        height: '32px',
-      }}
-    >
-=======
     <Container className="test-id-breadcrumbs">
->>>>>>> ba5452fa
       {path.map(({ label, url }, index) => (
         <div
           key={index}
@@ -112,6 +101,6 @@
           )}
         </div>
       ))}
-    </Flex>
+    </Container>
   );
 };
--- conflicted
+++ resolved
@@ -65,13 +65,8 @@
 
   return (
     <PageTemplate
-<<<<<<< HEAD
       documentTitle="Edit resource"
-      path={[{ label: 'Resource', url: '/' }, { label: resource?.name }]}
-=======
-      documentTitle="Create new cluster"
-      path={[{ label: 'Clusters', url: Routes.Clusters }, { label: clusterName }]}
->>>>>>> 2b2e1a9a
+      path={[{ label: 'Resource', url: Routes.Clusters }, { label: resource?.name }]}
     >
       <ContentWrapper loading={isLoading || isTemplateLoading}>
         <Grid container>

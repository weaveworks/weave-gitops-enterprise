--- conflicted
+++ resolved
@@ -1,4 +1,3 @@
-import { CircularProgress } from '@material-ui/core';
 import { ThemeProvider } from '@material-ui/core/styles';
 import {
   Flex,
@@ -10,27 +9,19 @@
   useFeatureFlags,
   useListSources,
 } from '@weaveworks/weave-gitops';
-import { useEffect, useState } from 'react';
 import { useHistory, useRouteMatch } from 'react-router-dom';
 import styled from 'styled-components';
-<<<<<<< HEAD
 import { localEEMuiTheme } from '../../muiTheme';
 import { Routes } from '../../utils/nav';
 import { NotificationsWrapper } from '../Layout/NotificationsWrapper';
 import { CircularProgress } from '@material-ui/core';
 import { useEffect, useState } from 'react';
-=======
->>>>>>> 6884557c
 import useClusters from '../../hooks/clusters';
-import { localEEMuiTheme } from '../../muiTheme';
 import { GitopsClusterEnriched } from '../../types/custom';
 import { toFilterQueryString } from '../../utils/FilterQueryString';
-import { Routes } from '../../utils/nav';
 import { useIsClusterWithSources } from '../Applications/utils';
 import { QueryState } from '../Explorer/hooks';
 import { linkToExplorer } from '../Explorer/utils';
-import { ContentWrapper } from '../Layout/ContentWrapper';
-import { PageTemplate } from '../Layout/PageTemplate';
 import { Tooltip } from '../Shared';
 import ClusterDashboard from './ClusterDashboard';
 import { Page } from '../Layout/App';

import { fromPairs, sortBy } from 'lodash';
import {
  Box,
  Button,
  Paper,
  Table,
  TableBody,
  TableCell,
  TableContainer,
  TableHead,
  TableRow,
  Typography,
} from '@material-ui/core';
import { createStyles, makeStyles } from '@material-ui/styles';
import React, { FC } from 'react';
import styled from 'styled-components';
import { CAPICluster } from '../../types/kubernetes';
import { theme as weaveTheme } from '@weaveworks/weave-gitops';
import useClusters from './../../contexts/Clusters';

// styles

const useStyles = makeStyles(() =>
  createStyles({
    conditionNameCell: {
      width: 100,
    },
    section: {
      marginTop: `${weaveTheme.spacing.medium}`,
    },
    downloadBtn: {
      color: weaveTheme.colors.primary,
      padding: '0px',
    },
  }),
);

const StatusValue = styled.div`
  white-space: pre;
`;

// types

type Condition = { [key: string]: string };
type StatusRenderer = (
  key: string,
  status: CAPICluster['status'],
) => React.ReactChild;

// sorting/display hints

const conditionKeys = [
  'type',
  'status',
  'severity',
  'reason',
  'message',
  'lastTransitionTime',
];

const statusKeySortHint: { [key: string]: number } = fromPairs(
  ['phase', 'controlPlaneInitialized', 'infrastructureReady'].map(
    (value, index) => [value, index],
  ),
);

// renderers

const defaultRenderer: StatusRenderer = (key, status) => {
  return JSON.stringify(status[key], null, 2);
};

const conditionsRenderer: StatusRenderer = (key, status) => {
  if (!status.conditions) {
    // Not sure how we get here but...
    return <i>No conditions present</i>;
  }
  return (
    <Table size="small">
      <TableHead style={{ backgroundColor: 'unset' }}>
        <TableRow>
          {conditionKeys.map(key => (
            <TableCell key={key}>{key}</TableCell>
          ))}
        </TableRow>
      </TableHead>
      <TableBody>
        {status.conditions.map((cond: Condition, index: number) => {
          return (
            <TableRow key={index}>
              {conditionKeys.map(key => (
                <TableCell key={key} style={{ borderBottom: 'unset' }}>
                  {cond[key]}
                </TableCell>
              ))}
            </TableRow>
          );
        })}
      </TableBody>
    </Table>
  );
};

const statusRenderers: { [key: string]: StatusRenderer } = {
  conditions: conditionsRenderer,
};

export const CAPIClusterStatus: FC<{
  clusterName: string;
  status?: CAPICluster['status'];
}> = ({ clusterName, status }) => {
  const classes = useStyles();
  const { getKubeconfig } = useClusters();

  const handleClick = () =>
<<<<<<< HEAD
    getKubeconfig(clusterName, `${clusterName} kubeconfig`);
=======
    getKubeconfig(clusterName, `${clusterName}.kubeconfig`);
>>>>>>> 5f050bdd

  if (!status) {
    return null;
  }

  // Note: sortBy pushes 'undefined' to end of lists.
  const sortedKeys = sortBy(Object.keys(status), key => statusKeySortHint[key]);

  return (
    <Box margin={2}>
      <Typography variant="h6" gutterBottom component="div">
        CAPI Status
      </Typography>
      <TableContainer component={Paper}>
        <Table size="small">
          <TableBody>
            {sortedKeys.map(key => {
              const renderer = statusRenderers[key] || defaultRenderer;
              return (
                <TableRow hover key={key}>
                  <TableCell
                    className={classes.conditionNameCell}
                    component="th"
                    scope="row"
                    style={{ borderBottom: 'unset' }}
                  >
                    {key}
                  </TableCell>
                  <TableCell style={{ borderBottom: 'unset' }}>
                    <StatusValue>{renderer(key, status)}</StatusValue>
                  </TableCell>
                </TableRow>
              );
            })}
          </TableBody>
        </Table>
      </TableContainer>
      <Typography
        variant="h6"
        gutterBottom
        component="div"
        className={classes.section}
      >
        Kubeconfig
      </Typography>
      <Button className={classes.downloadBtn} onClick={handleClick}>
        Download the kubeconfig here
      </Button>
    </Box>
  );
};<|MERGE_RESOLUTION|>--- conflicted
+++ resolved
@@ -113,11 +113,7 @@
   const { getKubeconfig } = useClusters();
 
   const handleClick = () =>
-<<<<<<< HEAD
-    getKubeconfig(clusterName, `${clusterName} kubeconfig`);
-=======
     getKubeconfig(clusterName, `${clusterName}.kubeconfig`);
->>>>>>> 5f050bdd
 
   if (!status) {
     return null;

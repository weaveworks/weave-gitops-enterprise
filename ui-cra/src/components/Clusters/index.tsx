--- conflicted
+++ resolved
@@ -55,39 +55,18 @@
 import { PageTemplate } from '../Layout/PageTemplate';
 import PoliciesViolations from '../PolicyViolations';
 import { TableWrapper, Tooltip } from '../Shared';
-<<<<<<< HEAD
-import { ConnectClusterDialog } from './ConnectInfoBox';
-import { DashboardsList } from './DashboardsList';
-import { DeleteClusterDialog } from './Delete';
-import useNotifications, {
-  NotificationData,
-} from '../../contexts/Notifications';
-=======
->>>>>>> d0d20e2c
 import { EditButton } from '../Templates/Edit/EditButton';
 import { GitRepositoryEnriched } from '../Templates/Form';
 import {
   getCreateRequestAnnotation,
   getInitialGitRepo,
 } from '../Templates/Form/utils';
-<<<<<<< HEAD
-import { GitRepositoryEnriched } from '../Templates/Form';
-import { GitProvider } from '../../api/gitauth/gitauth.pb';
-import OpenedPullRequest from './OpenedPullRequest';
-
-interface Size {
-  size?: 'small';
-}
-const ActionsWrapper = styled.div<Size>`
-  display: flex;
-`;
-=======
 import { toFilterQueryString } from '../../utils/FilterQueryString';
 import LoadingWrapper from '../Workspaces/WorkspaceDetails/Tabs/WorkspaceTabsWrapper';
 import { ConnectClusterDialog } from './ConnectInfoBox';
 import { DashboardsList } from './DashboardsList';
 import { DeleteClusterDialog } from './Delete';
->>>>>>> d0d20e2c
+import OpenedPullRequest from './OpenedPullRequest';
 
 const ClustersTableWrapper = styled(TableWrapper)`
   thead {
@@ -468,20 +447,8 @@
                   onFinish={() => setOpenConnectInfo(false)}
                 />
               )}
-<<<<<<< HEAD
               <OpenedPullRequest gitRepos={gitRepos}></OpenedPullRequest>
-            </ActionsWrapper>
-=======
-              <Button onClick={openLinkHandler(repoLink)}>
-                <Icon
-                  className={classes.externalIcon}
-                  type={IconType.ExternalTab}
-                  size="base"
-                />
-                GO TO OPEN PULL REQUESTS
-              </Button>
             </Flex>
->>>>>>> d0d20e2c
           </div>
           <SubRouterTabs rootPath={`${path}/list`}>
             <RouterTab name="Clusters" path={`${path}/list`}>

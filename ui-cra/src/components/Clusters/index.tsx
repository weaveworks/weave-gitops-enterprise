import {
  Checkbox,
  createStyles,
  makeStyles,
  withStyles,
} from '@material-ui/core';
import Octicon, { Icon as ReactIcon } from '@primer/octicons-react';
import {
  Button,
  DataTable,
  filterByStatusCallback,
  filterConfig,
  GitRepository,
  Icon,
  IconType,
  Kind,
  KubeStatusIndicator,
  RouterTab,
  statusSortHelper,
  SubRouterTabs,
  theme,
  useListSources,
<<<<<<< HEAD
  GitRepository,
  Kind,
  Flex,
=======
>>>>>>> ba5452fa
} from '@weaveworks/weave-gitops';
import { Condition } from '@weaveworks/weave-gitops/ui/lib/api/core/types.pb';
import { Source } from '@weaveworks/weave-gitops/ui/lib/objects';
import { PageRoute } from '@weaveworks/weave-gitops/ui/lib/types';
import _ from 'lodash';
import React, { FC, useCallback, useEffect, useMemo, useState } from 'react';
import { Link, useHistory, useRouteMatch } from 'react-router-dom';
import styled from 'styled-components';
import { GitProvider } from '../../api/gitauth/gitauth.pb';
import { ClusterNamespacedName } from '../../cluster-services/cluster_services.pb';
import CallbackStateContextProvider from '../../contexts/GitAuth/CallbackStateContext';
import { useListConfigContext } from '../../contexts/ListConfig';
import useNotifications, {
  NotificationData,
} from '../../contexts/Notifications';
import useClusters from '../../hooks/clusters';
import { GitopsClusterEnriched, PRDefaults } from '../../types/custom';
import { useCallbackState } from '../../utils/callback-state';
import {
  EKSDefault,
  GKEDefault,
  KindIcon,
  Kubernetes,
  LiquidMetal,
  Openshift,
  OtherOnprem,
  Rancher,
  Vsphere,
} from '../../utils/icons';
import { openLinkHandler } from '../../utils/link-checker';
import { ContentWrapper } from '../Layout/ContentWrapper';
import { PageTemplate } from '../Layout/PageTemplate';
import PoliciesViolations from '../PolicyViolations';
import { TableWrapper, Tooltip } from '../Shared';
import { EditButton } from '../Templates/Edit/EditButton';
import { GitRepositoryEnriched } from '../Templates/Form';
import {
  getCreateRequestAnnotation,
  getInitialGitRepo,
} from '../Templates/Form/utils';
import LoadingWrapper from '../Workspaces/WorkspaceDetails/Tabs/WorkspaceTabsWrapper';
import { ConnectClusterDialog } from './ConnectInfoBox';
import { DashboardsList } from './DashboardsList';
import { DeleteClusterDialog } from './Delete';

const ClustersTableWrapper = styled(TableWrapper)`
  thead {
    th:first-of-type {
      padding: ${({ theme }) => theme.spacing.xs}
        ${({ theme }) => theme.spacing.base};
    }
  }
  td:first-of-type {
    text-overflow: clip;
    width: 25px;
    padding-left: ${({ theme }) => theme.spacing.base};
  }
  td:nth-child(7) {
    white-space: pre-wrap;
    overflow-wrap: break-word;
    word-wrap: break-word;
  }
  a {
    color: ${({ theme }) => theme.colors.primary};
  }
  width: 100%;
`;

// const LoadingWrapper = styled.div`
//   ${contentCss};
// `;

export function computeMessage(conditions: Condition[]) {
  const readyCondition = conditions.find(
    c => c.type === 'Ready' || c.type === 'Available',
  );

  return readyCondition ? readyCondition.message : 'unknown error';
}

const useStyles = makeStyles(() =>
  createStyles({
    clusterIcon: {
      marginRight: theme.spacing.small,
      color: theme.colors.neutral30,
    },
    externalIcon: {
      marginRight: theme.spacing.small,
    },
  }),
);

export const ClusterIcon: FC<{ cluster: GitopsClusterEnriched }> = ({
  cluster,
}) => {
  const classes = useStyles();
  const clusterKind =
    cluster.labels?.['weave.works/cluster-kind'] ||
    cluster.capiCluster?.infrastructureRef?.kind;

  return (
    <Tooltip title={clusterKind || 'kubernetes'} placement="bottom">
      <span>
        <Octicon
          className={classes.clusterIcon}
          icon={getClusterTypeIcon(clusterKind)}
          size="medium"
          verticalAlign="middle"
        />
      </span>
    </Tooltip>
  );
};

const IndividualCheckbox = withStyles({
  root: {
    color: theme.colors.primary,
    '&$checked': {
      color: theme.colors.primary,
    },
    '&$disabled': {
      color: theme.colors.neutral20,
    },
  },
  checked: {},
  disabled: {},
})(Checkbox);

const ClusterRowCheckbox = ({
  name,
  namespace,
  checked,
  onChange,
}: ClusterNamespacedName & { checked: boolean; onChange: any }) => (
  <IndividualCheckbox
    checked={checked}
    onChange={useCallback(
      ev => onChange({ name, namespace }, ev),
      [name, namespace, onChange],
    )}
    name={name}
  />
);

const getClusterTypeIcon = (clusterType?: string): ReactIcon => {
  if (clusterType === 'DockerCluster') {
    return KindIcon;
  } else if (
    clusterType === 'AWSCluster' ||
    clusterType === 'AWSManagedCluster'
  ) {
    return EKSDefault;
  } else if (
    clusterType === 'AzureCluster' ||
    clusterType === 'AzureManagedCluster'
  ) {
    return Kubernetes;
  } else if (clusterType === 'GCPCluster') {
    return GKEDefault;
  } else if (clusterType === 'VSphereCluster') {
    return Vsphere;
  } else if (clusterType === 'MicrovmCluster') {
    return LiquidMetal;
  } else if (clusterType === 'Rancher') {
    return Rancher;
  } else if (clusterType === 'Openshift') {
    return Openshift;
  } else if (clusterType === 'OtherOnprem') {
    return OtherOnprem;
  }
  return Kubernetes;
};

interface FormData {
  repo: GitRepository | null;
  branchName: string;
  pullRequestTitle: string;
  commitMessage: string;
  pullRequestDescription: string;
}

export const getGitRepos = (sources: Source[] | undefined) =>
  _.orderBy(
    _.uniqBy(
      _.filter(
        sources,
        (item): item is GitRepository => item.type === Kind.GitRepository,
      ),
      repo => repo?.obj?.spec?.url,
    ),
    ['name'],
    ['asc'],
  );

const MCCP: FC<{
  location: { state: { notification: NotificationData[] } };
}> = ({ location }) => {
  const { path } = useRouteMatch();
  const { clusters, isLoading } = useClusters();
  const { setNotifications } = useNotifications();
  const [selectedCluster, setSelectedCluster] =
    useState<ClusterNamespacedName | null>(null);
  const [openConnectInfo, setOpenConnectInfo] = useState<boolean>(false);
  const [openDeletePR, setOpenDeletePR] = useState<boolean>(false);
  const handleClose = useCallback(() => {
    setOpenDeletePR(false);
    setSelectedCluster(null);
  }, [setOpenDeletePR, setSelectedCluster]);
  const { data: sources } = useListSources();

  const gitRepos = useMemo(
    () => getGitRepos(sources?.result),
    [sources?.result],
  );

  const listConfigContext = useListConfigContext();
  const repoLink = listConfigContext?.repoLink || '';
  const provider = listConfigContext?.provider;

  const capiClusters = useMemo(
    () => clusters.filter(cls => cls.capiCluster),
    [clusters],
  );
  let selectedCapiCluster = useMemo(
    () =>
      capiClusters.find(
        c =>
          c.name === selectedCluster?.name &&
          c.namespace === selectedCluster?.namespace,
      ) || null,
    [capiClusters, selectedCluster],
  );
  const [random, setRandom] = useState<string>(
    Math.random().toString(36).substring(7),
  );
  const classes = useStyles();

  useEffect(() => {
    if (openDeletePR === true) {
      setRandom(Math.random().toString(36).substring(7));
    }
  }, [openDeletePR]);

  const PRdefaults: PRDefaults = {
    branchName: `delete-clusters-branch-${random}`,
    pullRequestTitle: 'Deletes capi cluster(s)',
    commitMessage: 'Deletes capi cluster(s)',
  };

  const authRedirectPage = `/clusters`;

  let initialFormData = {
    ...PRdefaults,
    repo: null,
    pullRequestDescription: '',
  };

  const callbackState = useCallbackState();

  if (callbackState) {
    initialFormData = {
      ...initialFormData,
      ...callbackState.state.formData,
    };
    selectedCapiCluster = {
      ...selectedCapiCluster,
      ...callbackState.state.selectedCapiCluster,
    };
  }

  const [formData, setFormData] = useState<FormData>(initialFormData);
  const initialUrl =
    selectedCapiCluster &&
    getCreateRequestAnnotation(selectedCapiCluster)?.repository_url;
  const initialGitRepo =
    selectedCapiCluster &&
    (getInitialGitRepo(initialUrl, gitRepos) as GitRepositoryEnriched);
  const history = useHistory();

  const handleAddCluster = useCallback(
    () => history.push(`/templates`),
    [history],
  );

  const initialFilterState = {
    ...filterConfig(clusters, 'status', filterByStatusCallback),
    ...filterConfig(clusters, 'namespace'),
    ...filterConfig(clusters, 'name'),
  };

  useEffect(() => {
    if (!callbackState) {
      const prTitle = `Delete cluster: ${selectedCluster?.namespace}/${selectedCluster?.name}`;
      setFormData((prevState: FormData) => ({
        ...prevState,
        gitRepos,
        commitMessage: prTitle,
        pullRequestTitle: prTitle,
        pullRequestDescription: prTitle,
      }));
    }

    if (!callbackState && !selectedCluster) {
      setOpenDeletePR(false);
    }

    if (callbackState?.state?.selectedCapiCluster) {
      setOpenDeletePR(true);
    }
  }, [
    callbackState,
    selectedCapiCluster,
    capiClusters,
    selectedCluster,
    gitRepos,
  ]);

  useEffect(
    () =>
      setNotifications([
        {
          message: {
            text: location?.state?.notification?.[0]?.message.text,
          },
          severity: location?.state?.notification?.[0]?.severity,
        } as NotificationData,
      ]),
    [location?.state?.notification, setNotifications],
  );

  useEffect(() => {
    if (!formData.repo) {
      setFormData((prevState: any) => ({
        ...prevState,
        repo: initialGitRepo,
      }));
    }
  }, [initialGitRepo, formData.repo]);

  const handleIndividualClick = useCallback(
    (
      { name, namespace }: ClusterNamespacedName,
      event: React.ChangeEvent<HTMLInputElement>,
    ) => {
      if (event.target.checked === true) {
        setSelectedCluster({ name, namespace });
      } else {
        setSelectedCluster(null);
      }
    },
    [setSelectedCluster],
  );

  return (
    <PageTemplate documentTitle="Clusters" path={[{ label: 'Clusters' }]}>
      <CallbackStateContextProvider
        callbackState={{
          page: authRedirectPage as PageRoute,
          state: { formData, selectedCapiCluster },
        }}
      >
        <ContentWrapper>
          <div
            style={{
              display: 'flex',
              alignItems: 'center',
              justifyContent: 'space-between',
              marginBottom: '20px',
            }}
          >
            <Flex>
              <Button
                id="create-cluster"
                startIcon={<Icon type={IconType.AddIcon} size="base" />}
                onClick={handleAddCluster}
              >
                CREATE A CLUSTER
              </Button>
              <Button
                id="connect-cluster"
                startIcon={<Icon type={IconType.ArrowUpwardIcon} size="base" />}
                onClick={() => setOpenConnectInfo(true)}
              >
                CONNECT A CLUSTER
              </Button>
              <Tooltip
                title={
                  provider === GitProvider.BitBucketServer
                    ? 'Operation is not supported'
                    : 'No CAPI cluster selected'
                }
                placement="top"
                disabled={
                  Boolean(selectedCapiCluster) &&
                  provider !== GitProvider.BitBucketServer
                }
              >
                <div>
                  <Button
                    id="delete-cluster"
                    startIcon={<Icon type={IconType.DeleteIcon} size="base" />}
                    onClick={() => {
                      setNotifications([]);
                      setOpenDeletePR(true);
                    }}
                    color="secondary"
                    disabled={
                      !selectedCapiCluster ||
                      provider === GitProvider.BitBucketServer
                    }
                  >
                    CREATE A PR TO DELETE CLUSTERS
                  </Button>
                </div>
              </Tooltip>
              {openDeletePR && (
                <DeleteClusterDialog
                  formData={formData}
                  setFormData={setFormData}
                  selectedCapiCluster={
                    selectedCapiCluster || ({} as ClusterNamespacedName)
                  }
                  onClose={handleClose}
                  prDefaults={PRdefaults}
                />
              )}
              {openConnectInfo && (
                <ConnectClusterDialog
                  onFinish={() => setOpenConnectInfo(false)}
                />
              )}
              <Button onClick={openLinkHandler(repoLink)}>
                <Icon
                  className={classes.externalIcon}
                  type={IconType.ExternalTab}
                  size="base"
                />
                GO TO OPEN PULL REQUESTS
              </Button>
            </Flex>
          </div>
          <SubRouterTabs rootPath={`${path}/list`}>
            <RouterTab name="Clusters" path={`${path}/list`}>
              <LoadingWrapper loading={isLoading}>
                <ClustersTableWrapper id="clusters-list">
                  <DataTable
                    key={clusters.length}
                    filters={initialFilterState}
                    rows={clusters}
                    fields={[
                      {
                        label: 'Select',
                        value: ({ name, namespace }: GitopsClusterEnriched) => (
                          <ClusterRowCheckbox
                            name={name}
                            namespace={namespace}
                            onChange={handleIndividualClick}
                            checked={Boolean(
                              selectedCluster?.name === name &&
                                selectedCluster?.namespace === namespace,
                            )}
                          />
                        ),
                        maxWidth: 25,
                      },
                      {
                        label: 'Name',
                        value: (c: GitopsClusterEnriched) =>
                          c.controlPlane === true ? (
                            <span data-cluster-name={c.name}>{c.name}</span>
                          ) : (
                            <Link
                              to={`/cluster?clusterName=${c.name}`}
                              color={theme.colors.primary}
                              data-cluster-name={c.name}
                            >
                              {c.name}
                            </Link>
                          ),
                        sortValue: ({ name }) => name,
                        textSearchable: true,
                        maxWidth: 275,
                      },
                      {
                        label: 'Dashboards',
                        value: (c: GitopsClusterEnriched) => (
                          <DashboardsList cluster={c} />
                        ),
                      },
                      {
                        label: 'Type',
                        value: (c: GitopsClusterEnriched) => (
                          <ClusterIcon cluster={c}></ClusterIcon>
                        ),
                      },
                      {
                        label: 'Namespace',
                        value: 'namespace',
                      },
                      {
                        label: 'Status',
                        value: (c: GitopsClusterEnriched) =>
                          c.conditions && c.conditions.length > 0 ? (
                            <KubeStatusIndicator
                              short
                              conditions={c.conditions}
                            />
                          ) : null,
                        sortValue: statusSortHelper,
                      },
                      {
                        label: 'Message',
                        value: (c: GitopsClusterEnriched) =>
                          (c.conditions && c.conditions[0]?.message) || null,
                        sortValue: ({ conditions }) =>
                          computeMessage(conditions),
                        maxWidth: 600,
                      },
                      {
                        label: '',
                        value: (c: GitopsClusterEnriched) => (
                          <EditButton resource={c} />
                        ),
                      },
                    ]}
                  />
                </ClustersTableWrapper>
              </LoadingWrapper>
            </RouterTab>
            <RouterTab name="Violations" path={`${path}/violations`}>
              <PoliciesViolations />
            </RouterTab>
          </SubRouterTabs>
        </ContentWrapper>
      </CallbackStateContextProvider>
    </PageTemplate>
  );
};

export default MCCP;<|MERGE_RESOLUTION|>--- conflicted
+++ resolved
@@ -20,12 +20,9 @@
   SubRouterTabs,
   theme,
   useListSources,
-<<<<<<< HEAD
   GitRepository,
   Kind,
   Flex,
-=======
->>>>>>> ba5452fa
 } from '@weaveworks/weave-gitops';
 import { Condition } from '@weaveworks/weave-gitops/ui/lib/api/core/types.pb';
 import { Source } from '@weaveworks/weave-gitops/ui/lib/objects';

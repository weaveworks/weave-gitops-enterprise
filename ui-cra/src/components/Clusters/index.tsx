import React, { FC, useCallback, useEffect, useMemo, useState } from 'react';
import { ThemeProvider } from '@material-ui/core/styles';
import useClusters from '../../contexts/Clusters';
import useNotifications from '../../contexts/Notifications';
import { PageTemplate } from '../Layout/PageTemplate';
import { SectionHeader } from '../Layout/SectionHeader';
import { Tooltip } from '../Shared';
import { ConnectClusterDialog } from './ConnectInfoBox';
import { Link, useHistory } from 'react-router-dom';
import useTemplates from '../../contexts/Templates';
import { contentCss, ContentWrapper, Title } from '../Layout/ContentWrapper';
import styled from 'styled-components';
import {
  Button,
  theme,
  CallbackStateContextProvider,
  getCallbackState,
  Icon,
  IconType,
  FilterableTable,
<<<<<<< HEAD
  filterConfig,
  filterByStatusCallback,
=======
  filterByStatusCallback,
  filterConfig,
>>>>>>> 0934bd5e
  LoadingPage,
  KubeStatusIndicator,
  SortType,
  statusSortHelper,
  applicationsClient,
} from '@weaveworks/weave-gitops';
import { DeleteClusterDialog } from './Delete';
import { PageRoute } from '@weaveworks/weave-gitops/ui/lib/types';
import useVersions from '../../contexts/Versions';
import { localEEMuiTheme } from '../../muiTheme';
import { Checkbox, withStyles } from '@material-ui/core';
import { GitopsClusterEnriched } from '../../types/custom';
import { DashboardsList } from './DashboardsList';

interface Size {
  size?: 'small';
}

const ActionsWrapper = styled.div<Size>`
  display: flex;
  & > * {
    margin-right: ${theme.spacing.medium};
  }
`;

const TableWrapper = styled.div`
  margin-top: ${theme.spacing.medium};
  div[class*='FilterDialog__SlideContainer'],
  div[class*='SearchField'] {
    overflow: hidden;
  }
  div[class*='FilterDialog'] {
    .Mui-checked {
      color: ${theme.colors.primary};
    }
  }
  thead {
    th:first-of-type {
      padding: ${theme.spacing.base};
    }
  }
  td:first-of-type {
    text-overflow: clip;
    width: 25px;
  }
  td:nth-child(2) {
    width: 650px;
  }
  a {
    color: ${theme.colors.primary};
  }
  max-width: calc(100vw - 220px);
`;

const LoadingWrapper = styled.div`
  ${contentCss};
`;

const random = Math.random().toString(36).substring(7);

export const PRdefaults = {
  branchName: `delete-clusters-branch-${random}`,
  pullRequestTitle: 'Deletes capi cluster(s)',
  commitMessage: 'Deletes capi cluster(s)',
};

const MCCP: FC = () => {
  const { clusters, isLoading, count, selectedClusters, setSelectedClusters } =
    useClusters();
  const { setNotifications } = useNotifications();
  const [openConnectInfo, setOpenConnectInfo] = useState<boolean>(false);
  const [openDeletePR, setOpenDeletePR] = useState<boolean>(false);
  const { repositoryURL } = useVersions();
  const [repoLink, setRepoLink] = useState<string>('');
  const capiClusters = useMemo(
    () => clusters.filter(cls => cls.capiCluster),
    [clusters],
  );
  let selectedCapiClusters = useMemo(
    () =>
      selectedClusters.filter(cls => capiClusters.find(c => c.name === cls)),
    [capiClusters, selectedClusters],
  );

  const authRedirectPage = `/clusters`;

  interface FormData {
    url: string | null;
    branchName: string;
    pullRequestTitle: string;
    commitMessage: string;
    pullRequestDescription: string;
  }

  let initialFormData = {
    ...PRdefaults,
    url: '',
    pullRequestDescription: '',
  };

  const callbackState = getCallbackState();

  if (callbackState) {
    initialFormData = {
      ...initialFormData,
      ...callbackState.state.formData,
    };
    selectedCapiClusters = [
      ...selectedCapiClusters,
      ...(callbackState.state.selectedCapiClusters || []),
    ];
  }

  const [formData, setFormData] = useState<FormData>(initialFormData);
  const history = useHistory();
  const { activeTemplate } = useTemplates();

  const handleAddCluster = useCallback(() => {
    if (activeTemplate === null) {
      history.push('/clusters/templates');
      return null;
    }
    history.push(`/clusters/templates/${activeTemplate.name}/create`);
  }, [activeTemplate, history]);

  const initialFilterState = {
    ...filterConfig(clusters, 'status', filterByStatusCallback),
    ...filterConfig(clusters, 'namespace'),
  };

  useEffect(() => {
    if (!callbackState) {
      setFormData((prevState: FormData) => ({
        ...prevState,
        url: repositoryURL,
        pullRequestDescription: `Delete clusters: ${selectedCapiClusters
          .map(c => c)
          .join(', ')}`,
      }));
    }

    if (!callbackState && selectedClusters.length === 0) {
      setOpenDeletePR(false);
    }

    if (callbackState?.state?.selectedCapiClusters?.length > 0) {
      setOpenDeletePR(true);
    }
  }, [
    callbackState,
    selectedCapiClusters,
    capiClusters,
    selectedClusters,
    repositoryURL,
  ]);

  const handleSelectAllClick = (event: React.ChangeEvent<HTMLInputElement>) => {
    if (event.target.checked) {
      const newSelected =
        clusters.map((cluster: GitopsClusterEnriched) => cluster.name || '') ||
        [];
      setSelectedClusters(newSelected);
      return;
    }
    setSelectedClusters([]);
  };

  const handleIndividualClick = (
    event: React.ChangeEvent<HTMLInputElement>,
  ) => {
    if (event.target.checked === true) {
      setSelectedClusters((prevState: string[]) => [
        ...prevState,
        event.target.name,
      ]);
    } else {
      setSelectedClusters((prevState: string[]) =>
        prevState.filter(cls => event.target.name !== cls),
      );
    }
  };

  const numSelected = selectedClusters.length;
  const rowCount = clusters.length || 0;

  const IndividualCheckbox = withStyles({
    root: {
      color: theme.colors.primary,
      '&$checked': {
        color: theme.colors.primary,
      },
      '&$disabled': {
        color: theme.colors.neutral20,
      },
    },
    checked: {},
    disabled: {},
  })(Checkbox);

  useEffect(() => {
    repositoryURL &&
      applicationsClient.ParseRepoURL({ url: repositoryURL }).then(res => {
        if (res.provider === 'GitHub') {
          setRepoLink(repositoryURL + `/pulls`);
        } else if (res.provider === 'GitLab') {
          setRepoLink(repositoryURL + `/-/merge_requests`);
        }
      });
  }, [repositoryURL]);

  return (
    <ThemeProvider theme={localEEMuiTheme}>
      <PageTemplate documentTitle="WeGo · Clusters">
        <CallbackStateContextProvider
          callbackState={{
            page: authRedirectPage as PageRoute,
            state: { formData, selectedCapiClusters },
          }}
        >
          <SectionHeader
            className="count-header"
            path={[{ label: 'Clusters', url: 'clusters', count }]}
          />
          <ContentWrapper>
            <Title>Connected clusters dashboard</Title>
            <div
              style={{
                display: 'flex',
                alignItems: 'center',
                justifyContent: 'space-between',
              }}
            >
              <ActionsWrapper>
                <Button
                  id="create-cluster"
                  startIcon={<Icon type={IconType.AddIcon} size="base" />}
                  onClick={handleAddCluster}
                >
                  CREATE A CLUSTER
                </Button>
                <Button
                  id="connect-cluster"
                  startIcon={
                    <Icon type={IconType.ArrowUpwardIcon} size="base" />
                  }
                  onClick={() => setOpenConnectInfo(true)}
                >
                  CONNECT A CLUSTER
                </Button>
                <Tooltip
                  title="No CAPI clusters selected"
                  placement="top"
                  disabled={selectedCapiClusters.length !== 0}
                >
                  <div>
                    <Button
                      id="delete-cluster"
                      startIcon={
                        <Icon type={IconType.DeleteIcon} size="base" />
                      }
                      onClick={() => {
                        setNotifications([]);
                        setOpenDeletePR(true);
                      }}
                      color="secondary"
                      disabled={selectedCapiClusters.length === 0}
                    >
                      CREATE A PR TO DELETE CLUSTERS
                    </Button>
                  </div>
                </Tooltip>
                {openDeletePR && (
                  <DeleteClusterDialog
                    formData={formData}
                    setFormData={setFormData}
                    selectedCapiClusters={selectedCapiClusters}
                    setOpenDeletePR={setOpenDeletePR}
                  />
                )}
                {openConnectInfo && (
                  <ConnectClusterDialog
                    onFinish={() => setOpenConnectInfo(false)}
                  />
                )}
              </ActionsWrapper>
              <a
                style={{
                  color: theme.colors.primary,
                  padding: theme.spacing.small,
                }}
                href={repoLink}
                target="_blank"
                rel="noopener noreferrer"
              >
                View open Pull Requests
              </a>
            </div>
            {!isLoading ? (
              <TableWrapper id="clusters-list">
                <FilterableTable
                  key={clusters.length}
                  filters={initialFilterState}
                  rows={clusters}
                  fields={[
                    {
                      label: 'checkbox',
                      labelRenderer: () => (
                        <Checkbox
                          indeterminate={
                            numSelected > 0 && numSelected < rowCount
                          }
                          checked={rowCount > 0 && numSelected === rowCount}
                          onChange={handleSelectAllClick}
                          inputProps={{ 'aria-label': 'select all rows' }}
                          style={{
                            color: theme.colors.primary,
                          }}
                        />
                      ),
                      value: (c: GitopsClusterEnriched) => (
                        <IndividualCheckbox
                          checked={
                            selectedClusters.indexOf(c.name ? c.name : '') !==
                            -1
                          }
                          onChange={handleIndividualClick}
                          name={c.name}
                        />
                      ),
                      maxWidth: 25,
                    },
                    {
                      label: 'Name',
                      value: (c: GitopsClusterEnriched) => (
                        <Link
                          to={`/cluster?clusterName=${c.name}`}
                          color={theme.colors.primary}
                          data-cluster-name={c.name}
                        >
                          {c.name}
                        </Link>
                      ),
                      sortValue: ({ name }) => name,
                      textSearchable: true,
                      maxWidth: 275,
                    },
                    {
                      label: 'Dashboards',
                      value: (c: GitopsClusterEnriched) => (
                        <DashboardsList cluster={c} />
                      ),
                    },
                    {
                      label: 'Type',
                      value: (c: GitopsClusterEnriched) =>
                        c.capiClusterRef ? 'capi' : 'other',
                    },
                    {
                      label: 'Namespace',
                      value: 'namespace',
                    },
                    {
                      label: 'Status',
                      value: (c: GitopsClusterEnriched) =>
                        c.conditions && c.conditions.length > 0 ? (
                          <KubeStatusIndicator
                            short
                            conditions={c.conditions}
                          />
                        ) : null,
                      sortType: SortType.number,
                      sortValue: statusSortHelper,
                    },
                  ]}
                />
              </TableWrapper>
            ) : (
              <LoadingWrapper>
                <LoadingPage />
              </LoadingWrapper>
            )}
          </ContentWrapper>
        </CallbackStateContextProvider>
      </PageTemplate>
    </ThemeProvider>
  );
};

export default MCCP;<|MERGE_RESOLUTION|>--- conflicted
+++ resolved
@@ -18,13 +18,8 @@
   Icon,
   IconType,
   FilterableTable,
-<<<<<<< HEAD
-  filterConfig,
-  filterByStatusCallback,
-=======
   filterByStatusCallback,
   filterConfig,
->>>>>>> 0934bd5e
   LoadingPage,
   KubeStatusIndicator,
   SortType,

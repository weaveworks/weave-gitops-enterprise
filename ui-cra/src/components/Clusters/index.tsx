import { Checkbox } from '@material-ui/core';
import Octicon, { Icon as ReactIcon } from '@primer/octicons-react';
import {
  Button,
  DataTable,
  Flex,
  GitRepository,
  Icon,
  IconType,
  Kind,
  KubeStatusIndicator,
  Link,
  RouterTab,
  SubRouterTabs,
  filterByStatusCallback,
  filterConfig,
  statusSortHelper,
  useListSources,
} from '@weaveworks/weave-gitops';
<<<<<<< HEAD
import { PolicyViolationsList } from '@weaveworks/weave-gitops';
import { Condition } from '@weaveworks/weave-gitops/ui/lib/api/core/types.pb';
=======
>>>>>>> e375da10
import { Source } from '@weaveworks/weave-gitops/ui/lib/objects';
import { PageRoute } from '@weaveworks/weave-gitops/ui/lib/types';
import _ from 'lodash';
import React, { FC, useCallback, useEffect, useMemo, useState } from 'react';
import { useHistory, useRouteMatch } from 'react-router-dom';
import styled from 'styled-components';
import { GitProvider } from '../../api/gitauth/gitauth.pb';
import { ClusterNamespacedName } from '../../cluster-services/cluster_services.pb';
import CallbackStateContextProvider from '../../contexts/GitAuth/CallbackStateContext';
import { useListConfigContext } from '../../contexts/ListConfig';
import useNotifications, {
  NotificationData,
} from '../../contexts/Notifications';
import useClusters from '../../hooks/clusters';
import { GitopsClusterEnriched, PRDefaults } from '../../types/custom';
import { toFilterQueryString } from '../../utils/FilterQueryString';
import { useCallbackState } from '../../utils/callback-state';
import { computeMessage } from '../../utils/conditions';
import {
  EKSDefault,
  GKEDefault,
  KindIcon,
  Kubernetes,
  LiquidMetal,
  Openshift,
  OtherOnprem,
  Rancher,
  Vsphere,
} from '../../utils/icons';
import { ContentWrapper } from '../Layout/ContentWrapper';
import { PageTemplate } from '../Layout/PageTemplate';
<<<<<<< HEAD
import { TableWrapper, Tooltip } from '../Shared';
=======
import PoliciesViolations from '../PolicyViolations';
import { Tooltip } from '../Shared';
>>>>>>> e375da10
import { EditButton } from '../Templates/Edit/EditButton';
import {
  getCreateRequestAnnotation,
  useGetInitialGitRepo,
} from '../Templates/Form/utils';
import LoadingWrapper from '../Workspaces/WorkspaceDetails/Tabs/WorkspaceTabsWrapper';
import { ConnectClusterDialog } from './ConnectInfoBox';
import { DashboardsList } from './DashboardsList';
import { DeleteClusterDialog } from './Delete';
import OpenedPullRequest from './OpenedPullRequest';

const IconSpan = styled.span`
  color: ${props => props.theme.colors.neutral30};
`;

const ActionsFlex = styled(Flex)`
  align-items: center;
  margin-bottom: ${props => props.theme.spacing.medium};
`;

export const ClusterIcon: FC<{ cluster: GitopsClusterEnriched }> = ({
  cluster,
}) => {
  const clusterKind =
    cluster.labels?.['weave.works/cluster-kind'] ||
    cluster.capiCluster?.infrastructureRef?.kind;
  return (
    <Tooltip title={clusterKind || 'kubernetes'} placement="bottom">
      <IconSpan>
        <Octicon
          icon={getClusterTypeIcon(clusterKind)}
          size="medium"
          verticalAlign="middle"
        />
      </IconSpan>
    </Tooltip>
  );
};

const ClusterRowCheckbox = ({
  name,
  namespace,
  checked,
  onChange,
}: ClusterNamespacedName & { checked: boolean; onChange: any }) => (
  <Checkbox
    checked={checked}
    color="primary"
    onChange={useCallback(
      ev => onChange({ name, namespace }, ev),
      [name, namespace, onChange],
    )}
    name={name}
  />
);

const getClusterTypeIcon = (clusterType?: string): ReactIcon => {
  if (clusterType === 'DockerCluster') {
    return KindIcon;
  } else if (
    clusterType === 'AWSCluster' ||
    clusterType === 'AWSManagedCluster'
  ) {
    return EKSDefault;
  } else if (
    clusterType === 'AzureCluster' ||
    clusterType === 'AzureManagedCluster'
  ) {
    return Kubernetes;
  } else if (clusterType === 'GCPCluster') {
    return GKEDefault;
  } else if (clusterType === 'VSphereCluster') {
    return Vsphere;
  } else if (clusterType === 'MicrovmCluster') {
    return LiquidMetal;
  } else if (clusterType === 'Rancher') {
    return Rancher;
  } else if (clusterType === 'Openshift') {
    return Openshift;
  } else if (clusterType === 'OtherOnprem') {
    return OtherOnprem;
  }
  return Kubernetes;
};

interface FormData {
  repo: GitRepository | null;
  branchName: string;
  pullRequestTitle: string;
  commitMessage: string;
  pullRequestDescription: string;
}

export const getGitRepos = (sources: Source[] | undefined) =>
  _.orderBy(
    _.uniqBy(
      _.filter(
        sources,
        (item): item is GitRepository => item.type === Kind.GitRepository,
      ),
      repo => repo?.obj?.spec?.url,
    ),
    ['url'],
    ['asc'],
  );

const MCCP: FC<{
  location: { state: { notification: NotificationData[] } };
}> = ({ location }) => {
  const { path } = useRouteMatch();
  const { clusters, isLoading } = useClusters();
  const { setNotifications } = useNotifications();
  const [selectedCluster, setSelectedCluster] =
    useState<ClusterNamespacedName | null>(null);
  const [openConnectInfo, setOpenConnectInfo] = useState<boolean>(false);
  const [openDeletePR, setOpenDeletePR] = useState<boolean>(false);
  const handleClose = useCallback(() => {
    setOpenDeletePR(false);
    setSelectedCluster(null);
  }, [setOpenDeletePR, setSelectedCluster]);
  const { data: sources } = useListSources();

  const gitRepos = useMemo(
    () => getGitRepos(sources?.result),
    [sources?.result],
  );
  const listConfigContext = useListConfigContext();
  const provider = listConfigContext?.provider;

  const capiClusters = useMemo(
    () => clusters.filter(cls => cls.capiCluster),
    [clusters],
  );
  let selectedCapiCluster = useMemo(
    () =>
      capiClusters.find(
        c =>
          c.name === selectedCluster?.name &&
          c.namespace === selectedCluster?.namespace,
      ) || null,
    [capiClusters, selectedCluster],
  );
  const [random, setRandom] = useState<string>(
    Math.random().toString(36).substring(7),
  );

  useEffect(() => {
    if (openDeletePR === true) {
      setRandom(Math.random().toString(36).substring(7));
    }
  }, [openDeletePR]);

  const PRdefaults: PRDefaults = {
    branchName: `delete-clusters-branch-${random}`,
    pullRequestTitle: 'Deletes capi cluster(s)',
    commitMessage: 'Deletes capi cluster(s)',
  };

  const authRedirectPage = `/clusters`;

  let initialFormData = {
    ...PRdefaults,
    repo: null,
    pullRequestDescription: '',
  };

  const callbackState = useCallbackState();

  if (callbackState) {
    initialFormData = {
      ...initialFormData,
      ...callbackState.state.formData,
    };
    selectedCapiCluster = {
      ...selectedCapiCluster,
      ...callbackState.state.selectedCapiCluster,
    };
  }

  const [formData, setFormData] = useState<FormData>(initialFormData);
  const initialUrl =
    selectedCapiCluster &&
    getCreateRequestAnnotation(selectedCapiCluster)?.repository_url;
  const initialGitRepo = useGetInitialGitRepo(initialUrl, gitRepos);

  const history = useHistory();

  const handleAddCluster = useCallback(() => {
    const filtersValues = toFilterQueryString([
      { key: 'templateType', value: 'cluster' },
      { key: 'templateType', value: '' },
    ]);
    history.push(`/templates?filters=${filtersValues}`);
  }, [history]);

  const initialFilterState = {
    ...filterConfig(clusters, 'status', filterByStatusCallback),
    ...filterConfig(clusters, 'namespace'),
    ...filterConfig(clusters, 'name'),
  };

  useEffect(() => {
    if (!callbackState) {
      const prTitle = `Delete cluster: ${selectedCluster?.namespace}/${selectedCluster?.name}`;
      setFormData((prevState: FormData) => ({
        ...prevState,
        gitRepos,
        commitMessage: prTitle,
        pullRequestTitle: prTitle,
        pullRequestDescription: prTitle,
      }));
    }

    if (!callbackState && !selectedCluster) {
      setOpenDeletePR(false);
    }

    if (callbackState?.state?.selectedCapiCluster) {
      setOpenDeletePR(true);
    }
  }, [
    callbackState,
    selectedCapiCluster,
    capiClusters,
    selectedCluster,
    gitRepos,
  ]);

  useEffect(
    () =>
      setNotifications([
        {
          message: {
            text: location?.state?.notification?.[0]?.message.text,
          },
          severity: location?.state?.notification?.[0]?.severity,
        } as NotificationData,
      ]),
    [location?.state?.notification, setNotifications],
  );

  useEffect(() => {
    if (!formData.repo) {
      setFormData((prevState: any) => ({
        ...prevState,
        repo: initialGitRepo,
      }));
    }
  }, [initialGitRepo, formData.repo]);

  const handleIndividualClick = useCallback(
    (
      { name, namespace }: ClusterNamespacedName,
      event: React.ChangeEvent<HTMLInputElement>,
    ) => {
      if (event.target.checked === true) {
        setSelectedCluster({ name, namespace });
      } else {
        setSelectedCluster(null);
      }
    },
    [setSelectedCluster],
  );

  return (
    <PageTemplate documentTitle="Clusters" path={[{ label: 'Clusters' }]}>
      <CallbackStateContextProvider
        callbackState={{
          page: authRedirectPage as PageRoute,
          state: { formData, selectedCapiCluster },
        }}
      >
        <ContentWrapper>
          <ActionsFlex>
            <Button
              id="create-cluster"
              startIcon={<Icon type={IconType.AddIcon} size="base" />}
              onClick={handleAddCluster}
            >
              CREATE A CLUSTER
            </Button>
            <Button
              id="connect-cluster"
              startIcon={<Icon type={IconType.ArrowUpwardIcon} size="base" />}
              onClick={() => setOpenConnectInfo(true)}
            >
              CONNECT A CLUSTER
            </Button>
            <Tooltip
              title={
                provider === GitProvider.BitBucketServer
                  ? 'Operation is not supported'
                  : 'No CAPI cluster selected'
              }
              placement="top"
              disabled={
                Boolean(selectedCapiCluster) &&
                provider !== GitProvider.BitBucketServer
              }
            >
              <div>
                <Button
                  id="delete-cluster"
                  startIcon={<Icon type={IconType.DeleteIcon} size="base" />}
                  onClick={() => {
                    setNotifications([]);
                    setOpenDeletePR(true);
                  }}
                  color="secondary"
                  disabled={
                    !selectedCapiCluster ||
                    provider === GitProvider.BitBucketServer
                  }
                >
                  CREATE A PR TO DELETE CLUSTERS
                </Button>
              </div>
            </Tooltip>
            {openDeletePR && (
              <DeleteClusterDialog
                formData={formData}
                setFormData={setFormData}
                selectedCapiCluster={
                  selectedCapiCluster || ({} as ClusterNamespacedName)
                }
                onClose={handleClose}
                prDefaults={PRdefaults}
              />
            )}
            {openConnectInfo && (
              <ConnectClusterDialog
                onFinish={() => setOpenConnectInfo(false)}
              />
            )}
            <OpenedPullRequest />
          </ActionsFlex>
          <SubRouterTabs rootPath={`${path}/list`}>
            <RouterTab name="Clusters" path={`${path}/list`}>
              <LoadingWrapper loading={isLoading}>
                <DataTable
                  key={clusters.length}
                  filters={initialFilterState}
                  rows={clusters}
                  fields={[
                    {
                      label: 'Select',
                      value: ({ name, namespace }: GitopsClusterEnriched) => (
                        <ClusterRowCheckbox
                          name={name}
                          namespace={namespace}
                          onChange={handleIndividualClick}
                          checked={Boolean(
                            selectedCluster?.name === name &&
                              selectedCluster?.namespace === namespace,
                          )}
                        />
                      ),
                      maxWidth: 25,
                    },
                    {
                      label: 'Name',
                      value: (c: GitopsClusterEnriched) =>
                        c.controlPlane === true ? (
                          <span data-cluster-name={c.name}>{c.name}</span>
                        ) : (
                          <Link
                            to={`/cluster?clusterName=${c.name}`}
                            data-cluster-name={c.name}
                          >
                            {c.name}
                          </Link>
                        ),
                      sortValue: ({ name }) => name,
                      textSearchable: true,
                      maxWidth: 275,
                    },
                    {
                      label: 'Dashboards',
                      value: (c: GitopsClusterEnriched) => (
                        <DashboardsList cluster={c} />
                      ),
                    },
                    {
                      label: 'Type',
                      value: (c: GitopsClusterEnriched) => (
                        <ClusterIcon cluster={c}></ClusterIcon>
                      ),
                    },
                    {
                      label: 'Namespace',
                      value: 'namespace',
                    },
                    {
                      label: 'Status',
                      value: (c: GitopsClusterEnriched) =>
                        c.conditions && c.conditions.length > 0 ? (
                          <KubeStatusIndicator
                            short
                            conditions={c.conditions}
                          />
                        ) : null,
                      sortValue: statusSortHelper,
                    },
                    {
                      label: 'Message',
                      value: (c: GitopsClusterEnriched) =>
                        (c.conditions && c.conditions[0]?.message) || null,
                      sortValue: ({ conditions }) => computeMessage(conditions),
                      maxWidth: 600,
                    },
                    {
                      label: '',
                      value: (c: GitopsClusterEnriched) => (
                        <EditButton resource={c} />
                      ),
                    },
                  ]}
                />
              </LoadingWrapper>
            </RouterTab>
            <RouterTab name="Violations" path={`${path}/violations`}>
              <PolicyViolationsList req={{}} />
            </RouterTab>
          </SubRouterTabs>
        </ContentWrapper>
      </CallbackStateContextProvider>
    </PageTemplate>
  );
};

export default MCCP;<|MERGE_RESOLUTION|>--- conflicted
+++ resolved
@@ -10,6 +10,7 @@
   Kind,
   KubeStatusIndicator,
   Link,
+  PolicyViolationsList,
   RouterTab,
   SubRouterTabs,
   filterByStatusCallback,
@@ -17,11 +18,6 @@
   statusSortHelper,
   useListSources,
 } from '@weaveworks/weave-gitops';
-<<<<<<< HEAD
-import { PolicyViolationsList } from '@weaveworks/weave-gitops';
-import { Condition } from '@weaveworks/weave-gitops/ui/lib/api/core/types.pb';
-=======
->>>>>>> e375da10
 import { Source } from '@weaveworks/weave-gitops/ui/lib/objects';
 import { PageRoute } from '@weaveworks/weave-gitops/ui/lib/types';
 import _ from 'lodash';
@@ -53,12 +49,7 @@
 } from '../../utils/icons';
 import { ContentWrapper } from '../Layout/ContentWrapper';
 import { PageTemplate } from '../Layout/PageTemplate';
-<<<<<<< HEAD
-import { TableWrapper, Tooltip } from '../Shared';
-=======
-import PoliciesViolations from '../PolicyViolations';
 import { Tooltip } from '../Shared';
->>>>>>> e375da10
 import { EditButton } from '../Templates/Edit/EditButton';
 import {
   getCreateRequestAnnotation,

--- conflicted
+++ resolved
@@ -105,11 +105,7 @@
     cluster.capiCluster?.infrastructureRef?.kind;
 
   return (
-<<<<<<< HEAD
     <Tooltip title={clusterKind || 'kubernetes'} placement="bottom">
-=======
-    <Tooltip title={clusterKind || 'unknown'} placement="bottom">
->>>>>>> 2e71521d
       <span>
         <Octicon
           className={classes.clusterIcon}

--- conflicted
+++ resolved
@@ -53,11 +53,8 @@
 import { EditButton } from '../Templates/Edit/EditButton';
 import { useListConfigContext } from '../../contexts/ListConfig';
 import CallbackStateContextProvider from '../../contexts/GitAuth/CallbackStateContext';
-<<<<<<< HEAD
 import _ from 'lodash';
 import { Source } from '@weaveworks/weave-gitops/ui/lib/objects';
-=======
->>>>>>> 8a760acc
 
 interface Size {
   size?: 'small';

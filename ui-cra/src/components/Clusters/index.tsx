--- conflicted
+++ resolved
@@ -105,11 +105,7 @@
     cluster.capiCluster?.infrastructureRef?.kind;
 
   return (
-<<<<<<< HEAD
-    <Tooltip title={clusterKind || 'unknown'} placement="bottom">
-=======
     <Tooltip title={clusterKind || 'kubernetes'} placement="bottom">
->>>>>>> ab99502a
       <span>
         <Octicon
           className={classes.clusterIcon}

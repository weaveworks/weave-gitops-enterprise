import {
  Checkbox,
  createStyles,
  makeStyles,
  withStyles,
} from '@material-ui/core';
import Octicon, { Icon as ReactIcon } from '@primer/octicons-react';
import {
  Button,
  DataTable,
  Flex,
  GitRepository,
  Icon,
  IconType,
  Kind,
  KubeStatusIndicator,
  RouterTab,
  SubRouterTabs,
  filterByStatusCallback,
  filterConfig,
  statusSortHelper,
  useListSources,
<<<<<<< HEAD
  Flex,
  Page,
=======
>>>>>>> 387bb345
} from '@weaveworks/weave-gitops';
import { Condition } from '@weaveworks/weave-gitops/ui/lib/api/core/types.pb';
import { Source } from '@weaveworks/weave-gitops/ui/lib/objects';
import { PageRoute } from '@weaveworks/weave-gitops/ui/lib/types';
import _ from 'lodash';
import React, { FC, useCallback, useEffect, useMemo, useState } from 'react';
import { Link, useHistory, useRouteMatch } from 'react-router-dom';
import styled from 'styled-components';
import { GitProvider } from '../../api/gitauth/gitauth.pb';
import { ClusterNamespacedName } from '../../cluster-services/cluster_services.pb';
import CallbackStateContextProvider from '../../contexts/GitAuth/CallbackStateContext';
import { useListConfigContext } from '../../contexts/ListConfig';
import useNotifications, {
  NotificationData,
} from '../../contexts/Notifications';
import useClusters from '../../hooks/clusters';
import { GitopsClusterEnriched, PRDefaults } from '../../types/custom';
import { toFilterQueryString } from '../../utils/FilterQueryString';
import { useCallbackState } from '../../utils/callback-state';
import {
  EKSDefault,
  GKEDefault,
  KindIcon,
  Kubernetes,
  LiquidMetal,
  Openshift,
  OtherOnprem,
  Rancher,
  Vsphere,
} from '../../utils/icons';
import { ContentWrapper } from '../Layout/ContentWrapper';
import PoliciesViolations from '../PolicyViolations';
import { TableWrapper, Tooltip } from '../Shared';
import { EditButton } from '../Templates/Edit/EditButton';
import {
  getCreateRequestAnnotation,
  useGetInitialGitRepo,
} from '../Templates/Form/utils';
import LoadingWrapper from '../Workspaces/WorkspaceDetails/Tabs/WorkspaceTabsWrapper';
import { ConnectClusterDialog } from './ConnectInfoBox';
import { DashboardsList } from './DashboardsList';
import { DeleteClusterDialog } from './Delete';
import OpenedPullRequest from './OpenedPullRequest';

const ClustersTableWrapper = styled(TableWrapper)`
  thead {
    th:first-of-type {
      padding: ${({ theme }) => theme.spacing.xs}
        ${({ theme }) => theme.spacing.base};
    }
  }
  td:first-of-type {
    text-overflow: clip;
    width: 25px;
    padding-left: ${({ theme }) => theme.spacing.base};
  }
  td:nth-child(7) {
    white-space: pre-wrap;
    overflow-wrap: break-word;
    word-wrap: break-word;
  }
  a {
    color: ${({ theme }) => theme.colors.primary};
  }
  width: 100%;
`;

export function computeMessage(conditions: Condition[]) {
  const readyCondition = conditions.find(
    c => c.type === 'Ready' || c.type === 'Available',
  );

  return readyCondition ? readyCondition.message : 'unknown error';
}

const useStyles = makeStyles(() =>
  createStyles({
    clusterIcon: {
      marginRight: '12px',
      color: '#737373',
    },
  }),
);

export const ClusterIcon: FC<{ cluster: GitopsClusterEnriched }> = ({
  cluster,
}) => {
  const classes = useStyles();
  const clusterKind =
    cluster.labels?.['weave.works/cluster-kind'] ||
    cluster.capiCluster?.infrastructureRef?.kind;

  return (
    <Tooltip title={clusterKind || 'kubernetes'} placement="bottom">
      <span>
        <Octicon
          className={classes.clusterIcon}
          icon={getClusterTypeIcon(clusterKind)}
          size="medium"
          verticalAlign="middle"
        />
      </span>
    </Tooltip>
  );
};

const IndividualCheckbox = withStyles({
  root: {
    color: '#00b3ec',
    '&$checked': {
      color: '#00b3ec',
    },
    '&$disabled': {
      color: '#d8d8d8',
    },
  },
  checked: {},
  disabled: {},
})(Checkbox);

const ClusterRowCheckbox = ({
  name,
  namespace,
  checked,
  onChange,
}: ClusterNamespacedName & { checked: boolean; onChange: any }) => (
  <IndividualCheckbox
    checked={checked}
    onChange={useCallback(
      ev => onChange({ name, namespace }, ev),
      [name, namespace, onChange],
    )}
    name={name}
  />
);

const getClusterTypeIcon = (clusterType?: string): ReactIcon => {
  if (clusterType === 'DockerCluster') {
    return KindIcon;
  } else if (
    clusterType === 'AWSCluster' ||
    clusterType === 'AWSManagedCluster'
  ) {
    return EKSDefault;
  } else if (
    clusterType === 'AzureCluster' ||
    clusterType === 'AzureManagedCluster'
  ) {
    return Kubernetes;
  } else if (clusterType === 'GCPCluster') {
    return GKEDefault;
  } else if (clusterType === 'VSphereCluster') {
    return Vsphere;
  } else if (clusterType === 'MicrovmCluster') {
    return LiquidMetal;
  } else if (clusterType === 'Rancher') {
    return Rancher;
  } else if (clusterType === 'Openshift') {
    return Openshift;
  } else if (clusterType === 'OtherOnprem') {
    return OtherOnprem;
  }
  return Kubernetes;
};

interface FormData {
  repo: GitRepository | null;
  branchName: string;
  pullRequestTitle: string;
  commitMessage: string;
  pullRequestDescription: string;
}

export const getGitRepos = (sources: Source[] | undefined) =>
  _.orderBy(
    _.uniqBy(
      _.filter(
        sources,
        (item): item is GitRepository => item.type === Kind.GitRepository,
      ),
      repo => repo?.obj?.spec?.url,
    ),
    ['url'],
    ['asc'],
  );

const MCCP: FC<{
  location: { state: { notification: NotificationData[] } };
}> = ({ location }) => {
  const { path } = useRouteMatch();
  const { clusters, isLoading } = useClusters();
  const { setNotifications } = useNotifications();
  const [selectedCluster, setSelectedCluster] =
    useState<ClusterNamespacedName | null>(null);
  const [openConnectInfo, setOpenConnectInfo] = useState<boolean>(false);
  const [openDeletePR, setOpenDeletePR] = useState<boolean>(false);
  const handleClose = useCallback(() => {
    setOpenDeletePR(false);
    setSelectedCluster(null);
  }, [setOpenDeletePR, setSelectedCluster]);
  const { data: sources } = useListSources();

  const gitRepos = useMemo(
    () => getGitRepos(sources?.result),
    [sources?.result],
  );
  const listConfigContext = useListConfigContext();
  const provider = listConfigContext?.provider;

  const capiClusters = useMemo(
    () => clusters.filter(cls => cls.capiCluster),
    [clusters],
  );
  let selectedCapiCluster = useMemo(
    () =>
      capiClusters.find(
        c =>
          c.name === selectedCluster?.name &&
          c.namespace === selectedCluster?.namespace,
      ) || null,
    [capiClusters, selectedCluster],
  );
  const [random, setRandom] = useState<string>(
    Math.random().toString(36).substring(7),
  );

  useEffect(() => {
    if (openDeletePR === true) {
      setRandom(Math.random().toString(36).substring(7));
    }
  }, [openDeletePR]);

  const PRdefaults: PRDefaults = {
    branchName: `delete-clusters-branch-${random}`,
    pullRequestTitle: 'Deletes capi cluster(s)',
    commitMessage: 'Deletes capi cluster(s)',
  };

  const authRedirectPage = `/clusters`;

  let initialFormData = {
    ...PRdefaults,
    repo: null,
    pullRequestDescription: '',
  };

  const callbackState = useCallbackState();

  if (callbackState) {
    initialFormData = {
      ...initialFormData,
      ...callbackState.state.formData,
    };
    selectedCapiCluster = {
      ...selectedCapiCluster,
      ...callbackState.state.selectedCapiCluster,
    };
  }

  const [formData, setFormData] = useState<FormData>(initialFormData);
  const initialUrl =
    selectedCapiCluster &&
    getCreateRequestAnnotation(selectedCapiCluster)?.repository_url;
  const initialGitRepo = useGetInitialGitRepo(initialUrl, gitRepos);

  const history = useHistory();

  const handleAddCluster = useCallback(() => {
    const filtersValues = toFilterQueryString([
      { key: 'templateType', value: 'cluster' },
      { key: 'templateType', value: '' },
    ]);
    history.push(`/templates?filters=${filtersValues}`);
  }, [history]);

  const initialFilterState = {
    ...filterConfig(clusters, 'status', filterByStatusCallback),
    ...filterConfig(clusters, 'namespace'),
    ...filterConfig(clusters, 'name'),
  };

  useEffect(() => {
    if (!callbackState) {
      const prTitle = `Delete cluster: ${selectedCluster?.namespace}/${selectedCluster?.name}`;
      setFormData((prevState: FormData) => ({
        ...prevState,
        gitRepos,
        commitMessage: prTitle,
        pullRequestTitle: prTitle,
        pullRequestDescription: prTitle,
      }));
    }

    if (!callbackState && !selectedCluster) {
      setOpenDeletePR(false);
    }

    if (callbackState?.state?.selectedCapiCluster) {
      setOpenDeletePR(true);
    }
  }, [
    callbackState,
    selectedCapiCluster,
    capiClusters,
    selectedCluster,
    gitRepos,
  ]);

  useEffect(
    () =>
      setNotifications([
        {
          message: {
            text: location?.state?.notification?.[0]?.message.text,
          },
          severity: location?.state?.notification?.[0]?.severity,
        } as NotificationData,
      ]),
    [location?.state?.notification, setNotifications],
  );

  useEffect(() => {
    if (!formData.repo) {
      setFormData((prevState: any) => ({
        ...prevState,
        repo: initialGitRepo,
      }));
    }
  }, [initialGitRepo, formData.repo]);

  const handleIndividualClick = useCallback(
    (
      { name, namespace }: ClusterNamespacedName,
      event: React.ChangeEvent<HTMLInputElement>,
    ) => {
      if (event.target.checked === true) {
        setSelectedCluster({ name, namespace });
      } else {
        setSelectedCluster(null);
      }
    },
    [setSelectedCluster],
  );

  return (
    <Page>
      {/* <PageTemplate documentTitle="Clusters" path={[{ label: 'Clusters' }]}> */}
      <CallbackStateContextProvider
        callbackState={{
          page: authRedirectPage as PageRoute,
          state: { formData, selectedCapiCluster },
        }}
      >
        <ContentWrapper>
          <div
            style={{
              display: 'flex',
              alignItems: 'center',
              justifyContent: 'space-between',
              marginBottom: '20px',
            }}
          >
            <Flex>
              <Button
                id="create-cluster"
                startIcon={<Icon type={IconType.AddIcon} size="base" />}
                onClick={handleAddCluster}
              >
                CREATE A CLUSTER
              </Button>
              <Button
                id="connect-cluster"
                startIcon={<Icon type={IconType.ArrowUpwardIcon} size="base" />}
                onClick={() => setOpenConnectInfo(true)}
              >
                CONNECT A CLUSTER
              </Button>
              <Tooltip
                title={
                  provider === GitProvider.BitBucketServer
                    ? 'Operation is not supported'
                    : 'No CAPI cluster selected'
                }
                placement="top"
                disabled={
                  Boolean(selectedCapiCluster) &&
                  provider !== GitProvider.BitBucketServer
                }
              >
                <div>
                  <Button
                    id="delete-cluster"
                    startIcon={<Icon type={IconType.DeleteIcon} size="base" />}
                    onClick={() => {
                      setNotifications([]);
                      setOpenDeletePR(true);
                    }}
                    color="secondary"
                    disabled={
                      !selectedCapiCluster ||
                      provider === GitProvider.BitBucketServer
                    }
                  >
                    CREATE A PR TO DELETE CLUSTERS
                  </Button>
                </div>
              </Tooltip>
              {openDeletePR && (
                <DeleteClusterDialog
                  formData={formData}
                  setFormData={setFormData}
                  selectedCapiCluster={
                    selectedCapiCluster || ({} as ClusterNamespacedName)
                  }
                  onClose={handleClose}
                  prDefaults={PRdefaults}
                />
              )}
              {openConnectInfo && (
                <ConnectClusterDialog
                  onFinish={() => setOpenConnectInfo(false)}
                />
              )}
              <OpenedPullRequest />
            </Flex>
          </div>
          <SubRouterTabs rootPath={`${path}/list`}>
            <RouterTab name="Clusters" path={`${path}/list`}>
              <LoadingWrapper loading={isLoading}>
                <ClustersTableWrapper id="clusters-list">
                  <DataTable
                    key={clusters.length}
                    filters={initialFilterState}
                    rows={clusters}
                    fields={[
                      {
                        label: 'Select',
                        value: ({ name, namespace }: GitopsClusterEnriched) => (
                          <ClusterRowCheckbox
                            name={name}
                            namespace={namespace}
                            onChange={handleIndividualClick}
                            checked={Boolean(
                              selectedCluster?.name === name &&
                                selectedCluster?.namespace === namespace,
                            )}
                          />
                        ),
                        maxWidth: 25,
                      },
                      {
                        label: 'Name',
                        value: (c: GitopsClusterEnriched) =>
                          c.controlPlane === true ? (
                            <span data-cluster-name={c.name}>{c.name}</span>
                          ) : (
                            <Link
                              to={`/cluster?clusterName=${c.name}`}
                              color="#00b3ec"
                              data-cluster-name={c.name}
                            >
                              {c.name}
                            </Link>
                          ),
                        sortValue: ({ name }) => name,
                        textSearchable: true,
                        maxWidth: 275,
                      },
                      {
                        label: 'Dashboards',
                        value: (c: GitopsClusterEnriched) => (
                          <DashboardsList cluster={c} />
                        ),
                      },
                      {
                        label: 'Type',
                        value: (c: GitopsClusterEnriched) => (
                          <ClusterIcon cluster={c}></ClusterIcon>
                        ),
                      },
                      {
                        label: 'Namespace',
                        value: 'namespace',
                      },
                      {
                        label: 'Status',
                        value: (c: GitopsClusterEnriched) =>
                          c.conditions && c.conditions.length > 0 ? (
                            <KubeStatusIndicator
                              short
                              conditions={c.conditions}
                            />
                          ) : null,
                        sortValue: statusSortHelper,
                      },
                      {
                        label: 'Message',
                        value: (c: GitopsClusterEnriched) =>
                          (c.conditions && c.conditions[0]?.message) || null,
                        sortValue: ({ conditions }) =>
                          computeMessage(conditions),
                        maxWidth: 600,
                      },
                      {
                        label: '',
                        value: (c: GitopsClusterEnriched) => (
                          <EditButton resource={c} />
                        ),
                      },
                    ]}
                  />
                </ClustersTableWrapper>
              </LoadingWrapper>
            </RouterTab>
            <RouterTab name="Violations" path={`${path}/violations`}>
              <PoliciesViolations />
            </RouterTab>
          </SubRouterTabs>
        </ContentWrapper>
      </CallbackStateContextProvider>
      {/* </PageTemplate> */}
    </Page>
  );
};

export default MCCP;<|MERGE_RESOLUTION|>--- conflicted
+++ resolved
@@ -20,11 +20,7 @@
   filterConfig,
   statusSortHelper,
   useListSources,
-<<<<<<< HEAD
-  Flex,
   Page,
-=======
->>>>>>> 387bb345
 } from '@weaveworks/weave-gitops';
 import { Condition } from '@weaveworks/weave-gitops/ui/lib/api/core/types.pb';
 import { Source } from '@weaveworks/weave-gitops/ui/lib/objects';
@@ -370,7 +366,7 @@
   );
 
   return (
-    <Page>
+    <Page path={[{ label: 'Clusters' }]}> 
       {/* <PageTemplate documentTitle="Clusters" path={[{ label: 'Clusters' }]}> */}
       <CallbackStateContextProvider
         callbackState={{

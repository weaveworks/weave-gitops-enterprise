import React, { FC, useCallback, useEffect, useMemo, useState } from 'react';
import { ThemeProvider } from '@material-ui/core/styles';
import useClusters from '../../contexts/Clusters';
import useNotifications from '../../contexts/Notifications';
import { PageTemplate } from '../Layout/PageTemplate';
import { SectionHeader } from '../Layout/SectionHeader';
import { Tooltip } from '../Shared';
import { ConnectClusterDialog } from './ConnectInfoBox';
import { Link, useHistory } from 'react-router-dom';
import useTemplates from '../../contexts/Templates';
import { contentCss, ContentWrapper } from '../Layout/ContentWrapper';
import styled from 'styled-components';
import {
  Button,
  theme,
  CallbackStateContextProvider,
  getCallbackState,
  Icon,
  IconType,
  FilterableTable,
  filterByStatusCallback,
  filterConfig,
  LoadingPage,
  KubeStatusIndicator,
  SortType,
  statusSortHelper,
  applicationsClient,
} from '@weaveworks/weave-gitops';
import { DeleteClusterDialog } from './Delete';
import { PageRoute } from '@weaveworks/weave-gitops/ui/lib/types';
import { localEEMuiTheme } from '../../muiTheme';
import { Checkbox, withStyles } from '@material-ui/core';
import { GitopsClusterEnriched } from '../../types/custom';
import { DashboardsList } from './DashboardsList';
import { useListConfig } from '../../hooks/versions';
import { Condition } from '@weaveworks/weave-gitops/ui/lib/api/core/types.pb';
import { ClusterNamespacedName } from '../../cluster-services/cluster_services.pb';

interface Size {
  size?: 'small';
}

const ActionsWrapper = styled.div<Size>`
  display: flex;
  & > * {
    margin-right: ${props => props.theme.spacing.medium};
  }
`;

<<<<<<< HEAD
const TableWrapper = styled.div`
  margin-top: ${props => props.theme.spacing.medium};
=======
export const TableWrapper = styled.div`
  margin-top: ${theme.spacing.medium};
>>>>>>> fa45ce09
  div[class*='FilterDialog__SlideContainer'],
  div[class*='SearchField'] {
    overflow: hidden;
  }
  div[class*='FilterDialog'] {
    .Mui-checked {
      color: ${props => props.theme.colors.primary};
    }
  }
  max-width: calc(100vw - 220px);
`;

const ClustersTableWrapper = styled(TableWrapper)`
  thead {
    th:first-of-type {
      padding: ${props => props.theme.spacing.base};
    }
  }
  td:first-of-type {
    text-overflow: clip;
    width: 25px;
  }
  td:nth-child(7) {
    white-space: pre-wrap;
    overflow-wrap: break-word;
    word-wrap: break-word;
  }
  a {
    color: ${props => props.theme.colors.primary};
  }
  max-width: calc(100vw - 220px);
`;

const LoadingWrapper = styled.div`
  ${contentCss};
`;

const random = Math.random().toString(36).substring(7);

export const PRdefaults = {
  branchName: `delete-clusters-branch-${random}`,
  pullRequestTitle: 'Deletes capi cluster(s)',
  commitMessage: 'Deletes capi cluster(s)',
};

export function computeMessage(conditions: Condition[]) {
  const readyCondition = conditions.find(
    c => c.type === 'Ready' || c.type === 'Available',
  );

  return readyCondition ? readyCondition.message : 'unknown error';
}

const IndividualCheckbox = withStyles({
  root: {
    color: theme.colors.primary,
    '&$checked': {
      color: theme.colors.primary,
    },
    '&$disabled': {
      color: theme.colors.neutral20,
    },
  },
  checked: {},
  disabled: {},
})(Checkbox);

const ClusterRowCheckbox = ({
  name,
  namespace,
  checked,
  onChange,
}: ClusterNamespacedName & { checked: boolean; onChange: any }) => (
  <IndividualCheckbox
    checked={checked}
    onChange={useCallback(
      ev => onChange({ name, namespace }, ev),
      [name, namespace, onChange],
    )}
    name={name}
  />
);

interface FormData {
  url: string | null;
  branchName: string;
  pullRequestTitle: string;
  commitMessage: string;
  pullRequestDescription: string;
}

const MCCP: FC = () => {
  const { clusters, isLoading, count, selectedClusters, setSelectedClusters } =
    useClusters();
  const { setNotifications } = useNotifications();
  const [openConnectInfo, setOpenConnectInfo] = useState<boolean>(false);
  const [openDeletePR, setOpenDeletePR] = useState<boolean>(false);
  const { data } = useListConfig();
  const repositoryURL = data?.repositoryURL || '';
  const [repoLink, setRepoLink] = useState<string>('');
  const capiClusters = useMemo(
    () => clusters.filter(cls => cls.capiCluster),
    [clusters],
  );
  let selectedCapiClusters = useMemo(
    () =>
      selectedClusters.filter(({ name, namespace }) =>
        capiClusters.find(c => c.name === name && c.namespace === namespace),
      ),
    [capiClusters, selectedClusters],
  );

  const authRedirectPage = `/clusters`;

  let initialFormData = {
    ...PRdefaults,
    url: '',
    pullRequestDescription: '',
  };

  const callbackState = getCallbackState();

  if (callbackState) {
    initialFormData = {
      ...initialFormData,
      ...callbackState.state.formData,
    };
    selectedCapiClusters = [
      ...selectedCapiClusters,
      ...(callbackState.state.selectedCapiClusters || []),
    ];
  }

  const [formData, setFormData] = useState<FormData>(initialFormData);
  const history = useHistory();
  const { activeTemplate } = useTemplates();

  const handleAddCluster = useCallback(() => {
    if (activeTemplate === null) {
      history.push('/clusters/templates');
      return null;
    }
    history.push(`/clusters/templates/${activeTemplate.name}/create`);
  }, [activeTemplate, history]);

  const initialFilterState = {
    ...filterConfig(clusters, 'status', filterByStatusCallback),
    ...filterConfig(clusters, 'namespace'),
  };

  useEffect(() => {
    if (!callbackState) {
      const prTitle = `Delete clusters: ${selectedCapiClusters
        .map(c => `${c.namespace}/${c.name}`)
        .join(', ')}`;
      setFormData((prevState: FormData) => ({
        ...prevState,
        url: repositoryURL,
        commitMessage: prTitle,
        pullRequestTitle: prTitle,
        pullRequestDescription: prTitle,
      }));
    }

    if (!callbackState && selectedClusters.length === 0) {
      setOpenDeletePR(false);
    }

    if (callbackState?.state?.selectedCapiClusters?.length > 0) {
      setOpenDeletePR(true);
    }
  }, [
    callbackState,
    selectedCapiClusters,
    capiClusters,
    selectedClusters,
    repositoryURL,
  ]);

  const handleSelectAllClick = (event: React.ChangeEvent<HTMLInputElement>) => {
    if (event.target.checked) {
      setSelectedClusters(
        clusters.map(({ name, namespace }: GitopsClusterEnriched) => ({
          name,
          namespace,
        })),
      );
      return;
    }
    setSelectedClusters([]);
  };

  const handleIndividualClick = useCallback(
    (
      { name, namespace }: ClusterNamespacedName,
      event: React.ChangeEvent<HTMLInputElement>,
    ) => {
      if (event.target.checked === true) {
        setSelectedClusters((prevState: ClusterNamespacedName[]) => [
          ...prevState,
          { name, namespace },
        ]);
      } else {
        setSelectedClusters((prevState: ClusterNamespacedName[]) =>
          prevState.filter(
            cls => cls.name !== name && cls.namespace !== namespace,
          ),
        );
      }
    },
    [setSelectedClusters],
  );

  const numSelected = selectedClusters.length;
  const rowCount = clusters.length || 0;

  useEffect(() => {
    repositoryURL &&
      applicationsClient.ParseRepoURL({ url: repositoryURL }).then(res => {
        if (res.provider === 'GitHub') {
          setRepoLink(repositoryURL + `/pulls`);
        } else if (res.provider === 'GitLab') {
          setRepoLink(repositoryURL + `/-/merge_requests`);
        }
      });
  }, [repositoryURL]);

  return (
    <ThemeProvider theme={localEEMuiTheme}>
      <PageTemplate documentTitle="WeGo · Clusters">
        <CallbackStateContextProvider
          callbackState={{
            page: authRedirectPage as PageRoute,
            state: { formData, selectedCapiClusters },
          }}
        >
          <SectionHeader
            className="count-header"
            path={[{ label: 'Clusters', url: 'clusters', count }]}
          />
          <ContentWrapper>
            <div
              style={{
                display: 'flex',
                alignItems: 'center',
                justifyContent: 'space-between',
              }}
            >
              <ActionsWrapper>
                <Button
                  id="create-cluster"
                  startIcon={<Icon type={IconType.AddIcon} size="base" />}
                  onClick={handleAddCluster}
                >
                  CREATE A CLUSTER
                </Button>
                <Button
                  id="connect-cluster"
                  startIcon={
                    <Icon type={IconType.ArrowUpwardIcon} size="base" />
                  }
                  onClick={() => setOpenConnectInfo(true)}
                >
                  CONNECT A CLUSTER
                </Button>
                <Tooltip
                  title="No CAPI clusters selected"
                  placement="top"
                  disabled={selectedCapiClusters.length !== 0}
                >
                  <div>
                    <Button
                      id="delete-cluster"
                      startIcon={
                        <Icon type={IconType.DeleteIcon} size="base" />
                      }
                      onClick={() => {
                        setNotifications([]);
                        setOpenDeletePR(true);
                      }}
                      color="secondary"
                      disabled={selectedCapiClusters.length === 0}
                    >
                      CREATE A PR TO DELETE CLUSTERS
                    </Button>
                  </div>
                </Tooltip>
                {openDeletePR && (
                  <DeleteClusterDialog
                    formData={formData}
                    setFormData={setFormData}
                    selectedCapiClusters={selectedCapiClusters}
                    setOpenDeletePR={setOpenDeletePR}
                  />
                )}
                {openConnectInfo && (
                  <ConnectClusterDialog
                    onFinish={() => setOpenConnectInfo(false)}
                  />
                )}
              </ActionsWrapper>
              <a
                style={{
                  color: theme.colors.primary,
                  padding: theme.spacing.small,
                }}
                href={repoLink}
                target="_blank"
                rel="noopener noreferrer"
              >
                View open Pull Requests
              </a>
            </div>
            {!isLoading ? (
              <ClustersTableWrapper id="clusters-list">
                <FilterableTable
                  key={clusters.length}
                  filters={initialFilterState}
                  rows={clusters}
                  fields={[
                    {
                      label: 'checkbox',
                      labelRenderer: () => (
                        <Checkbox
                          indeterminate={
                            numSelected > 0 && numSelected < rowCount
                          }
                          checked={rowCount > 0 && numSelected === rowCount}
                          onChange={handleSelectAllClick}
                          inputProps={{ 'aria-label': 'select all rows' }}
                          style={{
                            color: theme.colors.primary,
                          }}
                        />
                      ),
                      value: ({ name, namespace }: GitopsClusterEnriched) => (
                        <ClusterRowCheckbox
                          name={name}
                          namespace={namespace}
                          onChange={handleIndividualClick}
                          checked={Boolean(
                            selectedClusters.find(
                              cls =>
                                cls.name === name &&
                                cls.namespace === namespace,
                            ),
                          )}
                        />
                      ),
                      maxWidth: 25,
                    },
                    {
                      label: 'Name',
                      value: (c: GitopsClusterEnriched) =>
                        c.controlPlane === true ? (
                          <span data-cluster-name={c.name}>{c.name}</span>
                        ) : (
                          <Link
                            to={`/cluster?clusterName=${c.name}`}
                            color={theme.colors.primary}
                            data-cluster-name={c.name}
                          >
                            {c.name}
                          </Link>
                        ),
                      sortValue: ({ name }) => name,
                      textSearchable: true,
                      maxWidth: 275,
                    },
                    {
                      label: 'Dashboards',
                      value: (c: GitopsClusterEnriched) => (
                        <DashboardsList cluster={c} />
                      ),
                    },
                    {
                      label: 'Type',
                      value: (c: GitopsClusterEnriched) =>
                        c.capiClusterRef ? 'capi' : 'other',
                    },
                    {
                      label: 'Namespace',
                      value: 'namespace',
                    },
                    {
                      label: 'Status',
                      value: (c: GitopsClusterEnriched) =>
                        c.conditions && c.conditions.length > 0 ? (
                          <KubeStatusIndicator
                            short
                            conditions={c.conditions}
                          />
                        ) : null,
                      sortType: SortType.number,
                      sortValue: statusSortHelper,
                    },
                    {
                      label: 'Message',
                      value: (c: GitopsClusterEnriched) =>
                        (c.conditions && c.conditions[0].message) || null,
                      sortType: SortType.string,
                      sortValue: ({ conditions }) => computeMessage(conditions),
                      maxWidth: 600,
                    },
                  ]}
                />
              </ClustersTableWrapper>
            ) : (
              <LoadingWrapper>
                <LoadingPage />
              </LoadingWrapper>
            )}
          </ContentWrapper>
        </CallbackStateContextProvider>
      </PageTemplate>
    </ThemeProvider>
  );
};

export default MCCP;<|MERGE_RESOLUTION|>--- conflicted
+++ resolved
@@ -47,13 +47,8 @@
   }
 `;
 
-<<<<<<< HEAD
 const TableWrapper = styled.div`
   margin-top: ${props => props.theme.spacing.medium};
-=======
-export const TableWrapper = styled.div`
-  margin-top: ${theme.spacing.medium};
->>>>>>> fa45ce09
   div[class*='FilterDialog__SlideContainer'],
   div[class*='SearchField'] {
     overflow: hidden;

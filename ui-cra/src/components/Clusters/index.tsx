import { Checkbox } from '@material-ui/core';
import Octicon, { Icon as ReactIcon } from '@primer/octicons-react';
import {
  Button,
  DataTable,
  Flex,
  GitRepository,
  Icon,
  IconType,
  Kind,
  KubeStatusIndicator,
<<<<<<< HEAD
=======
  Link,
  PolicyViolationsList,
>>>>>>> e1eecbe8
  RouterTab,
  SubRouterTabs,
  filterByStatusCallback,
  filterConfig,
  statusSortHelper,
  useListSources,
} from '@weaveworks/weave-gitops';
import { Source } from '@weaveworks/weave-gitops/ui/lib/objects';
import { PageRoute } from '@weaveworks/weave-gitops/ui/lib/types';
import _ from 'lodash';
import React, { FC, useCallback, useEffect, useMemo, useState } from 'react';
import { Link, useHistory, useRouteMatch } from 'react-router-dom';
import { GitProvider } from '../../api/gitauth/gitauth.pb';
import { ClusterNamespacedName } from '../../cluster-services/cluster_services.pb';
import CallbackStateContextProvider from '../../contexts/GitAuth/CallbackStateContext';
import { useListConfigContext } from '../../contexts/ListConfig';
import useNotifications, {
  NotificationData,
} from '../../contexts/Notifications';
import useClusters from '../../hooks/clusters';
import { GitopsClusterEnriched, PRDefaults } from '../../types/custom';
import { toFilterQueryString } from '../../utils/FilterQueryString';
import { useCallbackState } from '../../utils/callback-state';
import { computeMessage } from '../../utils/conditions';
import {
  EKSDefault,
  GKEDefault,
  KindIcon,
  Kubernetes,
  LiquidMetal,
  Openshift,
  OtherOnprem,
  Rancher,
  Vsphere,
} from '../../utils/icons';
<<<<<<< HEAD
import PoliciesViolations from '../PolicyViolations';
=======
import { ContentWrapper } from '../Layout/ContentWrapper';
import { PageTemplate } from '../Layout/PageTemplate';
>>>>>>> e1eecbe8
import { Tooltip } from '../Shared';
import { EditButton } from '../Templates/Edit/EditButton';
import {
  getCreateRequestAnnotation,
  useGetInitialGitRepo,
} from '../Templates/Form/utils';
import LoadingWrapper from '../Workspaces/WorkspaceDetails/Tabs/WorkspaceTabsWrapper';
import { ConnectClusterDialog } from './ConnectInfoBox';
import { DashboardsList } from './DashboardsList';
import { DeleteClusterDialog } from './Delete';
import OpenedPullRequest from './OpenedPullRequest';
import { NotificationsWrapper } from '../Layout/NotificationsWrapper';
import { Page } from '../Layout/App';
import styled from 'styled-components';

interface Size {
  size?: 'small';
}

export const ActionsWrapper = styled(Flex)<Size>`
  margin-bottom: ${({ theme }) => theme.spacing.medium};
  & > .actionButton.btn {
    margin-right: ${({ theme }) => theme.spacing.small};
    margin-bottom: ${({ theme }) => theme.spacing.small};
  }
`;

const IconSpan = styled.span`
  color: ${props => props.theme.colors.neutral30};
`;

export const ClusterIcon: FC<{ cluster: GitopsClusterEnriched }> = ({
  cluster,
}) => {
  const clusterKind =
    cluster.labels?.['weave.works/cluster-kind'] ||
    cluster.capiCluster?.infrastructureRef?.kind;
  return (
    <Tooltip title={clusterKind || 'kubernetes'} placement="bottom">
      <IconSpan>
        <Octicon
          icon={getClusterTypeIcon(clusterKind)}
          size="medium"
          verticalAlign="middle"
        />
      </IconSpan>
    </Tooltip>
  );
};

const ClusterRowCheckbox = ({
  name,
  namespace,
  checked,
  onChange,
}: ClusterNamespacedName & { checked: boolean; onChange: any }) => (
  <Checkbox
    checked={checked}
    color="primary"
    onChange={useCallback(
      ev => onChange({ name, namespace }, ev),
      [name, namespace, onChange],
    )}
    name={name}
  />
);

const getClusterTypeIcon = (clusterType?: string): ReactIcon => {
  if (clusterType === 'DockerCluster') {
    return KindIcon;
  } else if (
    clusterType === 'AWSCluster' ||
    clusterType === 'AWSManagedCluster'
  ) {
    return EKSDefault;
  } else if (
    clusterType === 'AzureCluster' ||
    clusterType === 'AzureManagedCluster'
  ) {
    return Kubernetes;
  } else if (clusterType === 'GCPCluster') {
    return GKEDefault;
  } else if (clusterType === 'VSphereCluster') {
    return Vsphere;
  } else if (clusterType === 'MicrovmCluster') {
    return LiquidMetal;
  } else if (clusterType === 'Rancher') {
    return Rancher;
  } else if (clusterType === 'Openshift') {
    return Openshift;
  } else if (clusterType === 'OtherOnprem') {
    return OtherOnprem;
  }
  return Kubernetes;
};

interface FormData {
  repo: GitRepository | null;
  branchName: string;
  pullRequestTitle: string;
  commitMessage: string;
  pullRequestDescription: string;
}

export const getGitRepos = (sources: Source[] | undefined) =>
  _.orderBy(
    _.uniqBy(
      _.filter(
        sources,
        (item): item is GitRepository => item.type === Kind.GitRepository,
      ),
      repo => repo?.obj?.spec?.url,
    ),
    ['url'],
    ['asc'],
  );

const MCCP: FC<{
  location: { state: { notification: NotificationData[] } };
}> = ({ location }) => {
  const { path } = useRouteMatch();
  const { clusters, isLoading } = useClusters();
  const { setNotifications } = useNotifications();
  const [selectedCluster, setSelectedCluster] =
    useState<ClusterNamespacedName | null>(null);
  const [openConnectInfo, setOpenConnectInfo] = useState<boolean>(false);
  const [openDeletePR, setOpenDeletePR] = useState<boolean>(false);
  const handleClose = useCallback(() => {
    setOpenDeletePR(false);
    setSelectedCluster(null);
  }, [setOpenDeletePR, setSelectedCluster]);
  const { data: sources } = useListSources();

  const gitRepos = useMemo(
    () => getGitRepos(sources?.result),
    [sources?.result],
  );
  const listConfigContext = useListConfigContext();
  const provider = listConfigContext?.provider;

  const capiClusters = useMemo(
    () => clusters.filter(cls => cls.capiCluster),
    [clusters],
  );
  let selectedCapiCluster = useMemo(
    () =>
      capiClusters.find(
        c =>
          c.name === selectedCluster?.name &&
          c.namespace === selectedCluster?.namespace,
      ) || null,
    [capiClusters, selectedCluster],
  );
  const [random, setRandom] = useState<string>(
    Math.random().toString(36).substring(7),
  );

  useEffect(() => {
    if (openDeletePR === true) {
      setRandom(Math.random().toString(36).substring(7));
    }
  }, [openDeletePR]);

  const PRdefaults: PRDefaults = {
    branchName: `delete-clusters-branch-${random}`,
    pullRequestTitle: 'Deletes capi cluster(s)',
    commitMessage: 'Deletes capi cluster(s)',
  };

  const authRedirectPage = `/clusters`;

  let initialFormData = {
    ...PRdefaults,
    repo: null,
    pullRequestDescription: '',
  };

  const callbackState = useCallbackState();

  if (callbackState) {
    initialFormData = {
      ...initialFormData,
      ...callbackState.state.formData,
    };
    selectedCapiCluster = {
      ...selectedCapiCluster,
      ...callbackState.state.selectedCapiCluster,
    };
  }

  const [formData, setFormData] = useState<FormData>(initialFormData);
  const initialUrl =
    selectedCapiCluster &&
    getCreateRequestAnnotation(selectedCapiCluster)?.repository_url;
  const initialGitRepo = useGetInitialGitRepo(initialUrl, gitRepos);

  const history = useHistory();

  const handleAddCluster = useCallback(() => {
    const filtersValues = toFilterQueryString([
      { key: 'templateType', value: 'cluster' },
      { key: 'templateType', value: '' },
    ]);
    history.push(`/templates?filters=${filtersValues}`);
  }, [history]);

  const initialFilterState = {
    ...filterConfig(clusters, 'status', filterByStatusCallback),
    ...filterConfig(clusters, 'namespace'),
    ...filterConfig(clusters, 'name'),
  };

  useEffect(() => {
    if (!callbackState) {
      const prTitle = `Delete cluster: ${selectedCluster?.namespace}/${selectedCluster?.name}`;
      setFormData((prevState: FormData) => ({
        ...prevState,
        gitRepos,
        commitMessage: prTitle,
        pullRequestTitle: prTitle,
        pullRequestDescription: prTitle,
      }));
    }

    if (!callbackState && !selectedCluster) {
      setOpenDeletePR(false);
    }

    if (callbackState?.state?.selectedCapiCluster) {
      setOpenDeletePR(true);
    }
  }, [
    callbackState,
    selectedCapiCluster,
    capiClusters,
    selectedCluster,
    gitRepos,
  ]);

  useEffect(
    () =>
      setNotifications([
        {
          message: {
            text: location?.state?.notification?.[0]?.message.text,
          },
          severity: location?.state?.notification?.[0]?.severity,
        } as NotificationData,
      ]),
    [location?.state?.notification, setNotifications],
  );

  useEffect(() => {
    if (!formData.repo) {
      setFormData((prevState: any) => ({
        ...prevState,
        repo: initialGitRepo,
      }));
    }
  }, [initialGitRepo, formData.repo]);

  const handleIndividualClick = useCallback(
    (
      { name, namespace }: ClusterNamespacedName,
      event: React.ChangeEvent<HTMLInputElement>,
    ) => {
      if (event.target.checked === true) {
        setSelectedCluster({ name, namespace });
      } else {
        setSelectedCluster(null);
      }
    },
    [setSelectedCluster],
  );

  return (
    <Page path={[{ label: 'Clusters' }]}>
      <CallbackStateContextProvider
        callbackState={{
          page: authRedirectPage as PageRoute,
          state: { formData, selectedCapiCluster },
        }}
      >
        <NotificationsWrapper>
          <ActionsWrapper>
            <Button
              id="create-cluster"
              startIcon={<Icon type={IconType.AddIcon} size="base" />}
              onClick={handleAddCluster}
            >
              CREATE A CLUSTER
            </Button>
            <Button
              id="connect-cluster"
              startIcon={<Icon type={IconType.ArrowUpwardIcon} size="base" />}
              onClick={() => setOpenConnectInfo(true)}
            >
              CONNECT A CLUSTER
            </Button>
            <Tooltip
              title={
                provider === GitProvider.BitBucketServer
                  ? 'Operation is not supported'
                  : 'No CAPI cluster selected'
              }
              placement="top"
              disabled={
                Boolean(selectedCapiCluster) &&
                provider !== GitProvider.BitBucketServer
              }
            >
              <div>
                <Button
                  id="delete-cluster"
                  startIcon={<Icon type={IconType.DeleteIcon} size="base" />}
                  onClick={() => {
                    setNotifications([]);
                    setOpenDeletePR(true);
                  }}
                  color="secondary"
                  disabled={
                    !selectedCapiCluster ||
                    provider === GitProvider.BitBucketServer
                  }
                >
                  CREATE A PR TO DELETE CLUSTERS
                </Button>
              </div>
            </Tooltip>
            {openDeletePR && (
              <DeleteClusterDialog
                formData={formData}
                setFormData={setFormData}
                selectedCapiCluster={
                  selectedCapiCluster || ({} as ClusterNamespacedName)
                }
                onClose={handleClose}
                prDefaults={PRdefaults}
              />
            )}
            {openConnectInfo && (
              <ConnectClusterDialog
                onFinish={() => setOpenConnectInfo(false)}
              />
            )}
            <OpenedPullRequest />
          </ActionsWrapper>
          <SubRouterTabs rootPath={`${path}/list`}>
            <RouterTab name="Clusters" path={`${path}/list`}>
              <LoadingWrapper loading={isLoading}>
                <DataTable
                  key={clusters.length}
                  filters={initialFilterState}
                  rows={clusters}
                  fields={[
                    {
                      label: 'Select',
                      value: ({ name, namespace }: GitopsClusterEnriched) => (
                        <ClusterRowCheckbox
                          name={name}
                          namespace={namespace}
                          onChange={handleIndividualClick}
                          checked={Boolean(
                            selectedCluster?.name === name &&
                              selectedCluster?.namespace === namespace,
                          )}
                        />
                      ),
                      maxWidth: 25,
                    },
                    {
                      label: 'Name',
                      value: (c: GitopsClusterEnriched) =>
                        c.controlPlane === true ? (
                          <span data-cluster-name={c.name}>{c.name}</span>
                        ) : (
                          <Link
                            to={`/cluster?clusterName=${c.name}`}
                            color="#00b3ec"
                            data-cluster-name={c.name}
                          >
                            {c.name}
                          </Link>
                        ),
                      sortValue: ({ name }) => name,
                      textSearchable: true,
                      maxWidth: 275,
                    },
                    {
                      label: 'Dashboards',
                      value: (c: GitopsClusterEnriched) => (
                        <DashboardsList cluster={c} />
                      ),
                    },
                    {
                      label: 'Type',
                      value: (c: GitopsClusterEnriched) => (
                        <ClusterIcon cluster={c}></ClusterIcon>
                      ),
                    },
                    {
                      label: 'Namespace',
                      value: 'namespace',
                    },
                    {
                      label: 'Status',
                      value: (c: GitopsClusterEnriched) =>
                        c.conditions && c.conditions.length > 0 ? (
                          <KubeStatusIndicator
                            short
                            conditions={c.conditions}
                          />
                        ) : null,
                      sortValue: statusSortHelper,
                    },
                    {
                      label: 'Message',
                      value: (c: GitopsClusterEnriched) =>
                        (c.conditions && c.conditions[0]?.message) || null,
                      sortValue: ({ conditions }) => computeMessage(conditions),
                      maxWidth: 600,
                    },
                    {
                      label: '',
                      value: (c: GitopsClusterEnriched) => (
                        <EditButton resource={c} />
                      ),
                    },
                  ]}
                />
              </LoadingWrapper>
            </RouterTab>
            <RouterTab name="Violations" path={`${path}/violations`}>
              <PolicyViolationsList req={{}} />
            </RouterTab>
          </SubRouterTabs>
        </NotificationsWrapper>
      </CallbackStateContextProvider>
    </Page>
  );
};

export default MCCP;<|MERGE_RESOLUTION|>--- conflicted
+++ resolved
@@ -9,11 +9,8 @@
   IconType,
   Kind,
   KubeStatusIndicator,
-<<<<<<< HEAD
-=======
   Link,
   PolicyViolationsList,
->>>>>>> e1eecbe8
   RouterTab,
   SubRouterTabs,
   filterByStatusCallback,
@@ -25,7 +22,7 @@
 import { PageRoute } from '@weaveworks/weave-gitops/ui/lib/types';
 import _ from 'lodash';
 import React, { FC, useCallback, useEffect, useMemo, useState } from 'react';
-import { Link, useHistory, useRouteMatch } from 'react-router-dom';
+import { useHistory, useRouteMatch } from 'react-router-dom';
 import { GitProvider } from '../../api/gitauth/gitauth.pb';
 import { ClusterNamespacedName } from '../../cluster-services/cluster_services.pb';
 import CallbackStateContextProvider from '../../contexts/GitAuth/CallbackStateContext';
@@ -49,12 +46,6 @@
   Rancher,
   Vsphere,
 } from '../../utils/icons';
-<<<<<<< HEAD
-import PoliciesViolations from '../PolicyViolations';
-=======
-import { ContentWrapper } from '../Layout/ContentWrapper';
-import { PageTemplate } from '../Layout/PageTemplate';
->>>>>>> e1eecbe8
 import { Tooltip } from '../Shared';
 import { EditButton } from '../Templates/Edit/EditButton';
 import {
@@ -433,7 +424,6 @@
                         ) : (
                           <Link
                             to={`/cluster?clusterName=${c.name}`}
-                            color="#00b3ec"
                             data-cluster-name={c.name}
                           >
                             {c.name}

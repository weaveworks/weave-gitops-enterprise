import React, { FC, useCallback, useEffect, useMemo, useState } from 'react';
import { Link, useHistory } from 'react-router-dom';
import styled from 'styled-components';
import {
  Checkbox,
  createStyles,
  makeStyles,
  withStyles,
} from '@material-ui/core';
import Octicon, { Icon as ReactIcon } from '@primer/octicons-react';
import {
  Button,
  CallbackStateContextProvider,
  filterByStatusCallback,
  filterConfig,
  Icon,
  IconType,
  DataTable,
  KubeStatusIndicator,
  LoadingPage,
  statusSortHelper,
  theme,
} from '@weaveworks/weave-gitops';
import { Condition } from '@weaveworks/weave-gitops/ui/lib/api/core/types.pb';
import { PageRoute } from '@weaveworks/weave-gitops/ui/lib/types';
import { ClusterNamespacedName } from '../../cluster-services/cluster_services.pb';
import useClusters from '../../hooks/clusters';
import { useListConfig } from '../../hooks/versions';
import {
  GitopsClusterEnriched,
  NotificationData,
  PRDefaults,
} from '../../types/custom';
import { useCallbackState } from '../../utils/callback-state';
import {
  EKSDefault,
  GKEDefault,
  Kind,
  Kubernetes,
  Vsphere,
  LiquidMetal,
  Rancher,
  Openshift,
  OtherOnprem,
} from '../../utils/icons';
import { contentCss, ContentWrapper } from '../Layout/ContentWrapper';
import { PageTemplate } from '../Layout/PageTemplate';
import { TableWrapper, Tooltip } from '../Shared';
import { ConnectClusterDialog } from './ConnectInfoBox';
import { DashboardsList } from './DashboardsList';
import { DeleteClusterDialog } from './Delete';
import { openLinkHandler } from '../../utils/link-checker';
<<<<<<< HEAD
import { stateNotification } from '../../utils/stateNotification';
=======
import { EditButton } from '../Templates/Edit/EditButton';
>>>>>>> c0b53934

interface Size {
  size?: 'small';
}
const ActionsWrapper = styled.div<Size>`
  display: flex;
`;

const ClustersTableWrapper = styled(TableWrapper)`
  thead {
    th:first-of-type {
      padding: ${({ theme }) => theme.spacing.xs}
        ${({ theme }) => theme.spacing.base};
    }
  }
  td:first-of-type {
    text-overflow: clip;
    width: 25px;
    padding-left: ${({ theme }) => theme.spacing.base};
  }
  td:nth-child(7) {
    white-space: pre-wrap;
    overflow-wrap: break-word;
    word-wrap: break-word;
  }
  a {
    color: ${({ theme }) => theme.colors.primary};
  }
  max-width: calc(100vw - 220px);
`;

const LoadingWrapper = styled.div`
  ${contentCss};
`;

export function computeMessage(conditions: Condition[]) {
  const readyCondition = conditions.find(
    c => c.type === 'Ready' || c.type === 'Available',
  );

  return readyCondition ? readyCondition.message : 'unknown error';
}

const useStyles = makeStyles(() =>
  createStyles({
    clusterIcon: {
      marginRight: theme.spacing.small,
      color: theme.colors.neutral30,
    },
    externalIcon: {
      marginRight: theme.spacing.small,
    },
  }),
);

export const ClusterIcon: FC<{ cluster: GitopsClusterEnriched }> = ({
  cluster,
}) => {
  const classes = useStyles();
  const clusterKind =
    cluster.labels?.['weave.works/cluster-kind'] ||
    cluster.capiCluster?.infrastructureRef?.kind;

  return (
    <Tooltip title={clusterKind || 'kubernetes'} placement="bottom">
      <span>
        <Octicon
          className={classes.clusterIcon}
          icon={getClusterTypeIcon(clusterKind)}
          size="medium"
          verticalAlign="middle"
        />
      </span>
    </Tooltip>
  );
};

const IndividualCheckbox = withStyles({
  root: {
    color: theme.colors.primary,
    '&$checked': {
      color: theme.colors.primary,
    },
    '&$disabled': {
      color: theme.colors.neutral20,
    },
  },
  checked: {},
  disabled: {},
})(Checkbox);

const ClusterRowCheckbox = ({
  name,
  namespace,
  checked,
  onChange,
}: ClusterNamespacedName & { checked: boolean; onChange: any }) => (
  <IndividualCheckbox
    checked={checked}
    onChange={useCallback(
      ev => onChange({ name, namespace }, ev),
      [name, namespace, onChange],
    )}
    name={name}
  />
);

const getClusterTypeIcon = (clusterType?: string): ReactIcon => {
  if (clusterType === 'DockerCluster') {
    return Kind;
  } else if (
    clusterType === 'AWSCluster' ||
    clusterType === 'AWSManagedCluster'
  ) {
    return EKSDefault;
  } else if (
    clusterType === 'AzureCluster' ||
    clusterType === 'AzureManagedCluster'
  ) {
    return Kubernetes;
  } else if (clusterType === 'GCPCluster') {
    return GKEDefault;
  } else if (clusterType === 'VSphereCluster') {
    return Vsphere;
  } else if (clusterType === 'MicrovmCluster') {
    return LiquidMetal;
  } else if (clusterType === 'Rancher') {
    return Rancher;
  } else if (clusterType === 'Openshift') {
    return Openshift;
  } else if (clusterType === 'OtherOnprem') {
    return OtherOnprem;
  }
  return Kubernetes;
};

interface FormData {
  url: string | null;
  branchName: string;
  pullRequestTitle: string;
  commitMessage: string;
  pullRequestDescription: string;
}

const MCCP: FC<{
  location: { state: { notification: NotificationData[] } };
}> = ({ location }) => {
  const { clusters, isLoading, errors } = useClusters();
  const [notifications, setNotifications] = useState<NotificationData[]>([]);
  const [selectedClusters, setSelectedClusters] = useState<
    ClusterNamespacedName[]
  >([]);
  const [openConnectInfo, setOpenConnectInfo] = useState<boolean>(false);
  const [openDeletePR, setOpenDeletePR] = useState<boolean>(false);
  const handleClose = useCallback(
    (notification?: NotificationData) => {
      setOpenDeletePR(false);
      if (notification) {
        setNotifications([notification]);
      }
      setSelectedClusters([]);
    },
    [setOpenDeletePR, setSelectedClusters],
  );
  const { data, repoLink } = useListConfig();
  const repositoryURL = data?.repositoryURL || '';
  const capiClusters = useMemo(
    () => clusters.filter(cls => cls.capiCluster),
    [clusters],
  );
  let selectedCapiClusters = useMemo(
    () =>
      selectedClusters.filter(({ name, namespace }) =>
        capiClusters.find(c => c.name === name && c.namespace === namespace),
      ),
    [capiClusters, selectedClusters],
  );
  const [random, setRandom] = useState<string>(
    Math.random().toString(36).substring(7),
  );
  const classes = useStyles();

  useEffect(() => {
    if (openDeletePR === true) {
      setRandom(Math.random().toString(36).substring(7));
    }
  }, [openDeletePR]);

  const PRdefaults: PRDefaults = {
    branchName: `delete-clusters-branch-${random}`,
    pullRequestTitle: 'Deletes capi cluster(s)',
    commitMessage: 'Deletes capi cluster(s)',
  };

  const authRedirectPage = `/clusters`;

  let initialFormData = {
    ...PRdefaults,
    url: '',
    pullRequestDescription: '',
  };

  const callbackState = useCallbackState();

  if (callbackState) {
    initialFormData = {
      ...initialFormData,
      ...callbackState.state.formData,
    };
    selectedCapiClusters = [
      ...selectedCapiClusters,
      ...(callbackState.state.selectedCapiClusters || []),
    ];
  }

  const [formData, setFormData] = useState<FormData>(initialFormData);
  const history = useHistory();

  const handleAddCluster = useCallback(
    () => history.push(`/templates`),
    [history],
  );

  const initialFilterState = {
    ...filterConfig(clusters, 'status', filterByStatusCallback),
    ...filterConfig(clusters, 'namespace'),
    ...filterConfig(clusters, 'name'),
  };

  useEffect(() => {
    if (!callbackState) {
      const prTitle = `Delete clusters: ${selectedCapiClusters
        .map(c => `${c.namespace}/${c.name}`)
        .join(', ')}`;
      setFormData((prevState: FormData) => ({
        ...prevState,
        url: repositoryURL,
        commitMessage: prTitle,
        pullRequestTitle: prTitle,
        pullRequestDescription: prTitle,
      }));
    }

    if (!callbackState && selectedClusters.length === 0) {
      setOpenDeletePR(false);
    }

    if (callbackState?.state?.selectedCapiClusters?.length > 0) {
      setOpenDeletePR(true);
    }
  }, [
    callbackState,
    selectedCapiClusters,
    capiClusters,
    selectedClusters,
    repositoryURL,
  ]);

  const handleSelectAllClick = (event: React.ChangeEvent<HTMLInputElement>) => {
    if (event.target.checked) {
      setSelectedClusters(
        clusters.map(({ name, namespace }: GitopsClusterEnriched) => ({
          name,
          namespace,
        })),
      );
      return;
    }
    setSelectedClusters([]);
  };

  const handleIndividualClick = useCallback(
    (
      { name, namespace }: ClusterNamespacedName,
      event: React.ChangeEvent<HTMLInputElement>,
    ) => {
      if (event.target.checked === true) {
        setSelectedClusters((prevState: ClusterNamespacedName[]) => [
          ...prevState,
          { name, namespace },
        ]);
      } else {
        setSelectedClusters((prevState: ClusterNamespacedName[]) =>
          prevState.filter(
            cls => cls.name !== name && cls.namespace !== namespace,
          ),
        );
      }
    },
    [setSelectedClusters],
  );

  const numSelected = selectedClusters.length;
  const rowCount = clusters.length || 0;

  return (
    <PageTemplate
      documentTitle="Clusters"
      path={[{ label: 'Clusters', url: 'clusters' }]}
    >
      <CallbackStateContextProvider
        callbackState={{
          page: authRedirectPage as PageRoute,
          state: { formData, selectedCapiClusters },
        }}
      >
        <ContentWrapper
          notifications={[
            ...errors,
            ...notifications,
            ...(location?.state?.notification
              ? [stateNotification(location?.state?.notification?.[0])]
              : []),
          ]}
        >
          <div
            style={{
              display: 'flex',
              alignItems: 'center',
              justifyContent: 'space-between',
            }}
          >
            <ActionsWrapper>
              <Button
                id="create-cluster"
                startIcon={<Icon type={IconType.AddIcon} size="base" />}
                onClick={handleAddCluster}
              >
                CREATE A CLUSTER
              </Button>
              <Button
                id="connect-cluster"
                startIcon={<Icon type={IconType.ArrowUpwardIcon} size="base" />}
                onClick={() => setOpenConnectInfo(true)}
              >
                CONNECT A CLUSTER
              </Button>
              <Tooltip
                title="No CAPI clusters selected"
                placement="top"
                disabled={selectedCapiClusters.length !== 0}
              >
                <div>
                  <Button
                    id="delete-cluster"
                    startIcon={<Icon type={IconType.DeleteIcon} size="base" />}
                    onClick={() => {
                      setNotifications([]);
                      setOpenDeletePR(true);
                    }}
                    color="secondary"
                    disabled={selectedCapiClusters.length === 0}
                  >
                    CREATE A PR TO DELETE CLUSTERS
                  </Button>
                </div>
              </Tooltip>
              {openDeletePR && (
                <DeleteClusterDialog
                  formData={formData}
                  setFormData={setFormData}
                  selectedCapiClusters={selectedCapiClusters}
                  onClose={handleClose}
                  prDefaults={PRdefaults}
                />
              )}
              {openConnectInfo && (
                <ConnectClusterDialog
                  onFinish={() => setOpenConnectInfo(false)}
                />
              )}
              <Button onClick={openLinkHandler(repoLink)}>
                <Icon
                  className={classes.externalIcon}
                  type={IconType.ExternalTab}
                  size="base"
                />
                GO TO OPEN PULL REQUESTS
              </Button>
            </ActionsWrapper>
          </div>
          {!isLoading ? (
            <ClustersTableWrapper id="clusters-list">
              <DataTable
                key={clusters.length}
                filters={initialFilterState}
                rows={clusters}
                fields={[
                  {
                    label: 'checkbox',
                    labelRenderer: () => (
                      <Checkbox
                        indeterminate={
                          numSelected > 0 && numSelected < rowCount
                        }
                        checked={rowCount > 0 && numSelected === rowCount}
                        onChange={handleSelectAllClick}
                        inputProps={{ 'aria-label': 'select all rows' }}
                        style={{
                          color: theme.colors.primary,
                        }}
                      />
                    ),
                    value: ({ name, namespace }: GitopsClusterEnriched) => (
                      <ClusterRowCheckbox
                        name={name}
                        namespace={namespace}
                        onChange={handleIndividualClick}
                        checked={Boolean(
                          selectedClusters.find(
                            cls =>
                              cls.name === name && cls.namespace === namespace,
                          ),
                        )}
                      />
                    ),
                    maxWidth: 25,
                  },
                  {
                    label: 'Name',
                    value: (c: GitopsClusterEnriched) =>
                      c.controlPlane === true ? (
                        <span data-cluster-name={c.name}>{c.name}</span>
                      ) : (
                        <Link
                          to={`/cluster?clusterName=${c.name}`}
                          color={theme.colors.primary}
                          data-cluster-name={c.name}
                        >
                          {c.name}
                        </Link>
                      ),
                    sortValue: ({ name }) => name,
                    textSearchable: true,
                    maxWidth: 275,
                  },
                  {
                    label: 'Dashboards',
                    value: (c: GitopsClusterEnriched) => (
                      <DashboardsList cluster={c} />
                    ),
                  },
                  {
                    label: 'Type',
                    value: (c: GitopsClusterEnriched) => (
                      <ClusterIcon cluster={c}></ClusterIcon>
                    ),
                  },
                  {
                    label: 'Namespace',
                    value: 'namespace',
                  },
                  {
                    label: 'Status',
                    value: (c: GitopsClusterEnriched) =>
                      c.conditions && c.conditions.length > 0 ? (
                        <KubeStatusIndicator short conditions={c.conditions} />
                      ) : null,
                    sortValue: statusSortHelper,
                  },
                  {
                    label: 'Message',
                    value: (c: GitopsClusterEnriched) =>
                      (c.conditions && c.conditions[0]?.message) || null,
                    sortValue: ({ conditions }) => computeMessage(conditions),
                    maxWidth: 600,
                  },
                  {
                    label: '',
                    value: (c: GitopsClusterEnriched) => (
                      <EditButton resource={c} />
                    ),
                  },
                ]}
              />
            </ClustersTableWrapper>
          ) : (
            <LoadingWrapper>
              <LoadingPage />
            </LoadingWrapper>
          )}
        </ContentWrapper>
      </CallbackStateContextProvider>
    </PageTemplate>
  );
};

export default MCCP;<|MERGE_RESOLUTION|>--- conflicted
+++ resolved
@@ -50,11 +50,8 @@
 import { DashboardsList } from './DashboardsList';
 import { DeleteClusterDialog } from './Delete';
 import { openLinkHandler } from '../../utils/link-checker';
-<<<<<<< HEAD
 import { stateNotification } from '../../utils/stateNotification';
-=======
 import { EditButton } from '../Templates/Edit/EditButton';
->>>>>>> c0b53934
 
 interface Size {
   size?: 'small';

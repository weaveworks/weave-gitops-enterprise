--- conflicted
+++ resolved
@@ -1,16 +1,3 @@
-<<<<<<< HEAD
-import React, { FC, useCallback, useEffect, useMemo, useState } from 'react';
-import useClusters from '../../contexts/Clusters';
-import useNotifications from '../../contexts/Notifications';
-import { PageTemplate } from '../Layout/PageTemplate';
-import { SectionHeader } from '../Layout/SectionHeader';
-import { TableWrapper, Tooltip } from '../Shared';
-import { ConnectClusterDialog } from './ConnectInfoBox';
-import { Link, useHistory } from 'react-router-dom';
-import useTemplates from '../../contexts/Templates';
-import { contentCss, ContentWrapper } from '../Layout/ContentWrapper';
-import styled from 'styled-components';
-=======
 import {
   Checkbox,
   createStyles,
@@ -20,7 +7,6 @@
 import { ThemeProvider } from '@material-ui/core/styles';
 import EditIcon from '@material-ui/icons/Edit';
 import Octicon, { Icon as ReactIcon } from '@primer/octicons-react';
->>>>>>> 4e961765
 import {
   Button,
   CallbackStateContextProvider,
@@ -36,14 +22,6 @@
 } from '@weaveworks/weave-gitops';
 import { Condition } from '@weaveworks/weave-gitops/ui/lib/api/core/types.pb';
 import { PageRoute } from '@weaveworks/weave-gitops/ui/lib/types';
-<<<<<<< HEAD
-import {
-  Checkbox,
-  withStyles,
-  createStyles,
-  makeStyles,
-} from '@material-ui/core';
-=======
 import React, { FC, useCallback, useEffect, useMemo, useState } from 'react';
 import { Link, useHistory } from 'react-router-dom';
 import styled from 'styled-components';
@@ -52,7 +30,6 @@
 import useNotifications from '../../contexts/Notifications';
 import { useListConfig } from '../../hooks/versions';
 import { localEEMuiTheme } from '../../muiTheme';
->>>>>>> 4e961765
 import { GitopsClusterEnriched, PRDefaults } from '../../types/custom';
 import { useCallbackState } from '../../utils/callback-state';
 import { EKSDefault, GKEDefault, Kind, Kubernetes } from '../../utils/icons';
@@ -344,74 +321,6 @@
   const rowCount = clusters.length || 0;
 
   return (
-<<<<<<< HEAD
-    <PageTemplate documentTitle="WeGo · Clusters">
-      <CallbackStateContextProvider
-        callbackState={{
-          page: authRedirectPage as PageRoute,
-          state: { formData, selectedCapiClusters },
-        }}
-      >
-        <SectionHeader
-          className="count-header"
-          path={[{ label: 'Clusters', url: 'clusters', count }]}
-        />
-        <ContentWrapper>
-          <div
-            style={{
-              display: 'flex',
-              alignItems: 'center',
-              justifyContent: 'space-between',
-            }}
-          >
-            <ActionsWrapper>
-              <Button
-                id="create-cluster"
-                startIcon={<Icon type={IconType.AddIcon} size="base" />}
-                onClick={handleAddCluster}
-              >
-                CREATE A CLUSTER
-              </Button>
-              <Button
-                id="connect-cluster"
-                startIcon={<Icon type={IconType.ArrowUpwardIcon} size="base" />}
-                onClick={() => setOpenConnectInfo(true)}
-              >
-                CONNECT A CLUSTER
-              </Button>
-              <Tooltip
-                title="No CAPI clusters selected"
-                placement="top"
-                disabled={selectedCapiClusters.length !== 0}
-              >
-                <div>
-                  <Button
-                    id="delete-cluster"
-                    startIcon={<Icon type={IconType.DeleteIcon} size="base" />}
-                    onClick={() => {
-                      setNotifications([]);
-                      setOpenDeletePR(true);
-                    }}
-                    color="secondary"
-                    disabled={selectedCapiClusters.length === 0}
-                  >
-                    CREATE A PR TO DELETE CLUSTERS
-                  </Button>
-                </div>
-              </Tooltip>
-              {openDeletePR && (
-                <DeleteClusterDialog
-                  formData={formData}
-                  setFormData={setFormData}
-                  selectedCapiClusters={selectedCapiClusters}
-                  setOpenDeletePR={setOpenDeletePR}
-                  prDefaults={PRdefaults}
-                />
-              )}
-              {openConnectInfo && (
-                <ConnectClusterDialog
-                  onFinish={() => setOpenConnectInfo(false)}
-=======
     <ThemeProvider theme={localEEMuiTheme}>
       <PageTemplate documentTitle="WeGo · Clusters">
         <CallbackStateContextProvider
@@ -604,121 +513,17 @@
                       ),
                     },
                   ]}
->>>>>>> 4e961765
                 />
-              )}
-              <Link
-                target={'_blank'}
-                rel="noopener noreferrer"
-                component={Button}
-                to={{ pathname: repoLink }}
-              >
-                <Icon
-                  className={classes.externalIcon}
-                  type={IconType.ExternalTab}
-                  size="base"
-                />
-                GO TO OPEN PULL REQUESTS
-              </Link>
-            </ActionsWrapper>
-          </div>
-          {!isLoading ? (
-            <ClustersTableWrapper id="clusters-list">
-              <DataTable
-                key={clusters.length}
-                filters={initialFilterState}
-                rows={clusters}
-                fields={[
-                  {
-                    label: 'checkbox',
-                    labelRenderer: () => (
-                      <Checkbox
-                        indeterminate={
-                          numSelected > 0 && numSelected < rowCount
-                        }
-                        checked={rowCount > 0 && numSelected === rowCount}
-                        onChange={handleSelectAllClick}
-                        inputProps={{ 'aria-label': 'select all rows' }}
-                        style={{
-                          color: theme.colors.primary,
-                        }}
-                      />
-                    ),
-                    value: ({ name, namespace }: GitopsClusterEnriched) => (
-                      <ClusterRowCheckbox
-                        name={name}
-                        namespace={namespace}
-                        onChange={handleIndividualClick}
-                        checked={Boolean(
-                          selectedClusters.find(
-                            cls =>
-                              cls.name === name && cls.namespace === namespace,
-                          ),
-                        )}
-                      />
-                    ),
-                    maxWidth: 25,
-                  },
-                  {
-                    label: 'Name',
-                    value: (c: GitopsClusterEnriched) =>
-                      c.controlPlane === true ? (
-                        <span data-cluster-name={c.name}>{c.name}</span>
-                      ) : (
-                        <Link
-                          to={`/cluster?clusterName=${c.name}`}
-                          color={theme.colors.primary}
-                          data-cluster-name={c.name}
-                        >
-                          {c.name}
-                        </Link>
-                      ),
-                    sortValue: ({ name }) => name,
-                    textSearchable: true,
-                    maxWidth: 275,
-                  },
-                  {
-                    label: 'Dashboards',
-                    value: (c: GitopsClusterEnriched) => (
-                      <DashboardsList cluster={c} />
-                    ),
-                  },
-                  {
-                    label: 'Type',
-                    value: (c: GitopsClusterEnriched) => (
-                      <ClusterIcon cluster={c}></ClusterIcon>
-                    ),
-                  },
-                  {
-                    label: 'Namespace',
-                    value: 'namespace',
-                  },
-                  {
-                    label: 'Status',
-                    value: (c: GitopsClusterEnriched) =>
-                      c.conditions && c.conditions.length > 0 ? (
-                        <KubeStatusIndicator short conditions={c.conditions} />
-                      ) : null,
-                    sortValue: statusSortHelper,
-                  },
-                  {
-                    label: 'Message',
-                    value: (c: GitopsClusterEnriched) =>
-                      (c.conditions && c.conditions[0]?.message) || null,
-                    sortValue: ({ conditions }) => computeMessage(conditions),
-                    maxWidth: 600,
-                  },
-                ]}
-              />
-            </ClustersTableWrapper>
-          ) : (
-            <LoadingWrapper>
-              <LoadingPage />
-            </LoadingWrapper>
-          )}
-        </ContentWrapper>
-      </CallbackStateContextProvider>
-    </PageTemplate>
+              </ClustersTableWrapper>
+            ) : (
+              <LoadingWrapper>
+                <LoadingPage />
+              </LoadingWrapper>
+            )}
+          </ContentWrapper>
+        </CallbackStateContextProvider>
+      </PageTemplate>
+    </ThemeProvider>
   );
 };
 

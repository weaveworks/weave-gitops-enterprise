import {
  Checkbox,
  createStyles,
  makeStyles,
  withStyles,
} from '@material-ui/core';
import EditIcon from '@material-ui/icons/Edit';
import Octicon, { Icon as ReactIcon } from '@primer/octicons-react';
import {
  Button,
  CallbackStateContextProvider,
  filterByStatusCallback,
  filterConfig,
  Icon,
  IconType,
  DataTable,
  KubeStatusIndicator,
  LoadingPage,
  statusSortHelper,
  theme,
} from '@weaveworks/weave-gitops';
import { Condition } from '@weaveworks/weave-gitops/ui/lib/api/core/types.pb';
import { PageRoute } from '@weaveworks/weave-gitops/ui/lib/types';
import React, { FC, useCallback, useEffect, useMemo, useState } from 'react';
import { Link, useHistory } from 'react-router-dom';
import styled from 'styled-components';
import { ClusterNamespacedName } from '../../cluster-services/cluster_services.pb';
import useClusters from '../../hooks/clusters';
import useNotifications, {
  NotificationData,
} from '../../contexts/Notifications';
import { useListConfig } from '../../hooks/versions';
import { GitopsClusterEnriched, PRDefaults } from '../../types/custom';
import { useCallbackState } from '../../utils/callback-state';
import {
  EKSDefault,
  GKEDefault,
  Kind,
  Kubernetes,
  Vsphere,
  LiquidMetal,
  Rancher,
  Openshift,
  OtherOnprem,
} from '../../utils/icons';
import { contentCss, ContentWrapper } from '../Layout/ContentWrapper';
import { PageTemplate } from '../Layout/PageTemplate';
import { SectionHeader } from '../Layout/SectionHeader';
import { TableWrapper, Tooltip } from '../Shared';
import { ConnectClusterDialog } from './ConnectInfoBox';
import { DashboardsList } from './DashboardsList';
import { DeleteClusterDialog } from './Delete';
import { getCreateRequestAnnotation } from './Form/utils';

interface Size {
  size?: 'small';
}
const ActionsWrapper = styled.div<Size>`
  display: flex;
`;

const ClustersTableWrapper = styled(TableWrapper)`
  thead {
    th:first-of-type {
      padding: ${({ theme }) => theme.spacing.xs}
        ${({ theme }) => theme.spacing.base};
    }
  }
  td:first-of-type {
    text-overflow: clip;
    width: 25px;
    padding-left: ${({ theme }) => theme.spacing.base};
  }
  td:nth-child(7) {
    white-space: pre-wrap;
    overflow-wrap: break-word;
    word-wrap: break-word;
  }
  a {
    color: ${({ theme }) => theme.colors.primary};
  }
  max-width: calc(100vw - 220px);
`;

const LoadingWrapper = styled.div`
  ${contentCss};
`;

export function computeMessage(conditions: Condition[]) {
  const readyCondition = conditions.find(
    c => c.type === 'Ready' || c.type === 'Available',
  );

  return readyCondition ? readyCondition.message : 'unknown error';
}

const useStyles = makeStyles(() =>
  createStyles({
    clusterIcon: {
      marginRight: theme.spacing.small,
      color: theme.colors.neutral30,
    },
    externalIcon: {
      marginRight: theme.spacing.small,
    },
  }),
);

export const ClusterIcon: FC<{ cluster: GitopsClusterEnriched }> = ({
  cluster,
}) => {
  const classes = useStyles();
  const clusterKind =
    cluster.labels?.['weave.works/cluster-kind'] ||
    cluster.capiCluster?.infrastructureRef?.kind;

  return (
    <Tooltip title={clusterKind || 'kubernetes'} placement="bottom">
      <span>
        <Octicon
          className={classes.clusterIcon}
          icon={getClusterTypeIcon(clusterKind)}
          size="medium"
          verticalAlign="middle"
        />
      </span>
    </Tooltip>
  );
};

const IndividualCheckbox = withStyles({
  root: {
    color: theme.colors.primary,
    '&$checked': {
      color: theme.colors.primary,
    },
    '&$disabled': {
      color: theme.colors.neutral20,
    },
  },
  checked: {},
  disabled: {},
})(Checkbox);

const ClusterRowCheckbox = ({
  name,
  namespace,
  checked,
  onChange,
}: ClusterNamespacedName & { checked: boolean; onChange: any }) => (
  <IndividualCheckbox
    checked={checked}
    onChange={useCallback(
      ev => onChange({ name, namespace }, ev),
      [name, namespace, onChange],
    )}
    name={name}
  />
);

const getClusterTypeIcon = (clusterType?: string): ReactIcon => {
  if (clusterType === 'DockerCluster') {
    return Kind;
  } else if (
    clusterType === 'AWSCluster' ||
    clusterType === 'AWSManagedCluster'
  ) {
    return EKSDefault;
  } else if (
    clusterType === 'AzureCluster' ||
    clusterType === 'AzureManagedCluster'
  ) {
    return Kubernetes;
  } else if (clusterType === 'GCPCluster') {
    return GKEDefault;
  } else if (clusterType === 'VSphereCluster') {
    return Vsphere;
  } else if (clusterType === 'MicrovmCluster') {
    return LiquidMetal;
  } else if (clusterType === 'Rancher') {
    return Rancher;
  } else if (clusterType === 'Openshift') {
    return Openshift;
  } else if (clusterType === 'OtherOnprem') {
    return OtherOnprem;
  }
  return Kubernetes;
};

interface FormData {
  url: string | null;
  branchName: string;
  pullRequestTitle: string;
  commitMessage: string;
  pullRequestDescription: string;
}

<<<<<<< HEAD
const ClusterTemplatesKind = {
  CAPI: 'CAPITemplate',
  GITOPS: 'GitOpsTemplate',
};

const MCCP: FC = () => {
=======
const MCCP: FC<{
  location: { state: { notification: NotificationData[] } };
}> = ({ location }) => {
>>>>>>> 461311a8
  const { clusters, isLoading, count } = useClusters();
  const notification = location.state?.notification;
  const [selectedClusters, setSelectedClusters] = useState<
    ClusterNamespacedName[]
  >([]);
  const { setNotifications } = useNotifications();
  const [openConnectInfo, setOpenConnectInfo] = useState<boolean>(false);
  const [openDeletePR, setOpenDeletePR] = useState<boolean>(false);
  const handleClose = useCallback(() => {
    setOpenDeletePR(false);
    setSelectedClusters([]);
  }, [setOpenDeletePR, setSelectedClusters]);
  const { data, repoLink } = useListConfig();
  const repositoryURL = data?.repositoryURL || '';
  const capiClusters = useMemo(
    () => clusters.filter(cls => cls.capiCluster),
    [clusters],
  );
  let selectedCapiClusters = useMemo(
    () =>
      selectedClusters.filter(({ name, namespace }) =>
        capiClusters.find(c => c.name === name && c.namespace === namespace),
      ),
    [capiClusters, selectedClusters],
  );
  const [random, setRandom] = useState<string>(
    Math.random().toString(36).substring(7),
  );
  const classes = useStyles();

  useEffect(() => {
    if (notification) {
      setNotifications(notification);
    }
  }, [notification, setNotifications]);

  useEffect(() => {
    if (openDeletePR === true) {
      setRandom(Math.random().toString(36).substring(7));
    }
  }, [openDeletePR]);

  const PRdefaults: PRDefaults = {
    branchName: `delete-clusters-branch-${random}`,
    pullRequestTitle: 'Deletes capi cluster(s)',
    commitMessage: 'Deletes capi cluster(s)',
  };

  const authRedirectPage = `/clusters`;

  let initialFormData = {
    ...PRdefaults,
    url: '',
    pullRequestDescription: '',
  };

  const callbackState = useCallbackState();

  if (callbackState) {
    initialFormData = {
      ...initialFormData,
      ...callbackState.state.formData,
    };
    selectedCapiClusters = [
      ...selectedCapiClusters,
      ...(callbackState.state.selectedCapiClusters || []),
    ];
  }

  const [formData, setFormData] = useState<FormData>(initialFormData);
  const history = useHistory();

  const handleAddCluster = useCallback(() => {
    const filtersValues = encodeURIComponent(
      `templateKind:${ClusterTemplatesKind.CAPI}_templateKind:${ClusterTemplatesKind.GITOPS}_`,
    );
    history.push(`/templates?filters=${filtersValues}`);
  }, [history]);

  const initialFilterState = {
    ...filterConfig(clusters, 'status', filterByStatusCallback),
    ...filterConfig(clusters, 'namespace'),
    ...filterConfig(clusters, 'name'),
  };

  const handleEditCluster = useCallback(
    (event, c) => {
      history.push(`/clusters/${c.name}/edit`);
    },
    [history],
  );

  useEffect(() => {
    if (!callbackState) {
      const prTitle = `Delete clusters: ${selectedCapiClusters
        .map(c => `${c.namespace}/${c.name}`)
        .join(', ')}`;
      setFormData((prevState: FormData) => ({
        ...prevState,
        url: repositoryURL,
        commitMessage: prTitle,
        pullRequestTitle: prTitle,
        pullRequestDescription: prTitle,
      }));
    }

    if (!callbackState && selectedClusters.length === 0) {
      setOpenDeletePR(false);
    }

    if (callbackState?.state?.selectedCapiClusters?.length > 0) {
      setOpenDeletePR(true);
    }
  }, [
    callbackState,
    selectedCapiClusters,
    capiClusters,
    selectedClusters,
    repositoryURL,
  ]);

  const handleSelectAllClick = (event: React.ChangeEvent<HTMLInputElement>) => {
    if (event.target.checked) {
      setSelectedClusters(
        clusters.map(({ name, namespace }: GitopsClusterEnriched) => ({
          name,
          namespace,
        })),
      );
      return;
    }
    setSelectedClusters([]);
  };

  const handleIndividualClick = useCallback(
    (
      { name, namespace }: ClusterNamespacedName,
      event: React.ChangeEvent<HTMLInputElement>,
    ) => {
      if (event.target.checked === true) {
        setSelectedClusters((prevState: ClusterNamespacedName[]) => [
          ...prevState,
          { name, namespace },
        ]);
      } else {
        setSelectedClusters((prevState: ClusterNamespacedName[]) =>
          prevState.filter(
            cls => cls.name !== name && cls.namespace !== namespace,
          ),
        );
      }
    },
    [setSelectedClusters],
  );

  const numSelected = selectedClusters.length;
  const rowCount = clusters.length || 0;

  return (
    <PageTemplate documentTitle="WeGo · Clusters">
      <CallbackStateContextProvider
        callbackState={{
          page: authRedirectPage as PageRoute,
          state: { formData, selectedCapiClusters },
        }}
      >
        <SectionHeader
          className="count-header"
          path={[{ label: 'Clusters', url: 'clusters', count }]}
        />
        <ContentWrapper>
          <div
            style={{
              display: 'flex',
              alignItems: 'center',
              justifyContent: 'space-between',
            }}
          >
            <ActionsWrapper>
              <Button
                id="create-cluster"
                startIcon={<Icon type={IconType.AddIcon} size="base" />}
                onClick={handleAddCluster}
              >
                CREATE A CLUSTER
              </Button>
              <Button
                id="connect-cluster"
                startIcon={<Icon type={IconType.ArrowUpwardIcon} size="base" />}
                onClick={() => setOpenConnectInfo(true)}
              >
                CONNECT A CLUSTER
              </Button>
              <Tooltip
                title="No CAPI clusters selected"
                placement="top"
                disabled={selectedCapiClusters.length !== 0}
              >
                <div>
                  <Button
                    id="delete-cluster"
                    startIcon={<Icon type={IconType.DeleteIcon} size="base" />}
                    onClick={() => {
                      setNotifications([]);
                      setOpenDeletePR(true);
                    }}
                    color="secondary"
                    disabled={selectedCapiClusters.length === 0}
                  >
                    CREATE A PR TO DELETE CLUSTERS
                  </Button>
                </div>
              </Tooltip>
              {openDeletePR && (
                <DeleteClusterDialog
                  formData={formData}
                  setFormData={setFormData}
                  selectedCapiClusters={selectedCapiClusters}
                  onClose={handleClose}
                  prDefaults={PRdefaults}
                />
              )}
              {openConnectInfo && (
                <ConnectClusterDialog
                  onFinish={() => setOpenConnectInfo(false)}
                />
              )}
              <Link
                target={'_blank'}
                rel="noopener noreferrer"
                component={Button}
                to={{ pathname: repoLink }}
              >
                <Icon
                  className={classes.externalIcon}
                  type={IconType.ExternalTab}
                  size="base"
                />
                GO TO OPEN PULL REQUESTS
              </Link>
            </ActionsWrapper>
          </div>
          {!isLoading ? (
            <ClustersTableWrapper id="clusters-list">
              <DataTable
                key={clusters.length}
                filters={initialFilterState}
                rows={clusters}
                fields={[
                  {
                    label: 'checkbox',
                    labelRenderer: () => (
                      <Checkbox
                        indeterminate={
                          numSelected > 0 && numSelected < rowCount
                        }
                        checked={rowCount > 0 && numSelected === rowCount}
                        onChange={handleSelectAllClick}
                        inputProps={{ 'aria-label': 'select all rows' }}
                        style={{
                          color: theme.colors.primary,
                        }}
                      />
                    ),
                    value: ({ name, namespace }: GitopsClusterEnriched) => (
                      <ClusterRowCheckbox
                        name={name}
                        namespace={namespace}
                        onChange={handleIndividualClick}
                        checked={Boolean(
                          selectedClusters.find(
                            cls =>
                              cls.name === name && cls.namespace === namespace,
                          ),
                        )}
                      />
                    ),
                    maxWidth: 25,
                  },
                  {
                    label: 'Name',
                    value: (c: GitopsClusterEnriched) =>
                      c.controlPlane === true ? (
                        <span data-cluster-name={c.name}>{c.name}</span>
                      ) : (
                        <Link
                          to={`/cluster?clusterName=${c.name}`}
                          color={theme.colors.primary}
                          data-cluster-name={c.name}
                        >
                          {c.name}
                        </Link>
                      ),
                    sortValue: ({ name }) => name,
                    textSearchable: true,
                    maxWidth: 275,
                  },
                  {
                    label: 'Dashboards',
                    value: (c: GitopsClusterEnriched) => (
                      <DashboardsList cluster={c} />
                    ),
                  },
                  {
                    label: 'Type',
                    value: (c: GitopsClusterEnriched) => (
                      <ClusterIcon cluster={c}></ClusterIcon>
                    ),
                  },
                  {
                    label: 'Namespace',
                    value: 'namespace',
                  },
                  {
                    label: 'Status',
                    value: (c: GitopsClusterEnriched) =>
                      c.conditions && c.conditions.length > 0 ? (
                        <KubeStatusIndicator short conditions={c.conditions} />
                      ) : null,
                    sortValue: statusSortHelper,
                  },
                  {
                    label: 'Message',
                    value: (c: GitopsClusterEnriched) =>
                      (c.conditions && c.conditions[0]?.message) || null,
                    sortValue: ({ conditions }) => computeMessage(conditions),
                    maxWidth: 600,
                  },
                  {
                    label: '',
                    value: (c: GitopsClusterEnriched) => (
                      <Button
                        id="edit-cluster"
                        startIcon={<EditIcon fontSize="small" />}
                        onClick={event => handleEditCluster(event, c)}
                        disabled={!Boolean(getCreateRequestAnnotation(c))}
                      >
                        EDIT CLUSTER
                      </Button>
                    ),
                  },
                ]}
              />
            </ClustersTableWrapper>
          ) : (
            <LoadingWrapper>
              <LoadingPage />
            </LoadingWrapper>
          )}
        </ContentWrapper>
      </CallbackStateContextProvider>
    </PageTemplate>
  );
};

export default MCCP;<|MERGE_RESOLUTION|>--- conflicted
+++ resolved
@@ -195,18 +195,14 @@
   pullRequestDescription: string;
 }
 
-<<<<<<< HEAD
 const ClusterTemplatesKind = {
   CAPI: 'CAPITemplate',
   GITOPS: 'GitOpsTemplate',
 };
 
-const MCCP: FC = () => {
-=======
 const MCCP: FC<{
   location: { state: { notification: NotificationData[] } };
 }> = ({ location }) => {
->>>>>>> 461311a8
   const { clusters, isLoading, count } = useClusters();
   const notification = location.state?.notification;
   const [selectedClusters, setSelectedClusters] = useState<

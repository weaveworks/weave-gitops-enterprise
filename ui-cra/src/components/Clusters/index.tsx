import { Checkbox } from '@material-ui/core';
import Octicon, { Icon as ReactIcon } from '@primer/octicons-react';
import {
  Button,
  DataTable,
  Flex,
  GitRepository,
  Icon,
  IconType,
  Kind,
  KubeStatusIndicator,
  Link,
  RouterTab,
  SubRouterTabs,
  filterByStatusCallback,
  filterConfig,
  statusSortHelper,
  useListSources,
} from '@weaveworks/weave-gitops';
<<<<<<< HEAD
import styled from 'styled-components';
import { Condition } from '@weaveworks/weave-gitops/ui/lib/api/core/types.pb';
=======
>>>>>>> 6884557c
import { Source } from '@weaveworks/weave-gitops/ui/lib/objects';
import { PageRoute } from '@weaveworks/weave-gitops/ui/lib/types';
import _ from 'lodash';
import React, { FC, useCallback, useEffect, useMemo, useState } from 'react';
<<<<<<< HEAD
import { Link, useHistory, useRouteMatch } from 'react-router-dom';
=======
import { useHistory, useRouteMatch } from 'react-router-dom';
import styled from 'styled-components';
>>>>>>> 6884557c
import { GitProvider } from '../../api/gitauth/gitauth.pb';
import { ClusterNamespacedName } from '../../cluster-services/cluster_services.pb';
import CallbackStateContextProvider from '../../contexts/GitAuth/CallbackStateContext';
import { useListConfigContext } from '../../contexts/ListConfig';
import useNotifications, {
  NotificationData,
} from '../../contexts/Notifications';
import useClusters from '../../hooks/clusters';
import { GitopsClusterEnriched, PRDefaults } from '../../types/custom';
import { toFilterQueryString } from '../../utils/FilterQueryString';
import { useCallbackState } from '../../utils/callback-state';
import { computeMessage } from '../../utils/conditions';
import {
  EKSDefault,
  GKEDefault,
  KindIcon,
  Kubernetes,
  LiquidMetal,
  Openshift,
  OtherOnprem,
  Rancher,
  Vsphere,
} from '../../utils/icons';
import PoliciesViolations from '../PolicyViolations';
import { Tooltip } from '../Shared';
import { EditButton } from '../Templates/Edit/EditButton';
import {
  getCreateRequestAnnotation,
  useGetInitialGitRepo,
} from '../Templates/Form/utils';
import LoadingWrapper from '../Workspaces/WorkspaceDetails/Tabs/WorkspaceTabsWrapper';
import { ConnectClusterDialog } from './ConnectInfoBox';
import { DashboardsList } from './DashboardsList';
import { DeleteClusterDialog } from './Delete';
import OpenedPullRequest from './OpenedPullRequest';
import { NotificationsWrapper } from '../Layout/NotificationsWrapper';
import { Page } from '../Layout/App';

<<<<<<< HEAD
interface Size {
  size?: 'small';
}

export const ActionsWrapper = styled(Flex)<Size>`
  margin-bottom: ${({ theme }) => theme.spacing.medium};
  & > .actionButton.btn {
    margin-right: ${({ theme }) => theme.spacing.small};
    margin-bottom: ${({ theme }) => theme.spacing.small};
  }
=======
const IconSpan = styled.span`
  color: ${props => props.theme.colors.neutral30};
>>>>>>> 6884557c
`;

const ActionsFlex = styled(Flex)`
  align-items: center;
  margin-bottom: ${props => props.theme.spacing.medium};
`;

export const ClusterIcon: FC<{ cluster: GitopsClusterEnriched }> = ({
  cluster,
}) => {
  const clusterKind =
    cluster.labels?.['weave.works/cluster-kind'] ||
    cluster.capiCluster?.infrastructureRef?.kind;
  return (
    <Tooltip title={clusterKind || 'kubernetes'} placement="bottom">
      <IconSpan>
        <Octicon
          icon={getClusterTypeIcon(clusterKind)}
          size="medium"
          verticalAlign="middle"
        />
      </IconSpan>
    </Tooltip>
  );
};

const ClusterRowCheckbox = ({
  name,
  namespace,
  checked,
  onChange,
}: ClusterNamespacedName & { checked: boolean; onChange: any }) => (
  <Checkbox
    checked={checked}
    color="primary"
    onChange={useCallback(
      ev => onChange({ name, namespace }, ev),
      [name, namespace, onChange],
    )}
    name={name}
  />
);

const getClusterTypeIcon = (clusterType?: string): ReactIcon => {
  if (clusterType === 'DockerCluster') {
    return KindIcon;
  } else if (
    clusterType === 'AWSCluster' ||
    clusterType === 'AWSManagedCluster'
  ) {
    return EKSDefault;
  } else if (
    clusterType === 'AzureCluster' ||
    clusterType === 'AzureManagedCluster'
  ) {
    return Kubernetes;
  } else if (clusterType === 'GCPCluster') {
    return GKEDefault;
  } else if (clusterType === 'VSphereCluster') {
    return Vsphere;
  } else if (clusterType === 'MicrovmCluster') {
    return LiquidMetal;
  } else if (clusterType === 'Rancher') {
    return Rancher;
  } else if (clusterType === 'Openshift') {
    return Openshift;
  } else if (clusterType === 'OtherOnprem') {
    return OtherOnprem;
  }
  return Kubernetes;
};

interface FormData {
  repo: GitRepository | null;
  branchName: string;
  pullRequestTitle: string;
  commitMessage: string;
  pullRequestDescription: string;
}

export const getGitRepos = (sources: Source[] | undefined) =>
  _.orderBy(
    _.uniqBy(
      _.filter(
        sources,
        (item): item is GitRepository => item.type === Kind.GitRepository,
      ),
      repo => repo?.obj?.spec?.url,
    ),
    ['url'],
    ['asc'],
  );

const MCCP: FC<{
  location: { state: { notification: NotificationData[] } };
}> = ({ location }) => {
  const { path } = useRouteMatch();
  const { clusters, isLoading } = useClusters();
  const { setNotifications } = useNotifications();
  const [selectedCluster, setSelectedCluster] =
    useState<ClusterNamespacedName | null>(null);
  const [openConnectInfo, setOpenConnectInfo] = useState<boolean>(false);
  const [openDeletePR, setOpenDeletePR] = useState<boolean>(false);
  const handleClose = useCallback(() => {
    setOpenDeletePR(false);
    setSelectedCluster(null);
  }, [setOpenDeletePR, setSelectedCluster]);
  const { data: sources } = useListSources();

  const gitRepos = useMemo(
    () => getGitRepos(sources?.result),
    [sources?.result],
  );
  const listConfigContext = useListConfigContext();
  const provider = listConfigContext?.provider;

  const capiClusters = useMemo(
    () => clusters.filter(cls => cls.capiCluster),
    [clusters],
  );
  let selectedCapiCluster = useMemo(
    () =>
      capiClusters.find(
        c =>
          c.name === selectedCluster?.name &&
          c.namespace === selectedCluster?.namespace,
      ) || null,
    [capiClusters, selectedCluster],
  );
  const [random, setRandom] = useState<string>(
    Math.random().toString(36).substring(7),
  );

  useEffect(() => {
    if (openDeletePR === true) {
      setRandom(Math.random().toString(36).substring(7));
    }
  }, [openDeletePR]);

  const PRdefaults: PRDefaults = {
    branchName: `delete-clusters-branch-${random}`,
    pullRequestTitle: 'Deletes capi cluster(s)',
    commitMessage: 'Deletes capi cluster(s)',
  };

  const authRedirectPage = `/clusters`;

  let initialFormData = {
    ...PRdefaults,
    repo: null,
    pullRequestDescription: '',
  };

  const callbackState = useCallbackState();

  if (callbackState) {
    initialFormData = {
      ...initialFormData,
      ...callbackState.state.formData,
    };
    selectedCapiCluster = {
      ...selectedCapiCluster,
      ...callbackState.state.selectedCapiCluster,
    };
  }

  const [formData, setFormData] = useState<FormData>(initialFormData);
  const initialUrl =
    selectedCapiCluster &&
    getCreateRequestAnnotation(selectedCapiCluster)?.repository_url;
  const initialGitRepo = useGetInitialGitRepo(initialUrl, gitRepos);

  const history = useHistory();

  const handleAddCluster = useCallback(() => {
    const filtersValues = toFilterQueryString([
      { key: 'templateType', value: 'cluster' },
      { key: 'templateType', value: '' },
    ]);
    history.push(`/templates?filters=${filtersValues}`);
  }, [history]);

  const initialFilterState = {
    ...filterConfig(clusters, 'status', filterByStatusCallback),
    ...filterConfig(clusters, 'namespace'),
    ...filterConfig(clusters, 'name'),
  };

  useEffect(() => {
    if (!callbackState) {
      const prTitle = `Delete cluster: ${selectedCluster?.namespace}/${selectedCluster?.name}`;
      setFormData((prevState: FormData) => ({
        ...prevState,
        gitRepos,
        commitMessage: prTitle,
        pullRequestTitle: prTitle,
        pullRequestDescription: prTitle,
      }));
    }

    if (!callbackState && !selectedCluster) {
      setOpenDeletePR(false);
    }

    if (callbackState?.state?.selectedCapiCluster) {
      setOpenDeletePR(true);
    }
  }, [
    callbackState,
    selectedCapiCluster,
    capiClusters,
    selectedCluster,
    gitRepos,
  ]);

  useEffect(
    () =>
      setNotifications([
        {
          message: {
            text: location?.state?.notification?.[0]?.message.text,
          },
          severity: location?.state?.notification?.[0]?.severity,
        } as NotificationData,
      ]),
    [location?.state?.notification, setNotifications],
  );

  useEffect(() => {
    if (!formData.repo) {
      setFormData((prevState: any) => ({
        ...prevState,
        repo: initialGitRepo,
      }));
    }
  }, [initialGitRepo, formData.repo]);

  const handleIndividualClick = useCallback(
    (
      { name, namespace }: ClusterNamespacedName,
      event: React.ChangeEvent<HTMLInputElement>,
    ) => {
      if (event.target.checked === true) {
        setSelectedCluster({ name, namespace });
      } else {
        setSelectedCluster(null);
      }
    },
    [setSelectedCluster],
  );

  return (
    <Page path={[{ label: 'Clusters' }]}>
      <CallbackStateContextProvider
        callbackState={{
          page: authRedirectPage as PageRoute,
          state: { formData, selectedCapiCluster },
        }}
      >
<<<<<<< HEAD
        <NotificationsWrapper>
          <ActionsWrapper>
=======
        <ContentWrapper>
          <ActionsFlex>
>>>>>>> 6884557c
            <Button
              id="create-cluster"
              startIcon={<Icon type={IconType.AddIcon} size="base" />}
              onClick={handleAddCluster}
            >
              CREATE A CLUSTER
            </Button>
            <Button
              id="connect-cluster"
              startIcon={<Icon type={IconType.ArrowUpwardIcon} size="base" />}
              onClick={() => setOpenConnectInfo(true)}
            >
              CONNECT A CLUSTER
            </Button>
            <Tooltip
              title={
                provider === GitProvider.BitBucketServer
                  ? 'Operation is not supported'
                  : 'No CAPI cluster selected'
              }
              placement="top"
              disabled={
                Boolean(selectedCapiCluster) &&
                provider !== GitProvider.BitBucketServer
              }
            >
              <div>
                <Button
                  id="delete-cluster"
                  startIcon={<Icon type={IconType.DeleteIcon} size="base" />}
                  onClick={() => {
                    setNotifications([]);
                    setOpenDeletePR(true);
                  }}
                  color="secondary"
                  disabled={
                    !selectedCapiCluster ||
                    provider === GitProvider.BitBucketServer
                  }
                >
                  CREATE A PR TO DELETE CLUSTERS
                </Button>
              </div>
            </Tooltip>
            {openDeletePR && (
              <DeleteClusterDialog
                formData={formData}
                setFormData={setFormData}
                selectedCapiCluster={
                  selectedCapiCluster || ({} as ClusterNamespacedName)
                }
                onClose={handleClose}
                prDefaults={PRdefaults}
              />
            )}
            {openConnectInfo && (
              <ConnectClusterDialog
                onFinish={() => setOpenConnectInfo(false)}
              />
            )}
            <OpenedPullRequest />
<<<<<<< HEAD
          </ActionsWrapper>
=======
          </ActionsFlex>
>>>>>>> 6884557c
          <SubRouterTabs rootPath={`${path}/list`}>
            <RouterTab name="Clusters" path={`${path}/list`}>
              <LoadingWrapper loading={isLoading}>
                <DataTable
                  key={clusters.length}
                  filters={initialFilterState}
                  rows={clusters}
                  fields={[
                    {
                      label: 'Select',
                      value: ({ name, namespace }: GitopsClusterEnriched) => (
                        <ClusterRowCheckbox
                          name={name}
                          namespace={namespace}
                          onChange={handleIndividualClick}
                          checked={Boolean(
                            selectedCluster?.name === name &&
                              selectedCluster?.namespace === namespace,
                          )}
                        />
                      ),
                      maxWidth: 25,
                    },
                    {
                      label: 'Name',
                      value: (c: GitopsClusterEnriched) =>
                        c.controlPlane === true ? (
                          <span data-cluster-name={c.name}>{c.name}</span>
                        ) : (
                          <Link
                            to={`/cluster?clusterName=${c.name}`}
<<<<<<< HEAD
                            color="#00b3ec"
=======
>>>>>>> 6884557c
                            data-cluster-name={c.name}
                          >
                            {c.name}
                          </Link>
                        ),
                      sortValue: ({ name }) => name,
                      textSearchable: true,
                      maxWidth: 275,
                    },
                    {
                      label: 'Dashboards',
                      value: (c: GitopsClusterEnriched) => (
                        <DashboardsList cluster={c} />
                      ),
                    },
                    {
                      label: 'Type',
                      value: (c: GitopsClusterEnriched) => (
                        <ClusterIcon cluster={c}></ClusterIcon>
                      ),
                    },
                    {
                      label: 'Namespace',
                      value: 'namespace',
                    },
                    {
                      label: 'Status',
                      value: (c: GitopsClusterEnriched) =>
                        c.conditions && c.conditions.length > 0 ? (
                          <KubeStatusIndicator
                            short
                            conditions={c.conditions}
                          />
                        ) : null,
                      sortValue: statusSortHelper,
                    },
                    {
                      label: 'Message',
                      value: (c: GitopsClusterEnriched) =>
                        (c.conditions && c.conditions[0]?.message) || null,
                      sortValue: ({ conditions }) => computeMessage(conditions),
                      maxWidth: 600,
                    },
                    {
                      label: '',
                      value: (c: GitopsClusterEnriched) => (
                        <EditButton resource={c} />
                      ),
                    },
                  ]}
                />
              </LoadingWrapper>
            </RouterTab>
            <RouterTab name="Violations" path={`${path}/violations`}>
              <PoliciesViolations />
            </RouterTab>
          </SubRouterTabs>
        </NotificationsWrapper>
      </CallbackStateContextProvider>
    </Page>
  );
};

export default MCCP;<|MERGE_RESOLUTION|>--- conflicted
+++ resolved
@@ -9,7 +9,6 @@
   IconType,
   Kind,
   KubeStatusIndicator,
-  Link,
   RouterTab,
   SubRouterTabs,
   filterByStatusCallback,
@@ -17,21 +16,11 @@
   statusSortHelper,
   useListSources,
 } from '@weaveworks/weave-gitops';
-<<<<<<< HEAD
-import styled from 'styled-components';
-import { Condition } from '@weaveworks/weave-gitops/ui/lib/api/core/types.pb';
-=======
->>>>>>> 6884557c
 import { Source } from '@weaveworks/weave-gitops/ui/lib/objects';
 import { PageRoute } from '@weaveworks/weave-gitops/ui/lib/types';
 import _ from 'lodash';
 import React, { FC, useCallback, useEffect, useMemo, useState } from 'react';
-<<<<<<< HEAD
 import { Link, useHistory, useRouteMatch } from 'react-router-dom';
-=======
-import { useHistory, useRouteMatch } from 'react-router-dom';
-import styled from 'styled-components';
->>>>>>> 6884557c
 import { GitProvider } from '../../api/gitauth/gitauth.pb';
 import { ClusterNamespacedName } from '../../cluster-services/cluster_services.pb';
 import CallbackStateContextProvider from '../../contexts/GitAuth/CallbackStateContext';
@@ -69,8 +58,8 @@
 import OpenedPullRequest from './OpenedPullRequest';
 import { NotificationsWrapper } from '../Layout/NotificationsWrapper';
 import { Page } from '../Layout/App';
-
-<<<<<<< HEAD
+import styled from 'styled-components';
+
 interface Size {
   size?: 'small';
 }
@@ -80,11 +69,10 @@
   & > .actionButton.btn {
     margin-right: ${({ theme }) => theme.spacing.small};
     margin-bottom: ${({ theme }) => theme.spacing.small};
-  }
-=======
+  }`
+  
 const IconSpan = styled.span`
   color: ${props => props.theme.colors.neutral30};
->>>>>>> 6884557c
 `;
 
 const ActionsFlex = styled(Flex)`
@@ -344,13 +332,8 @@
           state: { formData, selectedCapiCluster },
         }}
       >
-<<<<<<< HEAD
         <NotificationsWrapper>
           <ActionsWrapper>
-=======
-        <ContentWrapper>
-          <ActionsFlex>
->>>>>>> 6884557c
             <Button
               id="create-cluster"
               startIcon={<Icon type={IconType.AddIcon} size="base" />}
@@ -412,11 +395,7 @@
               />
             )}
             <OpenedPullRequest />
-<<<<<<< HEAD
           </ActionsWrapper>
-=======
-          </ActionsFlex>
->>>>>>> 6884557c
           <SubRouterTabs rootPath={`${path}/list`}>
             <RouterTab name="Clusters" path={`${path}/list`}>
               <LoadingWrapper loading={isLoading}>
@@ -448,10 +427,7 @@
                         ) : (
                           <Link
                             to={`/cluster?clusterName=${c.name}`}
-<<<<<<< HEAD
                             color="#00b3ec"
-=======
->>>>>>> 6884557c
                             data-cluster-name={c.name}
                           >
                             {c.name}

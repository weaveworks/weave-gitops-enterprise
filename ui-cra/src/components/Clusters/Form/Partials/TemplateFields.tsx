import { Button, LoadingPage } from '@weaveworks/weave-gitops';
import React, { Dispatch, FC } from 'react';
import styled from 'styled-components';
import { TemplateEnriched } from '../../../../types/custom';
import { Input, Select, validateFormData } from '../../../../utils/form';

const FormWrapper = styled.form`
  .form-section {
    width: 50%;
  }
  .preview-cta {
    display: flex;
    justify-content: flex-end;
    padding: ${({ theme }) => theme.spacing.small}
      ${({ theme }) => theme.spacing.base};
    button {
      width: 200px;
    }
  }
  .preview-loading {
    padding: ${({ theme }) => theme.spacing.base};
  }
`;

const TemplateFields: FC<{
  template: TemplateEnriched;
  onPRPreview: () => void;
  formData: any;
  setFormData: Dispatch<React.SetStateAction<any>>;
  previewLoading: boolean;
}> = ({ template, onPRPreview, formData, setFormData, previewLoading }) => {
  const UNEDITABLE_FIELDS = ['CLUSTER_NAME', 'NAMESPACE'];
<<<<<<< HEAD
=======
  const { isExact: isEditing } =
    useRouteMatch(EDIT_CLUSTER_ROUTE) || {};
>>>>>>> d75e317c
  const parameterValues = formData.parameterValues || {};
  const handleFormData = (
    event:
      | React.ChangeEvent<HTMLTextAreaElement | HTMLInputElement>
      | React.ChangeEvent<{ name?: string; value: unknown }>,
    fieldName?: string,
  ) => {
    const { name, value } = event?.target;
    setFormData({
      ...formData,
      parameterValues: {
        ...formData.parameterValues,
        [(name || fieldName) as string]: value,
      },
    });
  };

  return (
    <FormWrapper>
      {template.parameters?.map((param, index) => {
        const name = param.name || '';
        const options = param?.options || [];
        const required = Boolean(!param.default && param.required);
        const isEditing = window.location.pathname.includes('edit');
        if (options.length > 0) {
          return (
            <Select
              key={index}
              className="form-section"
              name={name}
              required={required}
              label={name}
              value={parameterValues[name] || param.default}
              onChange={event => handleFormData(event, name)}
              items={options}
              description={param.description}
            />
          );
        } else
          return (
            <Input
              key={index}
              className="form-section"
              required={required}
              name={name}
              label={name}
              value={parameterValues[name]}
              placeholder={param.default}
              onChange={handleFormData}
              description={param.description}
              disabled={isEditing && UNEDITABLE_FIELDS.includes(name)}
            />
          );
      })}
      {previewLoading ? (
        <LoadingPage className="preview-loading" />
      ) : (
        <div className="preview-cta">
          <Button onClick={event => validateFormData(event, onPRPreview)}>
            PREVIEW PR
          </Button>
        </div>
      )}
    </FormWrapper>
  );
};

export default TemplateFields;<|MERGE_RESOLUTION|>--- conflicted
+++ resolved
@@ -1,8 +1,10 @@
 import { Button, LoadingPage } from '@weaveworks/weave-gitops';
 import React, { Dispatch, FC } from 'react';
+import { useRouteMatch } from 'react-router-dom';
 import styled from 'styled-components';
 import { TemplateEnriched } from '../../../../types/custom';
 import { Input, Select, validateFormData } from '../../../../utils/form';
+import { EDIT_CLUSTER } from '../../../ResponsiveDrawer';
 
 const FormWrapper = styled.form`
   .form-section {
@@ -30,11 +32,7 @@
   previewLoading: boolean;
 }> = ({ template, onPRPreview, formData, setFormData, previewLoading }) => {
   const UNEDITABLE_FIELDS = ['CLUSTER_NAME', 'NAMESPACE'];
-<<<<<<< HEAD
-=======
-  const { isExact: isEditing } =
-    useRouteMatch(EDIT_CLUSTER_ROUTE) || {};
->>>>>>> d75e317c
+  const { isExact: isEditing } = useRouteMatch(EDIT_CLUSTER) || {};
   const parameterValues = formData.parameterValues || {};
   const handleFormData = (
     event:
@@ -58,7 +56,6 @@
         const name = param.name || '';
         const options = param?.options || [];
         const required = Boolean(!param.default && param.required);
-        const isEditing = window.location.pathname.includes('edit');
         if (options.length > 0) {
           return (
             <Select

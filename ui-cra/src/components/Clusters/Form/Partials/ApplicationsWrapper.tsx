import { Grid, makeStyles, createStyles } from '@material-ui/core';
import { Button, Icon, IconType, theme } from '@weaveworks/weave-gitops';
import React, { Dispatch, FC } from 'react';
import AppFields from '../../../Applications/Add/form/Partials/AppFields';

const useStyles = makeStyles(() =>
  createStyles({
    removeApplicationWrapper: {
      paddingRight: theme.spacing.base,
    },
    addApplicationSectionWrapper: {
      paddingBottom: theme.spacing.xl,
    },
    applicationWrapper: {
      border: `1px solid ${theme.colors.neutral20}`,
      padding: theme.spacing.small,
      marginBottom: theme.spacing.small,
      borderRadius: theme.spacing.xxs,
      borderStyle: 'dashed',
    },
  }),
);

export const ApplicationsWrapper: FC<{
  formData: any;
  setFormData: Dispatch<React.SetStateAction<any>>;
}> = ({ formData, setFormData }) => {
  const classes = useStyles();

  const handleAddApplication = () => {
    let newAutomations = [...formData.clusterAutomations];
    newAutomations.push({ name: '', namespace: '', path: '' });
    setFormData({ ...formData, clusterAutomations: newAutomations });
  };
  const handleRemoveApplication = (index: number) => {
    let newAutomations = [...formData.clusterAutomations];
    newAutomations.splice(index, 1);
    setFormData({ ...formData, clusterAutomations: newAutomations });
  };

  return (
    <div className={classes.addApplicationSectionWrapper}>
      <h2>Applications</h2>
      {formData.clusterAutomations?.map((kustomization: any, index: number) => {
        return (
          <div key={index} className={classes.applicationWrapper}>
            <h3>Application No.{index + 1}</h3>
            <Grid container className="">
              <Grid item xs={12} sm={8} md={8} lg={8}>
                <AppFields
                  index={index}
                  formData={formData}
                  setFormData={setFormData}
<<<<<<< HEAD
=======
                  index={index}
                  allowSelectCluster={false}
>>>>>>> e1e9c1e6
                />
              </Grid>
              <Grid
                item
                xs={12}
                sm={4}
                md={4}
                lg={4}
                justifyContent="flex-end"
                alignItems="center"
                container
              >
                <div className={classes.removeApplicationWrapper}>
                  <Button
                    id="remove-application"
                    startIcon={<Icon type={IconType.DeleteIcon} size="base" />}
                    onClick={() => handleRemoveApplication(index)}
                  >
                    REMOVE APPLICATION
                  </Button>
                </div>
              </Grid>
            </Grid>
          </div>
        );
      })}
      <Button
        id="add-application"
        startIcon={<Icon type={IconType.AddIcon} size="base" />}
        onClick={handleAddApplication}
      >
        ADD AN APPLICATION
      </Button>
    </div>
  );
};<|MERGE_RESOLUTION|>--- conflicted
+++ resolved
@@ -51,11 +51,8 @@
                   index={index}
                   formData={formData}
                   setFormData={setFormData}
-<<<<<<< HEAD
-=======
                   index={index}
                   allowSelectCluster={false}
->>>>>>> e1e9c1e6
                 />
               </Grid>
               <Grid

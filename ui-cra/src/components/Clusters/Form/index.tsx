--- conflicted
+++ resolved
@@ -225,9 +225,6 @@
   templateName: string,
   updatedProfiles: ProfilesIndex,
 ): CreatePullRequestRequest => {
-<<<<<<< HEAD
-  const { parameterValues } = formData;
-=======
   const { clusterAutomations, parameterValues } = formData;
   // filter out empty kustomization
   const filteredKustomizations = clusterAutomations.filter(
@@ -252,7 +249,6 @@
       };
     },
   );
->>>>>>> 268d0926
   return {
     headBranch: formData.branchName,
     title: formData.pullRequestTitle,

--- conflicted
+++ resolved
@@ -402,7 +402,6 @@
           },
         }}
       >
-<<<<<<< HEAD
         <FormWrapper>
           <Grid item xs={12} sm={10} md={10} lg={8}>
             <CredentialsWrapper>
@@ -412,6 +411,9 @@
               <Credentials
                 infraCredential={infraCredential}
                 setInfraCredential={setInfraCredential}
+                isCredentialEnabled={
+                  annotations?.['templates.weave.works/credentials-enabled']
+                }
               />
             </CredentialsWrapper>
             <Divider
@@ -429,74 +431,17 @@
             isLoading={profilesIsLoading}
             updatedProfiles={updatedProfiles}
             setUpdatedProfiles={setUpdatedProfiles}
-=======
-        <Grid item xs={12} sm={10} md={10} lg={8}>
-          <CredentialsWrapper>
-            <div className="template-title">
-              Template: <span>{template.name}</span>
-            </div>
-            <Credentials
-              infraCredential={infraCredential}
-              setInfraCredential={setInfraCredential}
-              isCredentialEnabled={
-                annotations?.['templates.weave.works/credentials-enabled']
-              }
-            />
-          </CredentialsWrapper>
-          <Divider
-            className={!isLargeScreen ? classes.divider : classes.largeDivider}
-          />
-          <TemplateFields
-            template={template}
-            formData={formData}
-            setFormData={setFormData}
-          />
-        </Grid>
-        <Profiles
-          isLoading={profilesIsLoading}
-          updatedProfiles={updatedProfiles}
-          setUpdatedProfiles={setUpdatedProfiles}
-          isProfilesEnabled={
-            annotations?.['templates.weave.works/profiles-enabled']
-          }
-        />
-        <Grid item xs={12} sm={10} md={10} lg={8}>
-          <ApplicationsWrapper
-            formData={formData}
-            setFormData={setFormData}
-            isKustomizationsEnabled={
-              annotations?.['templates.weave.works/kustomizations-enabled']
+            isProfilesEnabled={
+              annotations?.['templates.weave.works/profiles-enabled']
             }
-          />
-          {previewLoading ? (
-            <LoadingPage className={classes.previewLoading} />
-          ) : (
-            <div className={classes.previewCta}>
-              <Button onClick={handlePRPreview}>PREVIEW PR</Button>
-            </div>
-          )}
-        </Grid>
-        {openPreview && PRPreview ? (
-          <Preview
-            openPreview={openPreview}
-            setOpenPreview={setOpenPreview}
-            PRPreview={PRPreview}
-          />
-        ) : null}
-        <Grid item xs={12} sm={10} md={10} lg={8}>
-          <GitOps
-            loading={loading}
-            formData={formData}
-            setFormData={setFormData}
-            onSubmit={handleAddCluster}
-            showAuthDialog={showAuthDialog}
-            setShowAuthDialog={setShowAuthDialog}
->>>>>>> 25dbd98f
           />
           <Grid item xs={12} sm={10} md={10} lg={8}>
             <ApplicationsWrapper
               formData={formData}
               setFormData={setFormData}
+              isKustomizationsEnabled={
+                annotations?.['templates.weave.works/kustomizations-enabled']
+              }
             />
             {previewLoading ? (
               <LoadingPage className={classes.previewLoading} />
@@ -558,11 +503,8 @@
     updatedProfiles,
     previewLoading,
     loading,
-<<<<<<< HEAD
     enableCreatePR,
-=======
     annotations,
->>>>>>> 25dbd98f
   ]);
 };
 

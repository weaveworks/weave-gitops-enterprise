import Divider from '@material-ui/core/Divider';
import Grid from '@material-ui/core/Grid';
import {
  createStyles,
  makeStyles,
  ThemeProvider,
} from '@material-ui/core/styles';
import useMediaQuery from '@material-ui/core/useMediaQuery';
import {
  Button,
  CallbackStateContextProvider,
  clearCallbackState,
  getProviderToken,
  LoadingPage,
  theme as weaveTheme,
} from '@weaveworks/weave-gitops';
import { GitProvider } from '@weaveworks/weave-gitops/ui/lib/api/applications/applications.pb';
import { PageRoute } from '@weaveworks/weave-gitops/ui/lib/types';
import _ from 'lodash';
import React, { FC, useCallback, useEffect, useMemo, useState } from 'react';
import { useHistory, Redirect } from 'react-router-dom';
import styled from 'styled-components';
import {
  CreatePullRequestRequest,
  Kustomization,
  ProfileValues,
} from '../../../cluster-services/cluster_services.pb';
import useNotifications from '../../../contexts/Notifications';
import useProfiles from '../../../contexts/Profiles';
import ProfilesProvider from '../../../contexts/Profiles/Provider';
import useTemplates from '../../../hooks/templates';
import { useListConfig } from '../../../hooks/versions';
import { localEEMuiTheme } from '../../../muiTheme';
import {
  Credential,
  GitopsClusterEnriched,
  ProfilesIndex,
  ClusterPRPreview,
  TemplateEnriched,
} from '../../../types/custom';
import { utf8_to_b64 } from '../../../utils/base64';
import { useCallbackState } from '../../../utils/callback-state';
import {
  FLUX_BOOSTRAP_KUSTOMIZATION_NAME,
  FLUX_BOOSTRAP_KUSTOMIZATION_NAMESPACE,
} from '../../../utils/config';
import { isUnauthenticated, removeToken } from '../../../utils/request';
import { ApplicationsWrapper } from './Partials/ApplicationsWrapper';
import Credentials from './Partials/Credentials';
import GitOps from './Partials/GitOps';
import Preview from './Partials/Preview';
import Profiles from './Partials/Profiles';
import TemplateFields from './Partials/TemplateFields';
import { getCreateRequestAnnotation } from './utils';

const large = weaveTheme.spacing.large;
const medium = weaveTheme.spacing.medium;
const base = weaveTheme.spacing.base;
const xxs = weaveTheme.spacing.xxs;
const small = weaveTheme.spacing.small;

const CredentialsWrapper = styled.div`
  display: flex;
  align-items: center;
  & .template-title {
    margin-right: ${({ theme }) => theme.spacing.medium};
  }
  & .credentials {
    display: flex;
    align-items: center;
    span {
      margin-right: ${({ theme }) => theme.spacing.xs};
    }
  }
  & .dropdown-toggle {
    border: 1px solid ${({ theme }) => theme.colors.neutral10};
  }
  & .dropdown-popover {
    width: auto;
    flex-basis: content;
  }
  @media (max-width: 768px) {
    flex-direction: column;
    align-items: left;
    & .template-title {
      padding-bottom: ${({ theme }) => theme.spacing.base};
    }
  }
`;

const useStyles = makeStyles(theme =>
  createStyles({
    divider: {
      marginTop: medium,
      marginBottom: base,
    },
    largeDivider: {
      margin: `${large} 0`,
    },
    steps: {
      display: 'flex',
      flexDirection: 'column',
      [theme.breakpoints.down('md')]: {
        visibility: 'hidden',
        height: 0,
      },
      paddingRight: xxs,
    },
    previewCta: {
      display: 'flex',
      justifyContent: 'flex-end',
      padding: small,
      button: {
        width: '200px',
      },
    },
    previewLoading: {
      padding: base,
    },
  }),
);

function getInitialData(
  cluster: GitopsClusterEnriched | undefined,
  callbackState: any,
  random: string,
) {
  const clusterData = cluster && getCreateRequestAnnotation(cluster);
  const clusterName = clusterData?.parameter_values?.CLUSTER_NAME || '';
  const defaultFormData = {
    url: '',
    provider: '',
    branchName: clusterData
      ? `edit-cluster-${clusterName}-branch-${random}`
      : `create-clusters-branch-${random}`,
    pullRequestTitle: clusterData
      ? `Edits cluster ${clusterName}`
      : 'Creates cluster',
    commitMessage: clusterData
      ? `Edits capi cluster ${clusterName}`
      : 'Creates capi cluster',
    pullRequestDescription: clusterData
      ? 'This PR edits the cluster'
      : 'This PR creates a new cluster',
    parameterValues: clusterData?.parameter_values || {},
    clusterAutomations:
      clusterData?.kustomizations?.map((k: any) => ({
        name: k.metadata?.name,
        namespace: k.metadata?.namespace,
        path: k.spec?.path,
        target_namespace: k.spec?.target_namespace,
      })) || [],
  };

  const initialInfraCredentials = {
    ...clusterData?.infraCredential,
    ...callbackState?.state?.infraCredential,
  };

  const initialFormData = {
    ...defaultFormData,
    ...callbackState?.state?.formData,
  };

  return { initialFormData, initialInfraCredentials };
}

const getKustomizations = (formData: any) => {
  const { clusterAutomations } = formData;
  // filter out empty kustomization
  const filteredKustomizations = clusterAutomations.filter(
    (kustomization: any) => Object.values(kustomization).join('').trim() !== '',
  );
  return filteredKustomizations.map((kustomization: any): Kustomization => {
    return {
      metadata: {
        name: kustomization.name,
        namespace: kustomization.namespace,
      },
      spec: {
        path: kustomization.path,
        sourceRef: {
          name: FLUX_BOOSTRAP_KUSTOMIZATION_NAME,
          namespace: FLUX_BOOSTRAP_KUSTOMIZATION_NAMESPACE,
        },
        targetNamespace: kustomization.target_namespace,
      },
    };
  });
};

const encodedProfiles = (profiles: ProfilesIndex): ProfileValues[] =>
  _.sortBy(Object.values(profiles), 'name')
    .filter(p => p.selected)
    .map(p => {
      // FIXME: handle this somehow..
      const v = p.values.find(v => v.selected)!;
      return {
        name: p.name,
        version: v.version,
        values: utf8_to_b64(v.yaml),
        layer: p.layer,
        namespace: p.namespace,
      };
    });

const toPayload = (
  formData: any,
  infraCredential: any,
  templateName: string,
  updatedProfiles: ProfilesIndex,
): CreatePullRequestRequest => {
<<<<<<< HEAD
  const { parameterValues } = formData;
=======
  const { clusterAutomations, parameterValues } = formData;
  // filter out empty kustomization
  const filteredKustomizations = clusterAutomations.filter(
    (kustomization: any) => Object.values(kustomization).join('').trim() !== '',
  );
  const kustomizations = filteredKustomizations.map(
    (kustomization: any): Kustomization => {
      return {
        metadata: {
          name: kustomization.name,
          namespace: kustomization.namespace,
        },
        spec: {
          path: kustomization.path,
          sourceRef: {
            name: FLUX_BOOSTRAP_KUSTOMIZATION_NAME,
            namespace: FLUX_BOOSTRAP_KUSTOMIZATION_NAMESPACE,
          },
          targetNamespace: kustomization.target_namespace,
          createNamespace: kustomization.createNamespace,
        },
      };
    },
  );
>>>>>>> 268d0926
  return {
    headBranch: formData.branchName,
    title: formData.pullRequestTitle,
    description: formData.pullRequestDescription,
    commitMessage: formData.commitMessage,
    credentials: infraCredential,
    templateName,
    parameterValues,
    kustomizations: getKustomizations(formData),
    values: encodedProfiles(updatedProfiles),
  };
};

interface ClusterFormProps {
  cluster?: GitopsClusterEnriched;
  template: TemplateEnriched;
}

const ClusterForm: FC<ClusterFormProps> = ({ template, cluster }) => {
  const callbackState = useCallbackState();
  const classes = useStyles();
  const { renderTemplate, addCluster } = useTemplates();
  const { data } = useListConfig();
  const repositoryURL = data?.repositoryURL || '';
  const random = useMemo(() => Math.random().toString(36).substring(7), []);

  const { initialFormData, initialInfraCredentials } = getInitialData(
    cluster,
    callbackState,
    random,
  );
  const [formData, setFormData] = useState<any>(initialFormData);
  const [infraCredential, setInfraCredential] = useState<Credential | null>(
    initialInfraCredentials,
  );
  const { profiles, isLoading: profilesIsLoading } = useProfiles();
  const [updatedProfiles, setUpdatedProfiles] = useState<ProfilesIndex>({});

  useEffect(() => {
    clearCallbackState();
  }, []);

  useEffect(() => {
    setUpdatedProfiles({
      ..._.keyBy(profiles, 'name'),
      ...callbackState?.state?.updatedProfiles,
    });
  }, [callbackState?.state?.updatedProfiles, profiles]);

  const [openPreview, setOpenPreview] = useState(false);
  const [showAuthDialog, setShowAuthDialog] = useState(false);
  const history = useHistory();
  const isLargeScreen = useMediaQuery('(min-width:1632px)');
  const { setNotifications } = useNotifications();
  const authRedirectPage = cluster
    ? `/clusters/${cluster?.name}/edit`
    : `/templates/${template?.name}/create`;
  const [previewLoading, setPreviewLoading] = useState<boolean>(false);
  const [PRPreview, setPRPreview] = useState<ClusterPRPreview | null>(null);
  const [loading, setLoading] = useState<boolean>(false);

  const handlePRPreview = useCallback(() => {
    const { url, provider, clusterAutomations, ...templateFields } = formData;
    setPreviewLoading(true);
    return renderTemplate(template.name, {
      values: templateFields.parameterValues,
      credentials: infraCredential,
      kustomizations: getKustomizations(formData),
    })
      .then(data => {
        setOpenPreview(true);
        setPRPreview(data);
      })
      .catch(err =>
        setNotifications([
          { message: { text: err.message }, variant: 'danger' },
        ]),
      )
      .finally(() => setPreviewLoading(false));
  }, [
    formData,
    setOpenPreview,
    renderTemplate,
    infraCredential,
    setNotifications,
    template.name,
  ]);

  const handleAddCluster = useCallback(() => {
    const payload = toPayload(
      formData,
      infraCredential,
      template.name,
      updatedProfiles,
    );
    setLoading(true);
    return addCluster(
      payload,
      getProviderToken(formData.provider as GitProvider),
      template.templateKind,
    )
      .then(response => {
        setPRPreview(null);
        history.push('/clusters');
        setNotifications([
          {
            message: {
              component: (
                <a
                  style={{ color: weaveTheme.colors.primary }}
                  href={response.webUrl}
                  target="_blank"
                  rel="noopener noreferrer"
                >
                  PR created successfully.
                </a>
              ),
            },
            variant: 'success',
          },
        ]);
      })
      .catch(error => {
        setNotifications([
          { message: { text: error.message }, variant: 'danger' },
        ]);
        if (isUnauthenticated(error.code)) {
          removeToken(formData.provider);
        }
      })
      .finally(() => setLoading(false));
  }, [
    updatedProfiles,
    addCluster,
    formData,
    infraCredential,
    history,
    setNotifications,
    setPRPreview,
    template.name,
    template.templateKind,
  ]);

  useEffect(() => {
    setFormData((prevState: any) => ({
      ...prevState,
      url: repositoryURL,
    }));
  }, [repositoryURL]);

  useEffect(() => {
    if (!cluster) {
      setFormData((prevState: any) => ({
        ...prevState,
        pullRequestTitle: `Creates cluster ${
          formData.parameterValues.CLUSTER_NAME || ''
        }`,
      }));
    }
  }, [cluster, formData.parameterValues, setFormData]);

  return useMemo(() => {
    return (
      <CallbackStateContextProvider
        callbackState={{
          page: authRedirectPage as PageRoute,
          state: {
            infraCredential,
            formData,
            updatedProfiles,
          },
        }}
      >
        <Grid item xs={12} sm={10} md={10} lg={8}>
          <CredentialsWrapper>
            <div className="template-title">
              Template: <span>{template.name}</span>
            </div>
            <Credentials
              infraCredential={infraCredential}
              setInfraCredential={setInfraCredential}
            />
          </CredentialsWrapper>
          <Divider
            className={!isLargeScreen ? classes.divider : classes.largeDivider}
          />
          <TemplateFields
            template={template}
            formData={formData}
            setFormData={setFormData}
          />
        </Grid>
        <Profiles
          isLoading={profilesIsLoading}
          updatedProfiles={updatedProfiles}
          setUpdatedProfiles={setUpdatedProfiles}
        />
        <Grid item xs={12} sm={10} md={10} lg={8}>
          <ApplicationsWrapper formData={formData} setFormData={setFormData} />
          {previewLoading ? (
            <LoadingPage className={classes.previewLoading} />
          ) : (
            <div className={classes.previewCta}>
              <Button onClick={handlePRPreview}>PREVIEW PR</Button>
            </div>
          )}
        </Grid>
        {openPreview && PRPreview ? (
          <Preview
            openPreview={openPreview}
            setOpenPreview={setOpenPreview}
            PRPreview={PRPreview}
          />
        ) : null}
        <Grid item xs={12} sm={10} md={10} lg={8}>
          <GitOps
            loading={loading}
            formData={formData}
            setFormData={setFormData}
            onSubmit={handleAddCluster}
            showAuthDialog={showAuthDialog}
            setShowAuthDialog={setShowAuthDialog}
          />
        </Grid>
      </CallbackStateContextProvider>
    );
  }, [
    authRedirectPage,
    template,
    formData,
    infraCredential,
    classes,
    openPreview,
    PRPreview,
    profilesIsLoading,
    isLargeScreen,
    showAuthDialog,
    setUpdatedProfiles,
    handlePRPreview,
    handleAddCluster,
    updatedProfiles,
    previewLoading,
    loading,
  ]);
};

interface Props {
  template?: TemplateEnriched | null;
  cluster?: GitopsClusterEnriched | null;
}

const ClusterFormWrapper: FC<Props> = ({ template, cluster }) => {
  if (!template) {
    return (
      <Redirect
        to={{
          pathname: '/templates',
          state: {
            notification: [
              {
                message: {
                  text: 'No template information is available to create a cluster.',
                },
                variant: 'danger',
              },
            ],
          },
        }}
      />
    );
  }

  return (
    <ThemeProvider theme={localEEMuiTheme}>
      <ProfilesProvider cluster={cluster || undefined} template={template}>
        <ClusterForm template={template} cluster={cluster || undefined} />
      </ProfilesProvider>
    </ThemeProvider>
  );
};

export default ClusterFormWrapper;<|MERGE_RESOLUTION|>--- conflicted
+++ resolved
@@ -210,9 +210,6 @@
   templateName: string,
   updatedProfiles: ProfilesIndex,
 ): CreatePullRequestRequest => {
-<<<<<<< HEAD
-  const { parameterValues } = formData;
-=======
   const { clusterAutomations, parameterValues } = formData;
   // filter out empty kustomization
   const filteredKustomizations = clusterAutomations.filter(
@@ -237,7 +234,6 @@
       };
     },
   );
->>>>>>> 268d0926
   return {
     headBranch: formData.branchName,
     title: formData.pullRequestTitle,

--- conflicted
+++ resolved
@@ -417,8 +417,13 @@
           }
         />
         <Grid item xs={12} sm={10} md={10} lg={8}>
-<<<<<<< HEAD
-          <ApplicationsWrapper formData={formData} setFormData={setFormData} />
+          <ApplicationsWrapper
+            formData={formData}
+            setFormData={setFormData}
+            isKustomizationsEnabled={
+              annotations?.['templates.weave.works/kustomizations-enabled']
+            }
+          />
           {previewLoading ? (
             <LoadingPage className={classes.previewLoading} />
           ) : (
@@ -426,15 +431,6 @@
               <Button onClick={handlePRPreview}>PREVIEW PR</Button>
             </div>
           )}
-=======
-          <ApplicationsWrapper
-            formData={formData}
-            setFormData={setFormData}
-            isKustomizationsEnabled={
-              annotations?.['templates.weave.works/kustomizations-enabled']
-            }
-          />
->>>>>>> ec823468
         </Grid>
         {openPreview && PRPreview ? (
           <Preview

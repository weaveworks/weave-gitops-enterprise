--- conflicted
+++ resolved
@@ -28,11 +28,6 @@
   Icon,
   IconType,
 } from '@weaveworks/weave-gitops';
-<<<<<<< HEAD
-import { Input } from '../../../../../utils/form';
-
-=======
->>>>>>> 2b0303d3
 const base = weaveTheme.spacing.base;
 const medium = weaveTheme.spacing.medium;
 const xs = weaveTheme.spacing.xs;
@@ -76,12 +71,8 @@
   const [version, setVersion] = useState<string>('');
   const [yaml, setYaml] = useState<string>('');
   const [openYamlPreview, setOpenYamlPreview] = useState<boolean>(false);
-<<<<<<< HEAD
-  const [namespace, setNamespace] = useState<string>('');
-=======
   const [namespace, setNamespace] = useState<string>();
   const [isNamespaceValid, setNamespaceValidation] = useState<boolean>(true);
->>>>>>> 2b0303d3
 
   const profileVersions = (profile: UpdatedProfile) => [
     ...profile.values.map((value, index) => {

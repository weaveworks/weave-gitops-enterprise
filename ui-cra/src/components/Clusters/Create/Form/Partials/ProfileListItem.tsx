import React, {
  ChangeEvent,
  FC,
  useCallback,
  useEffect,
  useState,
} from 'react';
import styled from 'styled-components';
import { makeStyles } from '@material-ui/core/styles';
import { UpdatedProfile } from '../../../../../types/custom';
import ListItem from '@material-ui/core/ListItem';
import {
  Dialog,
  DialogContent,
  DialogTitle,
  DialogActions,
  TextareaAutosize,
  FormControl,
  Select,
  MenuItem,
  Input,
} from '@material-ui/core';
import Typography from '@material-ui/core/Typography';
import { CloseIconButton } from '../../../../../assets/img/close-icon-button';
import {
  theme as weaveTheme,
  Button,
  Icon,
  IconType,
} from '@weaveworks/weave-gitops';
<<<<<<< HEAD
import { Input } from '../../../../../utils/form';

=======
>>>>>>> cede3be4
const base = weaveTheme.spacing.base;
const medium = weaveTheme.spacing.medium;
const xs = weaveTheme.spacing.xs;

const useStyles = makeStyles(() => ({
  textarea: {
    width: '100%',
    padding: xs,
    border: `1px solid ${weaveTheme.colors.neutral10}`,
  },
}));

const ListItemWrapper = styled.div`
  & .profile-version,
  .profile-layer,
  .profile-namespace {
    display: flex;
    align-items: center;
    margin-left: ${base};
    span {
      margin-right: ${xs};
    }
  }
  ,
  & .profile-name,
  .profile-layer {
    min-width: 120px;
  }
  & .profile-version {
    .MuiSelect-root {
      min-width: 75px;
    }
  }
`;

const ProfilesListItem: FC<{
  profile: UpdatedProfile;
  updateProfile: (profile: UpdatedProfile) => void;
}> = ({ profile, updateProfile }) => {
  const classes = useStyles();
  const [version, setVersion] = useState<string>('');
  const [yaml, setYaml] = useState<string>('');
  const [openYamlPreview, setOpenYamlPreview] = useState<boolean>(false);
  const [namespace, setNamespace] = useState<string>('');
<<<<<<< HEAD
=======
  const [isNamespaceValid, setNamespaceValidation] = useState<boolean>(true);
>>>>>>> cede3be4

  const profileVersions = (profile: UpdatedProfile) => [
    ...profile.values.map((value, index) => {
      const { version } = value;
      return (
        <MenuItem key={index} value={version}>
          {version}
        </MenuItem>
      );
    }),
  ];

  const handleSelectVersion = useCallback(
    (event: ChangeEvent<{ name?: string | undefined; value: unknown }>) => {
      const value = event.target.value as string;
      setVersion(value);

      profile.values.forEach(item =>
        item.selected === true ? (item.selected = false) : null,
      );

      profile.values.forEach(item => {
        if (item.version === value) {
          item.selected = true;
          setYaml(item.yaml as string);
          return;
        }
      });

      updateProfile(profile);
    },
    [profile, updateProfile],
  );

  const handleYamlPreview = () => {
    const currentProfile = profile.values.find(
      value => value.version === version,
    );
    setYaml(currentProfile?.yaml as string);
    setOpenYamlPreview(true);
  };
  const handleChangeNamespace = (event: ChangeEvent<HTMLInputElement>) => {
    const value = event.target.value;
    const pattern = /^[a-z0-9]([a-z0-9-]*[a-z0-9])?$/;
    if (pattern.test(value) || value === '') {
      setNamespaceValidation(true);
    } else {
      setNamespaceValidation(false);
    }
    setNamespace(value);
    profile.namespace = value;
    updateProfile(profile);
  };

  // const handleChangeNamespace = useCallback(
  //   (event: ChangeEvent<{ name?: string | undefined; value: unknown }>) => {
  //     setNamespace(event.target.value as string);
  //     profile.namespace = namespace;
  //     updateProfile(profile);
  //   },
  //   [namespace, profile, updateProfile],
  // );

  const handleChangeNamespace = (event: ChangeEvent<HTMLTextAreaElement>) =>
    setNamespace(event.target.value);
  profile.namespace = namespace;
  updateProfile(profile);

  const handleChangeYaml = (event: ChangeEvent<HTMLTextAreaElement>) =>
    setYaml(event.target.value);

  const handleUpdateProfiles = useCallback(() => {
    profile.values.forEach(item => {
      if (item.version === version) {
        item.yaml = yaml;
      }
    });

    updateProfile(profile);

    setOpenYamlPreview(false);
  }, [profile, updateProfile, version, yaml]);

  useEffect(() => {
    const [selectedValue] = profile.values.filter(
      value => value.selected === true,
    );
    setNamespace(profile.namespace);
    if (selectedValue) {
      setVersion(selectedValue.version);
      setYaml(selectedValue.yaml);
    } else {
      setVersion(profile.values[0].version);
      setYaml(profile.values[0].yaml);
      profile.values[0].selected = true;
    }
  }, [profile]);

  return (
    <>
      <ListItemWrapper>
        <ListItem data-profile-name={profile.name}>
          <div className="profile-name">{profile.name}</div>
          <div className="profile-version">
            <span>Version</span>
            <FormControl>
              <Select
                disabled={profile.required}
                value={version}
                onChange={handleSelectVersion}
                autoWidth
                label="Versions"
              >
                {profileVersions(profile)}
              </Select>
              <Input
                value={namespace}
                label="Namespace"
                onChange={handleChangeNamespace}
              />
            </FormControl>
          </div>
          <div className="profile-namespace">
            <span>Namespace</span>
            <FormControl>
              <Input
                id="profile-namespace"
                value={namespace}
                placeholder=""
                onChange={handleChangeNamespace}
                error={!isNamespaceValid}
              />
            </FormControl>
          </div>
          <Button
            style={{ marginLeft: medium }}
            variant="text"
            onClick={handleYamlPreview}
          >
            Values.yaml
          </Button>
          {profile.layer ? (
            <div className="profile-layer">
              <span>Layer</span>
              <span>{profile.layer}</span>
            </div>
          ) : null}
        </ListItem>
      </ListItemWrapper>

      <Dialog
        open={openYamlPreview}
        maxWidth="md"
        fullWidth
        scroll="paper"
        onClose={() => setOpenYamlPreview(false)}
      >
        <DialogTitle disableTypography>
          <Typography variant="h5">{profile.name}</Typography>
          <CloseIconButton onClick={() => setOpenYamlPreview(false)} />
        </DialogTitle>
        <DialogContent>
          <TextareaAutosize
            className={classes.textarea}
            defaultValue={yaml}
            onChange={event => handleChangeYaml(event)}
          />
        </DialogContent>
        <DialogActions>
          <Button
            id="edit-yaml"
            startIcon={<Icon type={IconType.SaveAltIcon} size="base" />}
            onClick={handleUpdateProfiles}
            disabled={profile.required}
          >
            SAVE CHANGES
          </Button>
        </DialogActions>
      </Dialog>
    </>
  );
};

export default ProfilesListItem;<|MERGE_RESOLUTION|>--- conflicted
+++ resolved
@@ -28,11 +28,6 @@
   Icon,
   IconType,
 } from '@weaveworks/weave-gitops';
-<<<<<<< HEAD
-import { Input } from '../../../../../utils/form';
-
-=======
->>>>>>> cede3be4
 const base = weaveTheme.spacing.base;
 const medium = weaveTheme.spacing.medium;
 const xs = weaveTheme.spacing.xs;
@@ -77,10 +72,7 @@
   const [yaml, setYaml] = useState<string>('');
   const [openYamlPreview, setOpenYamlPreview] = useState<boolean>(false);
   const [namespace, setNamespace] = useState<string>('');
-<<<<<<< HEAD
-=======
   const [isNamespaceValid, setNamespaceValidation] = useState<boolean>(true);
->>>>>>> cede3be4
 
   const profileVersions = (profile: UpdatedProfile) => [
     ...profile.values.map((value, index) => {
@@ -134,20 +126,6 @@
     profile.namespace = value;
     updateProfile(profile);
   };
-
-  // const handleChangeNamespace = useCallback(
-  //   (event: ChangeEvent<{ name?: string | undefined; value: unknown }>) => {
-  //     setNamespace(event.target.value as string);
-  //     profile.namespace = namespace;
-  //     updateProfile(profile);
-  //   },
-  //   [namespace, profile, updateProfile],
-  // );
-
-  const handleChangeNamespace = (event: ChangeEvent<HTMLTextAreaElement>) =>
-    setNamespace(event.target.value);
-  profile.namespace = namespace;
-  updateProfile(profile);
 
   const handleChangeYaml = (event: ChangeEvent<HTMLTextAreaElement>) =>
     setYaml(event.target.value);
@@ -196,11 +174,6 @@
               >
                 {profileVersions(profile)}
               </Select>
-              <Input
-                value={namespace}
-                label="Namespace"
-                onChange={handleChangeNamespace}
-              />
             </FormControl>
           </div>
           <div className="profile-namespace">

<<<<<<< HEAD
import React, {
  FC,
  useCallback,
  useState,
  Dispatch,
  ChangeEvent,
  useMemo,
} from 'react';
=======
import React, { FC, FormEvent, useCallback, useMemo, Dispatch } from 'react';
>>>>>>> da502229
import useCredentials from './../../../../../contexts/Credentials';
import { Credential } from '../../../../../types/custom';
import FormControl from '@material-ui/core/FormControl';
import Select from '@material-ui/core/Select';
import MenuItem from '@material-ui/core/MenuItem';

const Credentials: FC<{
  infraCredential: Credential;
  setInfraCredential: Dispatch<React.SetStateAction<Credential>>;
}> = ({ infraCredential, setInfraCredential }) => {
  const { credentials, loading, getCredential } = useCredentials();
<<<<<<< HEAD
  const [infraCredential, setInfraCredential] = useState<Credential | null>(
    null,
  );
=======
>>>>>>> da502229

  const credentialsItems = useMemo(
    () => [
      ...credentials.map((credential: Credential, index: number) => {
        const { kind, namespace, name } = credential;
        return (
          <MenuItem key={name} value={name || ''}>
            {`${kind}/${namespace || 'default'}/${name}`}
          </MenuItem>
        );
      }),
      <MenuItem key="None" value="None">
        <em>None</em>
      </MenuItem>,
    ],
    [credentials],
  );

  const handleSelectCredentials = useCallback(
<<<<<<< HEAD
    (event: ChangeEvent<{ name?: string | undefined; value: unknown }>) => {
      const credential = getCredential(event.target.value as string);
=======
    (event: FormEvent<HTMLInputElement>, value: string) => {
      const credential = getCredential(value) || {};
>>>>>>> da502229
      setInfraCredential(credential);
    },
    [getCredential, setInfraCredential],
  );

  return (
    <div className="credentials">
      <span>Infrastructure provider credentials:</span>
      <FormControl>
        <Select
          disabled={loading}
          id="simple-select-autowidth"
          value={infraCredential?.name || 'None'}
          onChange={handleSelectCredentials}
          autoWidth
          label="Credentials"
        >
          {credentialsItems}
        </Select>
      </FormControl>
    </div>
  );
};

export default Credentials;<|MERGE_RESOLUTION|>--- conflicted
+++ resolved
@@ -1,15 +1,4 @@
-<<<<<<< HEAD
-import React, {
-  FC,
-  useCallback,
-  useState,
-  Dispatch,
-  ChangeEvent,
-  useMemo,
-} from 'react';
-=======
-import React, { FC, FormEvent, useCallback, useMemo, Dispatch } from 'react';
->>>>>>> da502229
+import React, { FC, useCallback, useMemo, Dispatch, ChangeEvent } from 'react';
 import useCredentials from './../../../../../contexts/Credentials';
 import { Credential } from '../../../../../types/custom';
 import FormControl from '@material-ui/core/FormControl';
@@ -18,15 +7,9 @@
 
 const Credentials: FC<{
   infraCredential: Credential;
-  setInfraCredential: Dispatch<React.SetStateAction<Credential>>;
+  setInfraCredential: Dispatch<React.SetStateAction<Credential | null>>;
 }> = ({ infraCredential, setInfraCredential }) => {
   const { credentials, loading, getCredential } = useCredentials();
-<<<<<<< HEAD
-  const [infraCredential, setInfraCredential] = useState<Credential | null>(
-    null,
-  );
-=======
->>>>>>> da502229
 
   const credentialsItems = useMemo(
     () => [
@@ -46,13 +29,8 @@
   );
 
   const handleSelectCredentials = useCallback(
-<<<<<<< HEAD
     (event: ChangeEvent<{ name?: string | undefined; value: unknown }>) => {
       const credential = getCredential(event.target.value as string);
-=======
-    (event: FormEvent<HTMLInputElement>, value: string) => {
-      const credential = getCredential(value) || {};
->>>>>>> da502229
       setInfraCredential(credential);
     },
     [getCredential, setInfraCredential],

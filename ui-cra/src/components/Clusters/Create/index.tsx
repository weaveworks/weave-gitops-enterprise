import React, {
  ChangeEvent,
  FC,
  FormEvent,
  useCallback,
  useEffect,
  useMemo,
  useState,
} from 'react';
import useTemplates from '../../../contexts/Templates';
import useClusters from '../../../contexts/Clusters';
import useCredentials from '../../../contexts/Credentials';
<<<<<<< HEAD
import useNotifications from '../../../contexts/Notifications';
=======
import useProfiles from '../../../contexts/Profiles';
>>>>>>> 4624f117
import { PageTemplate } from '../../Layout/PageTemplate';
import { SectionHeader } from '../../Layout/SectionHeader';
import { ContentWrapper, Title } from '../../Layout/ContentWrapper';
import { useParams } from 'react-router-dom';
import Form from '@rjsf/material-ui';
import { JSONSchema7 } from 'json-schema';
import { makeStyles, createStyles } from '@material-ui/core/styles';
import { Button, Dropdown, DropdownItem } from 'weaveworks-ui-components';
import { ISubmitEvent, ObjectFieldTemplateProps } from '@rjsf/core';
import weaveTheme from 'weaveworks-ui-components/lib/theme';
import Grid from '@material-ui/core/Grid';
import { Input } from '../../../utils/form';
import Divider from '@material-ui/core/Divider';
import { useHistory } from 'react-router-dom';
import * as Grouped from './Form/GroupedSchema';
import * as UiTemplate from './Form/UITemplate';
import FormSteps, { FormStep } from './Form/Steps';
import FormStepsNavigation from './Form/StepsNavigation';
import {
  Credential,
  Profile,
  TemplateObject,
  UpdatedProfile,
} from '../../../types/custom';
import styled from 'styled-components';
import useMediaQuery from '@material-ui/core/useMediaQuery';
import CredentialsProvider from '../../../contexts/Credentials/Provider';
import ProfilesProvider from '../../../contexts/Profiles/Provider';
import { Loader } from '../../Loader';
<<<<<<< HEAD
import {
  getProviderToken,
  GithubDeviceAuthModal,
} from '@weaveworks/weave-gitops';
import { isUnauthenticated } from '../../../utils/request';
=======
import Compose from '../../ProvidersCompose';
import MultiSelectDropdown from '../../MultiSelectDropdown';
import ProfilesList from './ProfilesList';
>>>>>>> 4624f117

const large = weaveTheme.spacing.large;
const medium = weaveTheme.spacing.medium;
const base = weaveTheme.spacing.base;
const xxs = weaveTheme.spacing.xxs;
const xs = weaveTheme.spacing.xs;
const small = weaveTheme.spacing.small;

const CredentialsWrapper = styled.div`
  display: flex;
  align-items: center;
  & .template-title {
    margin-right: ${medium};
  }
  & .credentials {
    display: flex;
    align-items: center;
    span {
      margin-right: ${xs};
    }
  }
  & .dropdown-toggle {
    border: 1px solid #e5e5e5;
  }
  & .dropdown-popover {
    width: auto;
    flex-basis: content;
  }
  @media (max-width: 768px) {
    flex-direction: column;
    align-items: left;
    & .template-title {
      padding-bottom: ${base};
    }
  }
`;

const useStyles = makeStyles(theme =>
  createStyles({
    form: {
      paddingTop: base,
    },
    create: {
      paddingTop: small,
    },
    divider: {
      marginTop: medium,
      marginBottom: base,
    },
    largeDivider: {
      margin: `${large} 0`,
    },
    textarea: {
      width: '100%',
      padding: xs,
      border: '1px solid #E5E5E5',
    },
    previewCTA: {
      display: 'flex',
      justifyContent: 'flex-end',
      paddingTop: small,
      paddingBottom: base,
    },
    createCTA: {
      display: 'flex',
      justifyContent: 'center',
      paddingTop: base,
    },
    steps: {
      display: 'flex',
      flexDirection: 'column',
      [theme.breakpoints.down('md')]: {
        visibility: 'hidden',
        height: 0,
      },
      paddingRight: xxs,
    },
    errorMessage: {
      margin: `${weaveTheme.spacing.medium} 0`,
      padding: weaveTheme.spacing.small,
      border: '1px solid #E6E6E6',
      borderRadius: weaveTheme.borderRadius.soft,
      color: weaveTheme.colors.orange600,
    },
  }),
);

const AddCluster: FC = () => {
  const classes = useStyles();
  const { credentials, loading, getCredential } = useCredentials();
  const { profiles } = useProfiles();
  const {
    getTemplate,
    activeTemplate,
    setActiveTemplate,
    renderTemplate,
    PRPreview,
    setPRPreview,
    creatingPR,
    addCluster,
    setError,
  } = useTemplates();
  const random = Math.random().toString(36).substring(7);
  const clustersCount = useClusters().count;
  const [formData, setFormData] = useState({});
  const [selectedProfiles, setSelectedProfiles] = useState<Profile[]>([]);
  const [updatedProfiles, setUpdatedProfiles] = useState<UpdatedProfile[]>([]);
  const [steps, setSteps] = useState<string[]>([]);
  const [openPreview, setOpenPreview] = useState(false);
  const [showAuthDialog, setShowAuthDialog] = useState(false);
  const [branchName, setBranchName] = useState<string>(
    `create-clusters-branch-${random}`,
  );
  const [pullRequestTitle, setPullRequestTitle] = useState<string>(
    'Creates capi cluster',
  );
  const [commitMessage, setCommitMessage] = useState<string>(
    'Creates capi cluster',
  );
  const [pullRequestDescription, setPullRequestDescription] = useState<string>(
    'This PR creates a new cluster',
  );

  const rows = (PRPreview?.split('\n').length || 0) - 1;
  const { templateName } = useParams<{ templateName: string }>();
  const history = useHistory();
  const [activeStep, setActiveStep] = useState<string | undefined>(undefined);
  const [clickedStep, setClickedStep] = useState<string>('');
  const [infraCredential, setInfraCredential] =
    useState<Credential | null>(null);
  const isLargeScreen = useMediaQuery('(min-width:1632px)');
  const { setNotifications } = useNotifications();

  const objectTitle = (object: TemplateObject, index: number) => {
    if (object.displayName && object.displayName !== '') {
      return `${index + 1}.${object.kind} (${object.displayName})`;
    }
    return `${index + 1}.${object.kind}`;
  };

  const credentialsItems: DropdownItem[] = useMemo(
    () => [
      ...credentials.map((credential: Credential) => {
        const { kind, namespace, name } = credential;
        return {
          label: `${kind}/${namespace || 'default'}/${name}`,
          value: name || '',
        };
      }),
      { label: 'None', value: '' },
    ],
    [credentials],
  );

  const handleSelectCredentials = useCallback(
    (event: FormEvent<HTMLInputElement>, value: string) => {
      const credential = getCredential(value);
      setInfraCredential(credential);
    },
    [getCredential],
  );

  const handlePreview = useCallback(
    (event: ISubmitEvent<any>) => {
      setFormData(event.formData);
      setOpenPreview(true);
      setClickedStep('Preview');
      renderTemplate({ values: event.formData, credentials: infraCredential });
    },
    [setOpenPreview, setFormData, renderTemplate, infraCredential],
  );

  const handleChangeBranchName = useCallback(
    (event: ChangeEvent<HTMLInputElement>) => setBranchName(event.target.value),
    [],
  );

  const handleChangePullRequestTitle = useCallback(
    (event: ChangeEvent<HTMLInputElement>) =>
      setPullRequestTitle(event.target.value),
    [],
  );

  const handleChangeCommitMessage = useCallback(
    (event: ChangeEvent<HTMLInputElement>) =>
      setCommitMessage(event.target.value),
    [],
  );

  const handleChangePRDescription = useCallback(
    (event: ChangeEvent<HTMLInputElement>) =>
      setPullRequestDescription(event.target.value),
    [],
  );

  const encodedProfiles = useCallback(
    (profiles: UpdatedProfile[]) =>
      profiles?.map(profile => {
        return {
          name: profile.name,
          version: profile.version,
          values: btoa(profile.values),
        };
      }),
    [],
  );

  // console.log(updatedProfiles);

  const handleAddCluster = useCallback(() => {
    addCluster(
      {
        credentials: infraCredential,
        head_branch: branchName,
        title: pullRequestTitle,
        description: pullRequestDescription,
        template_name: activeTemplate?.name,
        commit_message: commitMessage,
        parameter_values: {
          ...formData,
        },
      },
<<<<<<< HEAD
      getProviderToken('github'),
    )
      .then(() => history.push('/clusters'))
      .catch(error => {
        if (isUnauthenticated(error.code)) {
          setShowAuthDialog(true);
        } else {
          setNotifications([{ message: error.message, variant: 'danger' }]);
        }
      });
=======
      values: encodedProfiles(updatedProfiles),
    });
>>>>>>> 4624f117
  }, [
    addCluster,
    formData,
    branchName,
    pullRequestTitle,
    commitMessage,
    activeTemplate?.name,
    infraCredential,
    pullRequestDescription,
<<<<<<< HEAD
    history,
    setNotifications,
=======
    updatedProfiles,
    encodedProfiles,
>>>>>>> 4624f117
  ]);

  const required = useMemo(() => {
    return activeTemplate?.parameters?.map(param => param.name);
  }, [activeTemplate]);

  const parameters = useMemo(() => {
    return (
      activeTemplate?.parameters?.map(param => {
        const { name, options } = param;
        if (options?.length !== 0) {
          return {
            [name]: {
              type: 'string',
              title: `${name}`,
              enum: options,
            },
          };
        } else {
          return {
            [name]: {
              type: 'string',
              title: `${name}`,
            },
          };
        }
      }) || []
    );
  }, [activeTemplate]);

  const properties = useMemo(() => {
    return Object.assign({}, ...parameters);
  }, [parameters]);

  const schema: JSONSchema7 = useMemo(() => {
    return {
      type: 'object',
      properties,
      required,
    };
  }, [properties, required]);

  // Adapted from : https://codesandbox.io/s/0y7787xp0l?file=/src/index.js:1507-1521
  const sections = useMemo(() => {
    const groups =
      activeTemplate?.objects?.reduce(
        (accumulator, item, index) =>
          Object.assign(accumulator, {
            [objectTitle(item, index)]: item.parameters,
          }),
        {},
      ) || {};
    Object.assign(groups, { 'ui:template': 'box' });
    return [groups];
  }, [activeTemplate]);

  const uiSchema = useMemo(() => {
    return {
      'ui:groups': sections,
      'ui:template': (props: ObjectFieldTemplateProps) => (
        <Grouped.ObjectFieldTemplate {...props} />
      ),
    };
  }, [sections]);

  useEffect(() => {
    if (!activeTemplate) {
      setActiveTemplate(getTemplate(templateName));
    }

    const steps = activeTemplate?.objects?.map((object, index) =>
      objectTitle(object, index),
    );

    setSteps(steps as string[]);
    return history.listen(() => {
      setActiveTemplate(null);
      setPRPreview(null);
      setError(null);
    });
  }, [
    activeTemplate,
    getTemplate,
    setActiveTemplate,
    templateName,
    history,
    setError,
    setPRPreview,
  ]);

  return useMemo(() => {
    return (
      <PageTemplate documentTitle="WeGo · Create new cluster">
        <SectionHeader
          className="count-header"
          path={[
            { label: 'Clusters', url: '/', count: clustersCount },
            { label: 'Create new cluster' },
          ]}
        />
        <ContentWrapper>
          <Grid container spacing={2}>
            <Grid item xs={12} md={9}>
              <Title>Create new cluster with template</Title>
              <CredentialsWrapper>
                <div className="template-title">
                  Template: <span>{activeTemplate?.name}</span>
                </div>
                <div className="credentials">
                  <span>Infrastructure provider credentials:</span>
                  <Dropdown
                    value={infraCredential?.name}
                    disabled={loading}
                    items={credentialsItems}
                    onChange={handleSelectCredentials}
                  />
                </div>
              </CredentialsWrapper>
              <Divider
                className={
                  !isLargeScreen ? classes.divider : classes.largeDivider
                }
              />
              <Form
                className={classes.form}
                schema={schema as JSONSchema7}
                onChange={({ formData }) => setFormData(formData)}
                formData={formData}
                onSubmit={handlePreview}
                onError={() => console.log('errors')}
                uiSchema={uiSchema}
                formContext={{
                  templates: FormSteps,
                  clickedStep,
                  setActiveStep,
                }}
                {...UiTemplate}
              >
                <FormStep
                  title="Profiles"
                  active={activeStep === 'Profiles'}
                  clicked={clickedStep === 'Profiles'}
                  setActiveStep={setActiveStep}
                >
                  <div style={{ display: 'flex', alignItems: 'center' }}>
                    <span>Select profiles:&nbsp;</span>
                    <MultiSelectDropdown
                      items={profiles}
                      onSelectProfiles={setSelectedProfiles}
                    />
                  </div>
                  <ProfilesList
                    selectedProfiles={selectedProfiles}
                    onProfilesUpdate={setUpdatedProfiles}
                  />
                  <div className={classes.previewCTA}>
                    <Button>Preview PR</Button>
                  </div>
                </FormStep>
              </Form>
              {openPreview ? (
                <>
                  {PRPreview ? (
                    <>
                      <FormStep
                        title="Preview"
                        active={activeStep === 'Preview'}
                        clicked={clickedStep === 'Preview'}
                        setActiveStep={setActiveStep}
                      >
                        <textarea
                          className={classes.textarea}
                          rows={rows}
                          value={PRPreview}
                          readOnly
                        />
                        <span>
                          You may edit these as part of the pull request with
                          your git provider.
                        </span>
                      </FormStep>
                      <FormStep
                        title="GitOps"
                        active={activeStep === 'GitOps'}
                        clicked={clickedStep === 'GitOps'}
                        setActiveStep={setActiveStep}
                      >
                        <Input
                          label="Create branch"
                          placeholder={branchName}
                          onChange={handleChangeBranchName}
                        />
                        <Input
                          label="Pull request title"
                          placeholder={pullRequestTitle}
                          onChange={handleChangePullRequestTitle}
                        />
                        <Input
                          label="Commit message"
                          placeholder={commitMessage}
                          onChange={handleChangeCommitMessage}
                        />
                        <Input
                          label="Pull request description"
                          placeholder={pullRequestDescription}
                          onChange={handleChangePRDescription}
                          multiline
                          rows={4}
                        />
                        <div
                          className={classes.createCTA}
                          onClick={handleAddCluster}
                        >
                          <Button onClick={() => setClickedStep('GitOps')}>
                            Create Pull Request
                          </Button>
                        </div>
                      </FormStep>
                      {creatingPR && <Loader />}
                    </>
                  ) : (
                    <Loader />
                  )}
                </>
              ) : null}
              <GithubDeviceAuthModal
                onClose={() => setShowAuthDialog(false)}
                onSuccess={() => {
                  setShowAuthDialog(false);
                  setNotifications([
                    {
                      message:
                        'Authentication completed successfully. Please proceed with creating the PR.',
                      variant: 'success',
                    },
                  ]);
                }}
                open={showAuthDialog}
                repoName="config"
              />
            </Grid>
            <Grid className={classes.steps} item md={3}>
              <FormStepsNavigation
                steps={steps}
                activeStep={activeStep}
                setClickedStep={setClickedStep}
                PRPreview={PRPreview}
              />
            </Grid>
          </Grid>
        </ContentWrapper>
      </PageTemplate>
    );
  }, [
    clustersCount,
    activeTemplate?.name,
    classes,
    formData,
    handlePreview,
    handleAddCluster,
    schema,
    uiSchema,
    openPreview,
    PRPreview,
    rows,
    handleChangeBranchName,
    handleChangeCommitMessage,
    handleChangePullRequestTitle,
    handleChangePRDescription,
    handleSelectCredentials,
    creatingPR,
    steps,
    activeStep,
    credentialsItems,
    loading,
    infraCredential?.name,
    clickedStep,
    isLargeScreen,
    branchName,
    commitMessage,
    pullRequestTitle,
    pullRequestDescription,
<<<<<<< HEAD
    showAuthDialog,
    setNotifications,
=======
    profiles,
    selectedProfiles,
>>>>>>> 4624f117
  ]);
};

const AddClusterWithCredentials = () => (
  <Compose components={[ProfilesProvider, CredentialsProvider]}>
    <AddCluster />
  </Compose>
);

export default AddClusterWithCredentials;<|MERGE_RESOLUTION|>--- conflicted
+++ resolved
@@ -10,11 +10,8 @@
 import useTemplates from '../../../contexts/Templates';
 import useClusters from '../../../contexts/Clusters';
 import useCredentials from '../../../contexts/Credentials';
-<<<<<<< HEAD
 import useNotifications from '../../../contexts/Notifications';
-=======
 import useProfiles from '../../../contexts/Profiles';
->>>>>>> 4624f117
 import { PageTemplate } from '../../Layout/PageTemplate';
 import { SectionHeader } from '../../Layout/SectionHeader';
 import { ContentWrapper, Title } from '../../Layout/ContentWrapper';
@@ -44,17 +41,14 @@
 import CredentialsProvider from '../../../contexts/Credentials/Provider';
 import ProfilesProvider from '../../../contexts/Profiles/Provider';
 import { Loader } from '../../Loader';
-<<<<<<< HEAD
 import {
   getProviderToken,
   GithubDeviceAuthModal,
 } from '@weaveworks/weave-gitops';
 import { isUnauthenticated } from '../../../utils/request';
-=======
 import Compose from '../../ProvidersCompose';
 import MultiSelectDropdown from '../../MultiSelectDropdown';
 import ProfilesList from './ProfilesList';
->>>>>>> 4624f117
 
 const large = weaveTheme.spacing.large;
 const medium = weaveTheme.spacing.medium;
@@ -276,8 +270,8 @@
         parameter_values: {
           ...formData,
         },
+        values: encodedProfiles(updatedProfiles),
       },
-<<<<<<< HEAD
       getProviderToken('github'),
     )
       .then(() => history.push('/clusters'))
@@ -288,10 +282,6 @@
           setNotifications([{ message: error.message, variant: 'danger' }]);
         }
       });
-=======
-      values: encodedProfiles(updatedProfiles),
-    });
->>>>>>> 4624f117
   }, [
     addCluster,
     formData,
@@ -301,13 +291,10 @@
     activeTemplate?.name,
     infraCredential,
     pullRequestDescription,
-<<<<<<< HEAD
     history,
     setNotifications,
-=======
     updatedProfiles,
     encodedProfiles,
->>>>>>> 4624f117
   ]);
 
   const required = useMemo(() => {
@@ -590,13 +577,10 @@
     commitMessage,
     pullRequestTitle,
     pullRequestDescription,
-<<<<<<< HEAD
     showAuthDialog,
     setNotifications,
-=======
     profiles,
     selectedProfiles,
->>>>>>> 4624f117
   ]);
 };
 

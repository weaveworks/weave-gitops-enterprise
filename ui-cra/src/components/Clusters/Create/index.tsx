--- conflicted
+++ resolved
@@ -153,12 +153,6 @@
   const history = useHistory();
   const [activeStep, setActiveStep] = useState<string | undefined>(undefined);
   const [clickedStep, setClickedStep] = useState<string>('');
-<<<<<<< HEAD
-  const [infraCredential, setInfraCredential] = useState<Credential | null>(
-    null,
-  );
-=======
->>>>>>> da502229
   const isLargeScreen = useMediaQuery('(min-width:1632px)');
   const { setNotifications } = useNotifications();
   const authRedirectPage = `/clusters/templates/${activeTemplate?.name}/create`;

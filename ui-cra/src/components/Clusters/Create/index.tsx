import Grid from '@material-ui/core/Grid';
import { useParams } from 'react-router-dom';
import useClusters from '../../../contexts/Clusters';
import useTemplates from '../../../contexts/Templates';
import { ContentWrapper, Title } from '../../Layout/ContentWrapper';
import { PageTemplate } from '../../Layout/PageTemplate';
import { SectionHeader } from '../../Layout/SectionHeader';
<<<<<<< HEAD
import { ContentWrapper, Title } from '../../Layout/ContentWrapper';
import { useParams } from 'react-router-dom';
import { makeStyles, createStyles } from '@material-ui/core/styles';
import { theme as weaveTheme } from '@weaveworks/weave-gitops';
import Grid from '@material-ui/core/Grid';
import Divider from '@material-ui/core/Divider';
import { useHistory } from 'react-router-dom';
import { Credential, UpdatedProfile } from '../../../types/custom';
import styled from 'styled-components';
import useMediaQuery from '@material-ui/core/useMediaQuery';
import { Loader } from '../../Loader';
import {
  CallbackStateContextProvider,
  clearCallbackState,
  getCallbackState,
  getProviderToken,
  Button,
  LoadingPage,
} from '@weaveworks/weave-gitops';
import { isUnauthenticated, removeToken } from '../../../utils/request';
import TemplateFields from './Form/Partials/TemplateFields';
import Credentials from './Form/Partials/Credentials';
import GitOps from './Form/Partials/GitOps';
import Preview from './Form/Partials/Preview';
import ProfilesProvider from '../../../contexts/Profiles/Provider';
import { GitProvider } from '@weaveworks/weave-gitops/ui/lib/api/applications/applications.pb';
import { PageRoute } from '@weaveworks/weave-gitops/ui/lib/types';
import Profiles from './Form/Partials/Profiles';
import { localEEMuiTheme } from '../../../muiTheme';
import { useListConfig } from '../../../hooks/versions';
import { ApplicationsWrapper } from './Form/Partials/ApplicationsWrapper';
import { Kustomization } from '../../../cluster-services/cluster_services.pb';
import {
  FLUX_BOOSTRAP_KUSTOMIZATION_NAME,
  FLUX_BOOSTRAP_KUSTOMIZATION_NAMESPACE,
} from '../../../utils/config';
import { validateFormData } from '../../../utils/form';

const large = weaveTheme.spacing.large;
const medium = weaveTheme.spacing.medium;
const base = weaveTheme.spacing.base;
const xxs = weaveTheme.spacing.xxs;
const small = weaveTheme.spacing.small;

const CredentialsWrapper = styled.div`
  display: flex;
  align-items: center;
  & .template-title {
    margin-right: ${({ theme }) => theme.spacing.medium};
  }
  & .credentials {
    display: flex;
    align-items: center;
    span {
      margin-right: ${({ theme }) => theme.spacing.xs};
    }
  }
  & .dropdown-toggle {
    border: 1px solid ${({ theme }) => theme.colors.neutral10};
  }
  & .dropdown-popover {
    width: auto;
    flex-basis: content;
  }
  @media (max-width: 768px) {
    flex-direction: column;
    align-items: left;
    & .template-title {
      padding-bottom: ${({ theme }) => theme.spacing.base};
    }
  }
`;

const useStyles = makeStyles(theme =>
  createStyles({
    divider: {
      marginTop: medium,
      marginBottom: base,
    },
    largeDivider: {
      margin: `${large} 0`,
    },
    steps: {
      display: 'flex',
      flexDirection: 'column',
      [theme.breakpoints.down('md')]: {
        visibility: 'hidden',
        height: 0,
      },
      paddingRight: xxs,
    },
    previewCta: {
      display: 'flex',
      justifyContent: 'flex-end',
      padding: small,
      button: {
        width: '200px',
      },
    },
    previewLoading: {
      padding: base,
    },
  }),
);
=======
import ClusterForm from '../Form';
>>>>>>> d2d8041a

const CreateClusterPage = () => {
  const clustersCount = useClusters().count;
  const { templateName } = useParams<{ templateName: string }>();
<<<<<<< HEAD
  const history = useHistory();
  const isLargeScreen = useMediaQuery('(min-width:1632px)');
  const { setNotifications } = useNotifications();
  const authRedirectPage = `/clusters/templates/${activeTemplate?.name}/create`;
  const [previewLoading, setPreviewLoading] = useState<boolean>(false);
  const [PRPreview, setPRPreview] = useState<any | null>(null);
  const [loading, setLoading] = useState<boolean>(false);

  const getKustomizations = useCallback(() => {
    const { clusterAutomations, ...rest } = formData;
    // filter out empty kustomization
    const filteredKustomizations = clusterAutomations.filter(
      (kustomization: any) =>
        Object.values(kustomization).join('').trim() !== '',
    );
    return filteredKustomizations.map((kustomization: any): Kustomization => {
      return {
        metadata: {
          name: kustomization.name,
          namespace: kustomization.namespace,
        },
        spec: {
          path: kustomization.path,
          sourceRef: {
            name: FLUX_BOOSTRAP_KUSTOMIZATION_NAME,
            namespace: FLUX_BOOSTRAP_KUSTOMIZATION_NAMESPACE,
          },
        },
      };
    });
  }, [formData]);

  const handlePRPreview = useCallback(() => {
    const { url, provider, clusterAutomations, ...templateFields } = formData;
    setPreviewLoading(true);
    return renderTemplate({
      values: templateFields,
      credentials: infraCredential,
      kustomizations: getKustomizations(),
    })
      .then(data => {
        setOpenPreview(true);
        setPRPreview(data);
      })
      .catch(err =>
        setNotifications([
          { message: { text: err.message }, variant: 'danger' },
        ]),
      )
      .finally(() => setPreviewLoading(false));
  }, [
    formData,
    setOpenPreview,
    renderTemplate,
    infraCredential,
    setNotifications,
    getKustomizations,
  ]);

  const encodedProfiles = useCallback(
    (profiles: UpdatedProfile[]) =>
      profiles.reduce(
        (
          accumulator: {
            name: string;
            version: string;
            values: string;
            layer?: string;
            namespace?: string;
          }[],
          profile,
        ) => {
          profile.values.forEach(value => {
            if (value.selected === true) {
              accumulator.push({
                name: profile.name,
                version: value.version,
                values: btoa(value.yaml),
                layer: profile.layer,
                namespace: profile.namespace,
              });
            }
          });
          return accumulator;
        },
        [],
      ),
    [],
  );

  const handleAddCluster = useCallback(() => {
    const { clusterAutomations, ...rest } = formData;
    // filter out empty kustomization
    const filteredKustomizations = clusterAutomations.filter(
      (kustomization: any) =>
        Object.values(kustomization).join('').trim() !== '',
    );
    const kustomizations = filteredKustomizations.map(
      (kustomization: any): Kustomization => {
        return {
          metadata: {
            name: kustomization.name,
            namespace: kustomization.namespace,
          },
          spec: {
            path: kustomization.path,
            sourceRef: {
              name: FLUX_BOOSTRAP_KUSTOMIZATION_NAME,
              namespace: FLUX_BOOSTRAP_KUSTOMIZATION_NAMESPACE,
            },
          },
        };
      },
    );
    const payload = {
      head_branch: formData.branchName,
      title: formData.pullRequestTitle,
      description: formData.pullRequestDescription,
      commit_message: formData.commitMessage,
      credentials: infraCredential,
      template_name: activeTemplate?.name,
      parameter_values: {
        ...rest,
      },
      kustomizations,
      values: encodedProfiles(selectedProfiles),
    };
    setLoading(true);
    return addCluster(
      payload,
      getProviderToken(formData.provider as GitProvider),
      activeTemplate?.templateKind || '',
    )
      .then(response => {
        setPRPreview(null);
        history.push('/clusters');
        setNotifications([
          {
            message: {
              component: (
                <a
                  style={{ color: weaveTheme.colors.primary }}
                  href={response.webUrl}
                  target="_blank"
                  rel="noopener noreferrer"
                >
                  PR created successfully.
                </a>
              ),
            },
            variant: 'success',
          },
        ]);
      })
      .catch(error => {
        setNotifications([
          { message: { text: error.message }, variant: 'danger' },
        ]);
        if (isUnauthenticated(error.code)) {
          removeToken(formData.provider);
        }
      })
      .finally(() => setLoading(false));
  }, [
    selectedProfiles,
    addCluster,
    formData,
    activeTemplate?.name,
    infraCredential,
    history,
    setNotifications,
    encodedProfiles,
    setPRPreview,
    activeTemplate?.templateKind,
  ]);

  useEffect(() => {
    if (!activeTemplate) {
      clearCallbackState();
      setActiveTemplate(getTemplate(templateName));
    }

    return history.listen(() => {
      setActiveTemplate(null);
      setPRPreview(null);
    });
  }, [
    activeTemplate,
    getTemplate,
    setActiveTemplate,
    templateName,
    history,
    setPRPreview,
  ]);

  useEffect(() => {
    if (!callbackState) {
      setFormData((prevState: any) => ({
        ...prevState,
        url: repositoryURL,
      }));
    }
  }, [callbackState, infraCredential, repositoryURL, profiles]);

  useEffect(() => {
    setFormData((prevState: any) => ({
      ...prevState,
      pullRequestTitle: `Creates cluster ${formData.CLUSTER_NAME || ''}`,
    }));
  }, [formData.CLUSTER_NAME, setFormData]);

  return useMemo(() => {
    return (
      <PageTemplate documentTitle="WeGo · Create new cluster">
        <CallbackStateContextProvider
          callbackState={{
            page: authRedirectPage as PageRoute,
            state: {
              infraCredential,
              formData,
              selectedProfiles,
            },
          }}
        >
          <SectionHeader
            className="count-header"
            path={[
              { label: 'Clusters', url: '/', count: clustersCount },
              { label: 'Create new cluster' },
            ]}
          />
          <ContentWrapper>
            <Grid container>
              <Grid item xs={12} sm={10} md={10} lg={8}>
                <Title>Create new cluster with template</Title>
                <CredentialsWrapper>
                  <div className="template-title">
                    Template: <span>{activeTemplate?.name}</span>
                  </div>
                  <Credentials
                    infraCredential={infraCredential}
                    setInfraCredential={setInfraCredential}
                  />
                </CredentialsWrapper>

                <Divider
                  className={
                    !isLargeScreen ? classes.divider : classes.largeDivider
                  }
                />
                {activeTemplate ? (
                  <TemplateFields
                    activeTemplate={activeTemplate}
                    formData={formData}
                    setFormData={setFormData}
                    onFormDataUpdate={setFormData}
                  />
                ) : (
                  <Loader />
                )}
              </Grid>
              {profiles.length > 0 && (
                <Profiles
                  selectedProfiles={selectedProfiles}
                  setSelectedProfiles={setSelectedProfiles}
                />
              )}
              <Grid item xs={12} sm={10} md={10} lg={8}>
                <ApplicationsWrapper
                  formData={formData}
                  setFormData={setFormData}
                />
                {previewLoading ? (
                  <LoadingPage className={classes.previewLoading} />
                ) : (
                  <div className={classes.previewCta}>
                    <Button
                      // onClick={event =>
                      //   validateFormData(event, handlePRPreview)
                      // }
                      onClick={handlePRPreview}
                    >
                      PREVIEW PR
                    </Button>
                  </div>
                )}
              </Grid>
              {openPreview && PRPreview ? (
                <Preview
                  openPreview={openPreview}
                  setOpenPreview={setOpenPreview}
                  PRPreview={PRPreview}
                />
              ) : null}
              <Grid item xs={12} sm={10} md={10} lg={8}>
                <GitOps
                  loading={loading}
                  formData={formData}
                  setFormData={setFormData}
                  onSubmit={handleAddCluster}
                  showAuthDialog={showAuthDialog}
                  setShowAuthDialog={setShowAuthDialog}
                />
              </Grid>
            </Grid>
          </ContentWrapper>
        </CallbackStateContextProvider>
      </PageTemplate>
    );
  }, [
    authRedirectPage,
    formData,
    profiles.length,
    infraCredential,
    activeTemplate,
    clustersCount,
    classes,
    openPreview,
    PRPreview,
    isLargeScreen,
    showAuthDialog,
    handlePRPreview,
    handleAddCluster,
    selectedProfiles,
    previewLoading,
    loading,
  ]);
=======
  const { getTemplate, isLoading } = useTemplates();
  return (
    <PageTemplate documentTitle="WeGo · Create new cluster">
      <SectionHeader
        className="count-header"
        path={[
          { label: 'Clusters', url: '/', count: clustersCount },
          { label: 'Create new cluster' },
        ]}
      />
      <ContentWrapper loading={isLoading}>
        <Grid container>
          <Grid item xs={12} sm={10} md={10} lg={8}>
            <Title>Create new cluster with template</Title>
          </Grid>
          <ClusterForm template={getTemplate(templateName)} />
        </Grid>
      </ContentWrapper>
    </PageTemplate>
  );
>>>>>>> d2d8041a
};

export default CreateClusterPage;<|MERGE_RESOLUTION|>--- conflicted
+++ resolved
@@ -5,447 +5,11 @@
 import { ContentWrapper, Title } from '../../Layout/ContentWrapper';
 import { PageTemplate } from '../../Layout/PageTemplate';
 import { SectionHeader } from '../../Layout/SectionHeader';
-<<<<<<< HEAD
-import { ContentWrapper, Title } from '../../Layout/ContentWrapper';
-import { useParams } from 'react-router-dom';
-import { makeStyles, createStyles } from '@material-ui/core/styles';
-import { theme as weaveTheme } from '@weaveworks/weave-gitops';
-import Grid from '@material-ui/core/Grid';
-import Divider from '@material-ui/core/Divider';
-import { useHistory } from 'react-router-dom';
-import { Credential, UpdatedProfile } from '../../../types/custom';
-import styled from 'styled-components';
-import useMediaQuery from '@material-ui/core/useMediaQuery';
-import { Loader } from '../../Loader';
-import {
-  CallbackStateContextProvider,
-  clearCallbackState,
-  getCallbackState,
-  getProviderToken,
-  Button,
-  LoadingPage,
-} from '@weaveworks/weave-gitops';
-import { isUnauthenticated, removeToken } from '../../../utils/request';
-import TemplateFields from './Form/Partials/TemplateFields';
-import Credentials from './Form/Partials/Credentials';
-import GitOps from './Form/Partials/GitOps';
-import Preview from './Form/Partials/Preview';
-import ProfilesProvider from '../../../contexts/Profiles/Provider';
-import { GitProvider } from '@weaveworks/weave-gitops/ui/lib/api/applications/applications.pb';
-import { PageRoute } from '@weaveworks/weave-gitops/ui/lib/types';
-import Profiles from './Form/Partials/Profiles';
-import { localEEMuiTheme } from '../../../muiTheme';
-import { useListConfig } from '../../../hooks/versions';
-import { ApplicationsWrapper } from './Form/Partials/ApplicationsWrapper';
-import { Kustomization } from '../../../cluster-services/cluster_services.pb';
-import {
-  FLUX_BOOSTRAP_KUSTOMIZATION_NAME,
-  FLUX_BOOSTRAP_KUSTOMIZATION_NAMESPACE,
-} from '../../../utils/config';
-import { validateFormData } from '../../../utils/form';
-
-const large = weaveTheme.spacing.large;
-const medium = weaveTheme.spacing.medium;
-const base = weaveTheme.spacing.base;
-const xxs = weaveTheme.spacing.xxs;
-const small = weaveTheme.spacing.small;
-
-const CredentialsWrapper = styled.div`
-  display: flex;
-  align-items: center;
-  & .template-title {
-    margin-right: ${({ theme }) => theme.spacing.medium};
-  }
-  & .credentials {
-    display: flex;
-    align-items: center;
-    span {
-      margin-right: ${({ theme }) => theme.spacing.xs};
-    }
-  }
-  & .dropdown-toggle {
-    border: 1px solid ${({ theme }) => theme.colors.neutral10};
-  }
-  & .dropdown-popover {
-    width: auto;
-    flex-basis: content;
-  }
-  @media (max-width: 768px) {
-    flex-direction: column;
-    align-items: left;
-    & .template-title {
-      padding-bottom: ${({ theme }) => theme.spacing.base};
-    }
-  }
-`;
-
-const useStyles = makeStyles(theme =>
-  createStyles({
-    divider: {
-      marginTop: medium,
-      marginBottom: base,
-    },
-    largeDivider: {
-      margin: `${large} 0`,
-    },
-    steps: {
-      display: 'flex',
-      flexDirection: 'column',
-      [theme.breakpoints.down('md')]: {
-        visibility: 'hidden',
-        height: 0,
-      },
-      paddingRight: xxs,
-    },
-    previewCta: {
-      display: 'flex',
-      justifyContent: 'flex-end',
-      padding: small,
-      button: {
-        width: '200px',
-      },
-    },
-    previewLoading: {
-      padding: base,
-    },
-  }),
-);
-=======
 import ClusterForm from '../Form';
->>>>>>> d2d8041a
 
 const CreateClusterPage = () => {
   const clustersCount = useClusters().count;
   const { templateName } = useParams<{ templateName: string }>();
-<<<<<<< HEAD
-  const history = useHistory();
-  const isLargeScreen = useMediaQuery('(min-width:1632px)');
-  const { setNotifications } = useNotifications();
-  const authRedirectPage = `/clusters/templates/${activeTemplate?.name}/create`;
-  const [previewLoading, setPreviewLoading] = useState<boolean>(false);
-  const [PRPreview, setPRPreview] = useState<any | null>(null);
-  const [loading, setLoading] = useState<boolean>(false);
-
-  const getKustomizations = useCallback(() => {
-    const { clusterAutomations, ...rest } = formData;
-    // filter out empty kustomization
-    const filteredKustomizations = clusterAutomations.filter(
-      (kustomization: any) =>
-        Object.values(kustomization).join('').trim() !== '',
-    );
-    return filteredKustomizations.map((kustomization: any): Kustomization => {
-      return {
-        metadata: {
-          name: kustomization.name,
-          namespace: kustomization.namespace,
-        },
-        spec: {
-          path: kustomization.path,
-          sourceRef: {
-            name: FLUX_BOOSTRAP_KUSTOMIZATION_NAME,
-            namespace: FLUX_BOOSTRAP_KUSTOMIZATION_NAMESPACE,
-          },
-        },
-      };
-    });
-  }, [formData]);
-
-  const handlePRPreview = useCallback(() => {
-    const { url, provider, clusterAutomations, ...templateFields } = formData;
-    setPreviewLoading(true);
-    return renderTemplate({
-      values: templateFields,
-      credentials: infraCredential,
-      kustomizations: getKustomizations(),
-    })
-      .then(data => {
-        setOpenPreview(true);
-        setPRPreview(data);
-      })
-      .catch(err =>
-        setNotifications([
-          { message: { text: err.message }, variant: 'danger' },
-        ]),
-      )
-      .finally(() => setPreviewLoading(false));
-  }, [
-    formData,
-    setOpenPreview,
-    renderTemplate,
-    infraCredential,
-    setNotifications,
-    getKustomizations,
-  ]);
-
-  const encodedProfiles = useCallback(
-    (profiles: UpdatedProfile[]) =>
-      profiles.reduce(
-        (
-          accumulator: {
-            name: string;
-            version: string;
-            values: string;
-            layer?: string;
-            namespace?: string;
-          }[],
-          profile,
-        ) => {
-          profile.values.forEach(value => {
-            if (value.selected === true) {
-              accumulator.push({
-                name: profile.name,
-                version: value.version,
-                values: btoa(value.yaml),
-                layer: profile.layer,
-                namespace: profile.namespace,
-              });
-            }
-          });
-          return accumulator;
-        },
-        [],
-      ),
-    [],
-  );
-
-  const handleAddCluster = useCallback(() => {
-    const { clusterAutomations, ...rest } = formData;
-    // filter out empty kustomization
-    const filteredKustomizations = clusterAutomations.filter(
-      (kustomization: any) =>
-        Object.values(kustomization).join('').trim() !== '',
-    );
-    const kustomizations = filteredKustomizations.map(
-      (kustomization: any): Kustomization => {
-        return {
-          metadata: {
-            name: kustomization.name,
-            namespace: kustomization.namespace,
-          },
-          spec: {
-            path: kustomization.path,
-            sourceRef: {
-              name: FLUX_BOOSTRAP_KUSTOMIZATION_NAME,
-              namespace: FLUX_BOOSTRAP_KUSTOMIZATION_NAMESPACE,
-            },
-          },
-        };
-      },
-    );
-    const payload = {
-      head_branch: formData.branchName,
-      title: formData.pullRequestTitle,
-      description: formData.pullRequestDescription,
-      commit_message: formData.commitMessage,
-      credentials: infraCredential,
-      template_name: activeTemplate?.name,
-      parameter_values: {
-        ...rest,
-      },
-      kustomizations,
-      values: encodedProfiles(selectedProfiles),
-    };
-    setLoading(true);
-    return addCluster(
-      payload,
-      getProviderToken(formData.provider as GitProvider),
-      activeTemplate?.templateKind || '',
-    )
-      .then(response => {
-        setPRPreview(null);
-        history.push('/clusters');
-        setNotifications([
-          {
-            message: {
-              component: (
-                <a
-                  style={{ color: weaveTheme.colors.primary }}
-                  href={response.webUrl}
-                  target="_blank"
-                  rel="noopener noreferrer"
-                >
-                  PR created successfully.
-                </a>
-              ),
-            },
-            variant: 'success',
-          },
-        ]);
-      })
-      .catch(error => {
-        setNotifications([
-          { message: { text: error.message }, variant: 'danger' },
-        ]);
-        if (isUnauthenticated(error.code)) {
-          removeToken(formData.provider);
-        }
-      })
-      .finally(() => setLoading(false));
-  }, [
-    selectedProfiles,
-    addCluster,
-    formData,
-    activeTemplate?.name,
-    infraCredential,
-    history,
-    setNotifications,
-    encodedProfiles,
-    setPRPreview,
-    activeTemplate?.templateKind,
-  ]);
-
-  useEffect(() => {
-    if (!activeTemplate) {
-      clearCallbackState();
-      setActiveTemplate(getTemplate(templateName));
-    }
-
-    return history.listen(() => {
-      setActiveTemplate(null);
-      setPRPreview(null);
-    });
-  }, [
-    activeTemplate,
-    getTemplate,
-    setActiveTemplate,
-    templateName,
-    history,
-    setPRPreview,
-  ]);
-
-  useEffect(() => {
-    if (!callbackState) {
-      setFormData((prevState: any) => ({
-        ...prevState,
-        url: repositoryURL,
-      }));
-    }
-  }, [callbackState, infraCredential, repositoryURL, profiles]);
-
-  useEffect(() => {
-    setFormData((prevState: any) => ({
-      ...prevState,
-      pullRequestTitle: `Creates cluster ${formData.CLUSTER_NAME || ''}`,
-    }));
-  }, [formData.CLUSTER_NAME, setFormData]);
-
-  return useMemo(() => {
-    return (
-      <PageTemplate documentTitle="WeGo · Create new cluster">
-        <CallbackStateContextProvider
-          callbackState={{
-            page: authRedirectPage as PageRoute,
-            state: {
-              infraCredential,
-              formData,
-              selectedProfiles,
-            },
-          }}
-        >
-          <SectionHeader
-            className="count-header"
-            path={[
-              { label: 'Clusters', url: '/', count: clustersCount },
-              { label: 'Create new cluster' },
-            ]}
-          />
-          <ContentWrapper>
-            <Grid container>
-              <Grid item xs={12} sm={10} md={10} lg={8}>
-                <Title>Create new cluster with template</Title>
-                <CredentialsWrapper>
-                  <div className="template-title">
-                    Template: <span>{activeTemplate?.name}</span>
-                  </div>
-                  <Credentials
-                    infraCredential={infraCredential}
-                    setInfraCredential={setInfraCredential}
-                  />
-                </CredentialsWrapper>
-
-                <Divider
-                  className={
-                    !isLargeScreen ? classes.divider : classes.largeDivider
-                  }
-                />
-                {activeTemplate ? (
-                  <TemplateFields
-                    activeTemplate={activeTemplate}
-                    formData={formData}
-                    setFormData={setFormData}
-                    onFormDataUpdate={setFormData}
-                  />
-                ) : (
-                  <Loader />
-                )}
-              </Grid>
-              {profiles.length > 0 && (
-                <Profiles
-                  selectedProfiles={selectedProfiles}
-                  setSelectedProfiles={setSelectedProfiles}
-                />
-              )}
-              <Grid item xs={12} sm={10} md={10} lg={8}>
-                <ApplicationsWrapper
-                  formData={formData}
-                  setFormData={setFormData}
-                />
-                {previewLoading ? (
-                  <LoadingPage className={classes.previewLoading} />
-                ) : (
-                  <div className={classes.previewCta}>
-                    <Button
-                      // onClick={event =>
-                      //   validateFormData(event, handlePRPreview)
-                      // }
-                      onClick={handlePRPreview}
-                    >
-                      PREVIEW PR
-                    </Button>
-                  </div>
-                )}
-              </Grid>
-              {openPreview && PRPreview ? (
-                <Preview
-                  openPreview={openPreview}
-                  setOpenPreview={setOpenPreview}
-                  PRPreview={PRPreview}
-                />
-              ) : null}
-              <Grid item xs={12} sm={10} md={10} lg={8}>
-                <GitOps
-                  loading={loading}
-                  formData={formData}
-                  setFormData={setFormData}
-                  onSubmit={handleAddCluster}
-                  showAuthDialog={showAuthDialog}
-                  setShowAuthDialog={setShowAuthDialog}
-                />
-              </Grid>
-            </Grid>
-          </ContentWrapper>
-        </CallbackStateContextProvider>
-      </PageTemplate>
-    );
-  }, [
-    authRedirectPage,
-    formData,
-    profiles.length,
-    infraCredential,
-    activeTemplate,
-    clustersCount,
-    classes,
-    openPreview,
-    PRPreview,
-    isLargeScreen,
-    showAuthDialog,
-    handlePRPreview,
-    handleAddCluster,
-    selectedProfiles,
-    previewLoading,
-    loading,
-  ]);
-=======
   const { getTemplate, isLoading } = useTemplates();
   return (
     <PageTemplate documentTitle="WeGo · Create new cluster">
@@ -466,7 +30,6 @@
       </ContentWrapper>
     </PageTemplate>
   );
->>>>>>> d2d8041a
 };
 
 export default CreateClusterPage;
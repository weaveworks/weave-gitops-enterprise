--- conflicted
+++ resolved
@@ -30,238 +30,6 @@
       </ContentWrapper>
     </PageTemplate>
   );
-<<<<<<< HEAD
-
-  const handleAddCluster = useCallback(() => {
-    const { clusterAutomations, ...rest } = formData;
-    // filter out empty kustomization
-    const filteredKustomizations = clusterAutomations.filter(
-      (kustomization: any) =>
-        Object.values(kustomization).join('').trim() !== '',
-    );
-    const kustomizations = filteredKustomizations.map(
-      (kustomization: any): Kustomization => {
-        return {
-          metadata: {
-            name: kustomization.name,
-            namespace: kustomization.namespace,
-          },
-          spec: {
-            path: kustomization.path,
-            sourceRef: {
-              name: FLUX_BOOSTRAP_KUSTOMIZATION_NAME,
-              namespace: FLUX_BOOSTRAP_KUSTOMIZATION_NAMESPACE,
-            },
-          },
-        };
-      },
-    );
-    const payload = {
-      head_branch: formData.branchName,
-      title: formData.pullRequestTitle,
-      description: formData.pullRequestDescription,
-      commit_message: formData.commitMessage,
-      credentials: infraCredential,
-      template_name: activeTemplate?.name,
-      parameter_values: {
-        ...rest,
-      },
-      kustomizations,
-      values: encodedProfiles(selectedProfiles),
-    };
-    setLoading(true);
-    return addCluster(
-      payload,
-      getProviderToken(formData.provider as GitProvider),
-      activeTemplate?.templateKind || '',
-    )
-      .then(response => {
-        setPRPreview(null);
-        history.push('/clusters');
-        setNotifications([
-          {
-            message: {
-              component: (
-                <a
-                  style={{ color: weaveTheme.colors.primary }}
-                  href={response.webUrl}
-                  target="_blank"
-                  rel="noopener noreferrer"
-                >
-                  PR created successfully.
-                </a>
-              ),
-            },
-            variant: 'success',
-          },
-        ]);
-      })
-      .catch(error => {
-        setNotifications([
-          { message: { text: error.message }, variant: 'danger' },
-        ]);
-        if (isUnauthenticated(error.code)) {
-          removeToken(formData.provider);
-        }
-      })
-      .finally(() => setLoading(false));
-  }, [
-    selectedProfiles,
-    addCluster,
-    formData,
-    activeTemplate?.name,
-    infraCredential,
-    history,
-    setNotifications,
-    encodedProfiles,
-    setPRPreview,
-    activeTemplate?.templateKind,
-  ]);
-
-  useEffect(() => {
-    if (!activeTemplate) {
-      clearCallbackState();
-      setActiveTemplate(getTemplate(templateName));
-    }
-
-    return history.listen(() => {
-      setActiveTemplate(null);
-      setPRPreview(null);
-    });
-  }, [
-    activeTemplate,
-    getTemplate,
-    setActiveTemplate,
-    templateName,
-    history,
-    setPRPreview,
-  ]);
-
-  useEffect(() => {
-    if (!callbackState) {
-      setFormData((prevState: any) => ({
-        ...prevState,
-        url: repositoryURL,
-      }));
-    }
-  }, [callbackState, infraCredential, repositoryURL, profiles]);
-
-  useEffect(() => {
-    setFormData((prevState: any) => ({
-      ...prevState,
-      pullRequestTitle: `Creates cluster ${formData.CLUSTER_NAME || ''}`,
-    }));
-  }, [formData.CLUSTER_NAME, setFormData]);
-
-  return useMemo(() => {
-    return (
-      <PageTemplate documentTitle="WeGo · Create new cluster">
-        <CallbackStateContextProvider
-          callbackState={{
-            page: authRedirectPage as PageRoute,
-            state: {
-              infraCredential,
-              formData,
-              selectedProfiles,
-            },
-          }}
-        >
-          <SectionHeader
-            className="count-header"
-            path={[
-              { label: 'Clusters', url: '/', count: clustersCount },
-              { label: 'Create new cluster' },
-            ]}
-          />
-          <ContentWrapper>
-            <Grid container>
-              <Grid item xs={12} sm={10} md={10} lg={8}>
-                <Title>Create new cluster with template</Title>
-                <CredentialsWrapper>
-                  <div className="template-title">
-                    Template: <span>{activeTemplate?.name}</span>
-                  </div>
-                  <Credentials
-                    infraCredential={infraCredential}
-                    setInfraCredential={setInfraCredential}
-                  />
-                </CredentialsWrapper>
-
-                <Divider
-                  className={
-                    !isLargeScreen ? classes.divider : classes.largeDivider
-                  }
-                />
-                {activeTemplate ? (
-                  <TemplateFields
-                    activeTemplate={activeTemplate}
-                    formData={formData}
-                    setFormData={setFormData}
-                    onFormDataUpdate={setFormData}
-                    onPRPreview={handlePRPreview}
-                    previewLoading={previewLoading}
-                  />
-                ) : (
-                  <Loader />
-                )}
-              </Grid>
-              {profiles.length > 0 && (
-                <Profiles
-                  selectedProfiles={selectedProfiles}
-                  setSelectedProfiles={setSelectedProfiles}
-                  templateAnnotations={activeTemplate?.annotations}
-                />
-              )}
-              <Grid item xs={12} sm={10} md={10} lg={8}>
-                {
-                  <ApplicationsWrapper
-                    formData={formData}
-                    setFormData={setFormData}
-                  ></ApplicationsWrapper>
-                }
-              </Grid>
-              {openPreview && PRPreview ? (
-                <Preview
-                  openPreview={openPreview}
-                  setOpenPreview={setOpenPreview}
-                  PRPreview={PRPreview}
-                />
-              ) : null}
-              <Grid item xs={12} sm={10} md={10} lg={8}>
-                <GitOps
-                  loading={loading}
-                  formData={formData}
-                  setFormData={setFormData}
-                  onSubmit={handleAddCluster}
-                  showAuthDialog={showAuthDialog}
-                  setShowAuthDialog={setShowAuthDialog}
-                />
-              </Grid>
-            </Grid>
-          </ContentWrapper>
-        </CallbackStateContextProvider>
-      </PageTemplate>
-    );
-  }, [
-    authRedirectPage,
-    formData,
-    profiles.length,
-    infraCredential,
-    activeTemplate,
-    clustersCount,
-    classes,
-    openPreview,
-    PRPreview,
-    isLargeScreen,
-    showAuthDialog,
-    handlePRPreview,
-    handleAddCluster,
-    selectedProfiles,
-    previewLoading,
-    loading,
-  ]);
-=======
->>>>>>> 4e961765
 };
 
 export default CreateClusterPage;
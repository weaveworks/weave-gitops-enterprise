--- conflicted
+++ resolved
@@ -1,107 +1,11 @@
-<<<<<<< HEAD
-import React, { FC, useCallback, useEffect, useMemo, useState } from 'react';
-import useTemplates from '../../../contexts/Templates';
-=======
 import Grid from '@material-ui/core/Grid';
 import { useParams } from 'react-router-dom';
->>>>>>> 4e961765
 import useClusters from '../../../contexts/Clusters';
 import useTemplates from '../../../contexts/Templates';
 import { ContentWrapper, Title } from '../../Layout/ContentWrapper';
 import { PageTemplate } from '../../Layout/PageTemplate';
 import { SectionHeader } from '../../Layout/SectionHeader';
-<<<<<<< HEAD
-import { ContentWrapper, Title } from '../../Layout/ContentWrapper';
-import { useParams } from 'react-router-dom';
-import { makeStyles, createStyles } from '@material-ui/core/styles';
-import { theme as weaveTheme } from '@weaveworks/weave-gitops';
-import Grid from '@material-ui/core/Grid';
-import Divider from '@material-ui/core/Divider';
-import { useHistory } from 'react-router-dom';
-import { Credential, UpdatedProfile } from '../../../types/custom';
-import styled from 'styled-components';
-import useMediaQuery from '@material-ui/core/useMediaQuery';
-import { Loader } from '../../Loader';
-import {
-  CallbackStateContextProvider,
-  clearCallbackState,
-  getCallbackState,
-  getProviderToken,
-} from '@weaveworks/weave-gitops';
-import { isUnauthenticated, removeToken } from '../../../utils/request';
-import TemplateFields from './Form/Partials/TemplateFields';
-import Credentials from './Form/Partials/Credentials';
-import GitOps from './Form/Partials/GitOps';
-import Preview from './Form/Partials/Preview';
-import ProfilesProvider from '../../../contexts/Profiles/Provider';
-import { GitProvider } from '@weaveworks/weave-gitops/ui/lib/api/applications/applications.pb';
-import { PageRoute } from '@weaveworks/weave-gitops/ui/lib/types';
-import Profiles from './Form/Partials/Profiles';
-import { useListConfig } from '../../../hooks/versions';
-import { ApplicationsWrapper } from './Form/Partials/ApplicationsWrapper';
-import { Kustomization } from '../../../cluster-services/cluster_services.pb';
-import {
-  FLUX_BOOSTRAP_KUSTOMIZATION_NAME,
-  FLUX_BOOSTRAP_KUSTOMIZATION_NAMESPACE,
-} from '../../../utils/config';
-
-const large = weaveTheme.spacing.large;
-const medium = weaveTheme.spacing.medium;
-const base = weaveTheme.spacing.base;
-const xxs = weaveTheme.spacing.xxs;
-
-const CredentialsWrapper = styled.div`
-  display: flex;
-  align-items: center;
-  & .template-title {
-    margin-right: ${({ theme }) => theme.spacing.medium};
-  }
-  & .credentials {
-    display: flex;
-    align-items: center;
-    span {
-      margin-right: ${({ theme }) => theme.spacing.xs};
-    }
-  }
-  & .dropdown-toggle {
-    border: 1px solid ${({ theme }) => theme.colors.neutral10};
-  }
-  & .dropdown-popover {
-    width: auto;
-    flex-basis: content;
-  }
-  @media (max-width: 768px) {
-    flex-direction: column;
-    align-items: left;
-    & .template-title {
-      padding-bottom: ${({ theme }) => theme.spacing.base};
-    }
-  }
-`;
-
-const useStyles = makeStyles(theme =>
-  createStyles({
-    divider: {
-      marginTop: medium,
-      marginBottom: base,
-    },
-    largeDivider: {
-      margin: `${large} 0`,
-    },
-    steps: {
-      display: 'flex',
-      flexDirection: 'column',
-      [theme.breakpoints.down('md')]: {
-        visibility: 'hidden',
-        height: 0,
-      },
-      paddingRight: xxs,
-    },
-  }),
-);
-=======
 import ClusterForm from '../Form';
->>>>>>> 4e961765
 
 const CreateClusterPage = () => {
   const clustersCount = useClusters().count;
@@ -128,14 +32,4 @@
   );
 };
 
-<<<<<<< HEAD
-const AddClusterWithCredentials = () => (
-  <ProfilesProvider>
-    <AddCluster />
-  </ProfilesProvider>
-);
-
-export default AddClusterWithCredentials;
-=======
-export default CreateClusterPage;
->>>>>>> 4e961765
+export default CreateClusterPage;
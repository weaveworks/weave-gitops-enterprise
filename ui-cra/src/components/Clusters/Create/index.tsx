import React, {
  ChangeEvent,
  FC,
  FormEvent,
  useCallback,
  useEffect,
  useMemo,
  useState,
} from 'react';
import useTemplates from '../../../contexts/Templates';
import useClusters from '../../../contexts/Clusters';
import useCredentials from '../../../contexts/Credentials';
import useProfiles from '../../../contexts/Profiles';
import { PageTemplate } from '../../Layout/PageTemplate';
import { SectionHeader } from '../../Layout/SectionHeader';
import { ContentWrapper, Title } from '../../Layout/ContentWrapper';
import { useParams } from 'react-router-dom';
import Form from '@rjsf/material-ui';
import { JSONSchema7 } from 'json-schema';
import { makeStyles, createStyles } from '@material-ui/core/styles';
import { Button, Dropdown, DropdownItem } from 'weaveworks-ui-components';
import { ISubmitEvent, ObjectFieldTemplateProps } from '@rjsf/core';
import weaveTheme from 'weaveworks-ui-components/lib/theme';
import Grid from '@material-ui/core/Grid';
import { Input } from '../../../utils/form';
import Divider from '@material-ui/core/Divider';
import { useHistory } from 'react-router-dom';
import * as Grouped from './Form/GroupedSchema';
import * as UiTemplate from './Form/UITemplate';
import FormSteps, { FormStep } from './Form/Steps';
import FormStepsNavigation from './Form/StepsNavigation';
import {
  Credential,
  Profile,
  TemplateObject,
  UpdatedProfile,
} from '../../../types/custom';
import styled from 'styled-components';
import useMediaQuery from '@material-ui/core/useMediaQuery';
import CredentialsProvider from '../../../contexts/Credentials/Provider';
import ProfilesProvider from '../../../contexts/Profiles/Provider';
import { Loader } from '../../Loader';
import Compose from '../../ProvidersCompose';
import MultiSelectDropdown from '../../MultiSelectDropdown';
import ProfilesList from './ProfilesList';

const large = weaveTheme.spacing.large;
const medium = weaveTheme.spacing.medium;
const base = weaveTheme.spacing.base;
const xxs = weaveTheme.spacing.xxs;
const xs = weaveTheme.spacing.xs;
const small = weaveTheme.spacing.small;

const CredentialsWrapper = styled.div`
  display: flex;
  align-items: center;
  & .template-title {
    margin-right: ${medium};
  }
  & .credentials {
    display: flex;
    align-items: center;
    span {
      margin-right: ${xs};
    }
  }
  & .dropdown-toggle {
    border: 1px solid #e5e5e5;
  }
  & .dropdown-popover {
    width: auto;
    flex-basis: content;
  }
  @media (max-width: 768px) {
    flex-direction: column;
    align-items: left;
    & .template-title {
      padding-bottom: ${base};
    }
  }
`;

const useStyles = makeStyles(theme =>
  createStyles({
    form: {
      paddingTop: base,
    },
    create: {
      paddingTop: small,
    },
    divider: {
      marginTop: medium,
      marginBottom: base,
    },
    largeDivider: {
      margin: `${large} 0`,
    },
    textarea: {
      width: '100%',
      padding: xs,
      border: '1px solid #E5E5E5',
    },
    previewCTA: {
      display: 'flex',
      justifyContent: 'flex-end',
      paddingTop: small,
      paddingBottom: base,
    },
    createCTA: {
      display: 'flex',
      justifyContent: 'center',
      paddingTop: base,
    },
    steps: {
      display: 'flex',
      flexDirection: 'column',
      [theme.breakpoints.down('md')]: {
        visibility: 'hidden',
        height: 0,
      },
      paddingRight: xxs,
    },
    errorMessage: {
      margin: `${weaveTheme.spacing.medium} 0`,
      padding: weaveTheme.spacing.small,
      border: '1px solid #E6E6E6',
      borderRadius: weaveTheme.borderRadius.soft,
      color: weaveTheme.colors.orange600,
    },
  }),
);

const AddCluster: FC = () => {
  const classes = useStyles();
  const { credentials, loading, getCredential } = useCredentials();
  const { profiles } = useProfiles();
  const {
    getTemplate,
    activeTemplate,
    setActiveTemplate,
    renderTemplate,
    PRPreview,
    setPRPreview,
    creatingPR,
    addCluster,
    setError,
  } = useTemplates();
  const random = Math.random().toString(36).substring(7);
  const clustersCount = useClusters().count;
  const [formData, setFormData] = useState({});
  const [selectedProfiles, setSelectedProfiles] = useState<Profile[]>([]);
  const [updatedProfiles, setUpdatedProfiles] = useState<UpdatedProfile[]>([]);
  const [steps, setSteps] = useState<string[]>([]);
  const [openPreview, setOpenPreview] = useState(false);
  const [branchName, setBranchName] = useState<string>(
    `create-clusters-branch-${random}`,
  );
  const [pullRequestTitle, setPullRequestTitle] = useState<string>(
    'Creates capi cluster',
  );
  const [commitMessage, setCommitMessage] = useState<string>(
    'Creates capi cluster',
  );
  const [pullRequestDescription, setPullRequestDescription] = useState<string>(
    'This PR creates a new cluster',
  );

  const rows = (PRPreview?.split('\n').length || 0) - 1;
  const { templateName } = useParams<{ templateName: string }>();
  const history = useHistory();
  const [activeStep, setActiveStep] = useState<string | undefined>(undefined);
  const [clickedStep, setClickedStep] = useState<string>('');
  const [infraCredential, setInfraCredential] =
    useState<Credential | null>(null);
  const isLargeScreen = useMediaQuery('(min-width:1632px)');

  const objectTitle = (object: TemplateObject, index: number) => {
    if (object.displayName && object.displayName !== '') {
      return `${index + 1}.${object.kind} (${object.displayName})`;
    }
    return `${index + 1}.${object.kind}`;
  };

  const credentialsItems: DropdownItem[] = useMemo(
    () => [
      ...credentials.map((credential: Credential) => {
        const { kind, namespace, name } = credential;
        return {
          label: `${kind}/${namespace || 'default'}/${name}`,
          value: name || '',
        };
      }),
      { label: 'None', value: '' },
    ],
    [credentials],
  );

  const handleSelectCredentials = useCallback(
    (event: FormEvent<HTMLInputElement>, value: string) => {
      const credential = getCredential(value);
      setInfraCredential(credential);
    },
    [getCredential],
  );

  const handlePreview = useCallback(
    (event: ISubmitEvent<any>) => {
      setFormData(event.formData);
      setOpenPreview(true);
      setClickedStep('Preview');
      renderTemplate({ values: event.formData, credentials: infraCredential });
    },
    [setOpenPreview, setFormData, renderTemplate, infraCredential],
  );

  const handleChangeBranchName = useCallback(
    (event: ChangeEvent<HTMLInputElement>) => setBranchName(event.target.value),
    [],
  );

  const handleChangePullRequestTitle = useCallback(
    (event: ChangeEvent<HTMLInputElement>) =>
      setPullRequestTitle(event.target.value),
    [],
  );

  const handleChangeCommitMessage = useCallback(
    (event: ChangeEvent<HTMLInputElement>) =>
      setCommitMessage(event.target.value),
    [],
  );

  const handleChangePRDescription = useCallback(
    (event: ChangeEvent<HTMLInputElement>) =>
      setPullRequestDescription(event.target.value),
    [],
  );

  const encodedProfiles = useCallback(
    (profiles: UpdatedProfile[]) =>
      profiles?.map(profile => {
        return {
          name: profile.name,
          version: profile.version,
          values: btoa(profile.values),
        };
      }),
    [],
  );

<<<<<<< HEAD
=======
  // console.log(updatedProfiles);

>>>>>>> a45ff383
  const handleAddCluster = useCallback(() => {
    addCluster({
      credentials: infraCredential,
      head_branch: branchName,
      title: pullRequestTitle,
      description: pullRequestDescription,
      template_name: activeTemplate?.name,
      commit_message: commitMessage,
      parameter_values: {
        ...formData,
      },
<<<<<<< HEAD
      profiles: encodedProfiles(updatedProfiles),
=======
      values: encodedProfiles(updatedProfiles),
>>>>>>> a45ff383
    });
  }, [
    addCluster,
    formData,
    branchName,
    pullRequestTitle,
    commitMessage,
    activeTemplate?.name,
    infraCredential,
    pullRequestDescription,
    updatedProfiles,
    encodedProfiles,
  ]);

  const required = useMemo(() => {
    return activeTemplate?.parameters?.map(param => param.name);
  }, [activeTemplate]);

  const parameters = useMemo(() => {
    return (
      activeTemplate?.parameters?.map(param => {
        const { name, options } = param;
        if (options?.length !== 0) {
          return {
            [name]: {
              type: 'string',
              title: `${name}`,
              enum: options,
            },
          };
        } else {
          return {
            [name]: {
              type: 'string',
              title: `${name}`,
            },
          };
        }
      }) || []
    );
  }, [activeTemplate]);

  const properties = useMemo(() => {
    return Object.assign({}, ...parameters);
  }, [parameters]);

  const schema: JSONSchema7 = useMemo(() => {
    return {
      type: 'object',
      properties,
      required,
    };
  }, [properties, required]);

  // Adapted from : https://codesandbox.io/s/0y7787xp0l?file=/src/index.js:1507-1521
  const sections = useMemo(() => {
    const groups =
      activeTemplate?.objects?.reduce(
        (accumulator, item, index) =>
          Object.assign(accumulator, {
            [objectTitle(item, index)]: item.parameters,
          }),
        {},
      ) || {};
    Object.assign(groups, { 'ui:template': 'box' });
    return [groups];
  }, [activeTemplate]);

  const uiSchema = useMemo(() => {
    return {
      'ui:groups': sections,
      'ui:template': (props: ObjectFieldTemplateProps) => (
        <Grouped.ObjectFieldTemplate {...props} />
      ),
    };
  }, [sections]);

  useEffect(() => {
    if (!activeTemplate) {
      setActiveTemplate(getTemplate(templateName));
    }

    const steps = activeTemplate?.objects?.map((object, index) =>
      objectTitle(object, index),
    );

    setSteps(steps as string[]);
    return history.listen(() => {
      setActiveTemplate(null);
      setPRPreview(null);
      setError(null);
    });
  }, [
    activeTemplate,
    getTemplate,
    setActiveTemplate,
    templateName,
    history,
    setError,
    setPRPreview,
  ]);

  return useMemo(() => {
    return (
      <PageTemplate documentTitle="WeGo · Create new cluster">
        <SectionHeader
          className="count-header"
          path={[
            { label: 'Clusters', url: '/', count: clustersCount },
            { label: 'Create new cluster' },
          ]}
        />
        <ContentWrapper>
          <Grid container spacing={2}>
            <Grid item xs={12} md={9}>
              <Title>Create new cluster with template</Title>
              <CredentialsWrapper>
                <div className="template-title">
                  Template: <span>{activeTemplate?.name}</span>
                </div>
                <div className="credentials">
                  <span>Infrastructure provider credentials:</span>
                  <Dropdown
                    value={infraCredential?.name}
                    disabled={loading}
                    items={credentialsItems}
                    onChange={handleSelectCredentials}
                  />
                </div>
              </CredentialsWrapper>
              <Divider
                className={
                  !isLargeScreen ? classes.divider : classes.largeDivider
                }
              />
              <Form
                className={classes.form}
                schema={schema as JSONSchema7}
                onChange={({ formData }) => setFormData(formData)}
                formData={formData}
                onSubmit={handlePreview}
                onError={() => console.log('errors')}
                uiSchema={uiSchema}
                formContext={{
                  templates: FormSteps,
                  clickedStep,
                  setActiveStep,
                }}
                {...UiTemplate}
              >
                <FormStep
                  title="Profiles"
                  active={activeStep === 'Profiles'}
                  clicked={clickedStep === 'Profiles'}
                  setActiveStep={setActiveStep}
                >
                  <div style={{ display: 'flex', alignItems: 'center' }}>
                    <span>Select profiles:&nbsp;</span>
                    <MultiSelectDropdown
                      items={profiles}
<<<<<<< HEAD
                      onSelectItems={setSelectedProfiles}
=======
                      onSelectProfiles={setSelectedProfiles}
>>>>>>> a45ff383
                    />
                  </div>
                  <ProfilesList
                    selectedProfiles={selectedProfiles}
                    onProfilesUpdate={setUpdatedProfiles}
                  />
                  <div className={classes.previewCTA}>
                    <Button>Preview PR</Button>
                  </div>
                </FormStep>
              </Form>
              {openPreview ? (
                <>
                  {PRPreview ? (
                    <>
                      <FormStep
                        title="Preview"
                        active={activeStep === 'Preview'}
                        clicked={clickedStep === 'Preview'}
                        setActiveStep={setActiveStep}
                      >
                        <textarea
                          className={classes.textarea}
                          rows={rows}
                          value={PRPreview}
                          readOnly
                        />
                        <span>
                          You may edit these as part of the pull request with
                          your git provider.
                        </span>
                      </FormStep>
                      <FormStep
                        title="GitOps"
                        active={activeStep === 'GitOps'}
                        clicked={clickedStep === 'GitOps'}
                        setActiveStep={setActiveStep}
                      >
                        <Input
                          label="Create branch"
                          placeholder={branchName}
                          onChange={handleChangeBranchName}
                        />
                        <Input
                          label="Pull request title"
                          placeholder={pullRequestTitle}
                          onChange={handleChangePullRequestTitle}
                        />
                        <Input
                          label="Commit message"
                          placeholder={commitMessage}
                          onChange={handleChangeCommitMessage}
                        />
                        <Input
                          label="Pull request description"
                          placeholder={pullRequestDescription}
                          onChange={handleChangePRDescription}
                          multiline
                          rows={4}
                        />
                        <div
                          className={classes.createCTA}
                          onClick={handleAddCluster}
                        >
                          <Button onClick={() => setClickedStep('GitOps')}>
                            Create Pull Request
                          </Button>
                        </div>
                      </FormStep>
                      {creatingPR && <Loader />}
                    </>
                  ) : (
                    <Loader />
                  )}
                </>
              ) : null}
            </Grid>
            <Grid className={classes.steps} item md={3}>
              <FormStepsNavigation
                steps={steps}
                activeStep={activeStep}
                setClickedStep={setClickedStep}
                PRPreview={PRPreview}
              />
            </Grid>
          </Grid>
        </ContentWrapper>
      </PageTemplate>
    );
  }, [
    clustersCount,
    activeTemplate?.name,
    classes,
    formData,
    handlePreview,
    handleAddCluster,
    schema,
    uiSchema,
    openPreview,
    PRPreview,
    rows,
    handleChangeBranchName,
    handleChangeCommitMessage,
    handleChangePullRequestTitle,
    handleChangePRDescription,
    handleSelectCredentials,
    creatingPR,
    steps,
    activeStep,
    credentialsItems,
    loading,
    infraCredential?.name,
    clickedStep,
    isLargeScreen,
    branchName,
    commitMessage,
    pullRequestTitle,
    pullRequestDescription,
    profiles,
    selectedProfiles,
  ]);
};

const AddClusterWithCredentials = () => (
  <Compose components={[ProfilesProvider, CredentialsProvider]}>
    <AddCluster />
  </Compose>
);

export default AddClusterWithCredentials;<|MERGE_RESOLUTION|>--- conflicted
+++ resolved
@@ -248,11 +248,6 @@
     [],
   );
 
-<<<<<<< HEAD
-=======
-  // console.log(updatedProfiles);
-
->>>>>>> a45ff383
   const handleAddCluster = useCallback(() => {
     addCluster({
       credentials: infraCredential,
@@ -264,11 +259,7 @@
       parameter_values: {
         ...formData,
       },
-<<<<<<< HEAD
-      profiles: encodedProfiles(updatedProfiles),
-=======
       values: encodedProfiles(updatedProfiles),
->>>>>>> a45ff383
     });
   }, [
     addCluster,
@@ -429,11 +420,7 @@
                     <span>Select profiles:&nbsp;</span>
                     <MultiSelectDropdown
                       items={profiles}
-<<<<<<< HEAD
                       onSelectItems={setSelectedProfiles}
-=======
-                      onSelectProfiles={setSelectedProfiles}
->>>>>>> a45ff383
                     />
                   </div>
                   <ProfilesList

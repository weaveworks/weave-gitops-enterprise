--- conflicted
+++ resolved
@@ -1,4 +1,3 @@
-<<<<<<< HEAD
 import React, {
   ChangeEvent,
   FC,
@@ -6,39 +5,23 @@
   useEffect,
   useState,
   Dispatch,
-} from "react";
-=======
-import React, { ChangeEvent, FC, useCallback, useState } from 'react';
->>>>>>> 9b9d390a
+} from 'react';
 import {
   Dialog,
   DialogContent,
   DialogTitle,
   Typography,
-<<<<<<< HEAD
-} from "@material-ui/core";
-import { makeStyles } from "@material-ui/core/styles";
-import { createStyles } from "@material-ui/styles";
-import theme from "weaveworks-ui-components/lib/theme";
-import { CloseIconButton } from "../../../assets/img/close-icon-button";
-import useClusters from "../../../contexts/Clusters";
-import useNotifications from "../../../contexts/Notifications";
-import { faTrashAlt } from "@fortawesome/free-solid-svg-icons";
-import { OnClickAction } from "../../Action";
-import { Input } from "../../../utils/form";
-import { Loader } from "../../Loader";
-=======
 } from '@material-ui/core';
 import { makeStyles } from '@material-ui/core/styles';
 import { createStyles } from '@material-ui/styles';
 import theme from 'weaveworks-ui-components/lib/theme';
 import { CloseIconButton } from '../../../assets/img/close-icon-button';
 import useClusters from '../../../contexts/Clusters';
+import useNotifications from '../../../contexts/Notifications';
 import { faTrashAlt } from '@fortawesome/free-solid-svg-icons';
 import { OnClickAction } from '../../Action';
 import { Input } from '../../../utils/form';
 import { Loader } from '../../Loader';
->>>>>>> 9b9d390a
 
 interface Props {
   selectedCapiClusters: string[];
@@ -111,7 +94,7 @@
   useEffect(() => {
     if (
       notifications.length > 0 &&
-      notifications[notifications.length - 1].variant !== "danger"
+      notifications[notifications.length - 1].variant !== 'danger'
     ) {
       return setOpenDeletePR(false);
     }

--- conflicted
+++ resolved
@@ -35,9 +35,6 @@
         { label: 'Pipelines' },
       ]}
     >
-<<<<<<< HEAD
-      <ContentWrapper loading={isLoading}>
-=======
       <ContentWrapper loading={isLoading} errorMessage={error?.message}>
         <Button
           data-testid="create-pipeline"
@@ -48,7 +45,6 @@
         >
           CREATE A PIPELINE
         </Button>
->>>>>>> 1b9bfac2
         {data?.pipelines && (
           <TableWrapper className={className} id="pipelines-list">
             <DataTable

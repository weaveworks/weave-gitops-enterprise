--- conflicted
+++ resolved
@@ -116,10 +116,7 @@
   const environments = data?.pipeline?.environments || [];
   const targetsStatuses = data?.pipeline?.status?.environments || {};
   const classes = useStyles();
-<<<<<<< HEAD
-=======
   const path = `/applications/pipelines/details`;
->>>>>>> 9642e6d0
 
   return (
     <PageTemplate
@@ -138,31 +135,7 @@
         },
       ]}
     >
-<<<<<<< HEAD
       <ContentWrapper loading={isLoading}>
-        <Grid className={classes.gridWrapper} container spacing={4}>
-          {environments.map((env, index) => {
-            const status = targetsStatuses[env.name!].targetsStatuses || [];
-            return (
-              <Grid
-                item
-                xs
-                key={index}
-                className={classes.gridContainer}
-                id={env.name}
-              >
-                <div className={classes.mbSmall}>
-                  <div className={classes.title}>{env.name}</div>
-                  <div className={classes.subtitle}>
-                    {getTargetsCount(status || [])} Targets
-                  </div>
-                </div>
-                {status.map(target => {
-                  const clusterName = target?.clusterRef?.name
-                    ? `${target?.clusterRef?.namespace}/${target?.clusterRef?.name}`
-                    : 'management';
-=======
-      <ContentWrapper loading={isLoading} errorMessage={error?.message}>
         <SubRouterTabs rootPath={`${path}/status`}>
           <RouterTab name="Status" path={`${path}/status`}>
             <Grid className={classes.gridWrapper} container spacing={4}>
@@ -186,7 +159,6 @@
                       const clusterName = target?.clusterRef?.name
                         ? `${target?.clusterRef?.namespace}/${target?.clusterRef?.name}`
                         : 'management';
->>>>>>> 9642e6d0
 
                       return target?.workloads?.map((workload, wrkIndex) => (
                         <CardContainer key={wrkIndex} role="targeting">

import { createStyles, Grid, makeStyles } from '@material-ui/core';
import { Flex, formatURL, Link, theme } from '@weaveworks/weave-gitops';
import _ from 'lodash';
import styled from 'styled-components';
import { PipelineTargetStatus } from '../../../api/pipelines/types.pb';
import { useGetPipeline } from '../../../contexts/Pipelines';
import { Routes } from '../../../utils/nav';
import { ContentWrapper } from '../../Layout/ContentWrapper';
import { PageTemplate } from '../../Layout/PageTemplate';
import WorkloadStatus from './WorkloadStatus';

const { medium, xs, xxs, large } = theme.spacing;
const { small } = theme.fontSizes;
const { white, neutral10, neutral20, neutral30, black } = theme.colors;

const useStyles = makeStyles(() =>
  createStyles({
    gridContainer: {
      backgroundColor: neutral10,
      margin: `0 ${small}`,
      padding: medium,
      borderRadius: '10px',
    },
    gridWrapper: {
      maxWidth: 'calc(100vw - 300px)',
      display: 'flex',
      flexWrap: 'nowrap',
      overflow: 'auto',
      paddingBottom: '8px',
      margin: `${medium} 0 0 0`,
    },
    title: {
      fontSize: `calc(${small} + ${small})`,
      fontWeight: 600,
      textTransform: 'capitalize',
    },
    subtitle: {
      fontSize: small,
      fontWeight: 400,
      marginTop: xxs,
    },
    mbSmall: {
      marginBottom: small,
    },
    subtitleColor: {
      color: neutral30,
    },
  }),
);
const TargetWrapper = styled.div`
  font-size: ${theme.fontSizes.large};
  margin-bottom: ${small};
  text-overflow: ellipsis;
  white-space: nowrap;
  overflow: hidden;
  width: calc(250px - ${large});
`;
const CardContainer = styled.div`
  background: ${white};
  padding: ${small};
  margin-bottom: ${xs};
  box-shadow: 0px 0px 1px rgba(26, 32, 36, 0.32);
  border-radius: 10px;
  font-weight: 600;
`;
const Title = styled.div`
  font-size: ${theme.fontSizes.medium};
  color: ${black};
  font-weight: 400;
`;
const ClusterName = styled.div`
  margin-bottom: ${small};
  line-height: 24px;
`;
const TargetNamespace = styled.div`
  font-size: ${theme.fontSizes.medium};
`;
const WorkloadWrapper = styled.div`
  position: relative;
  .version {
    margin-left: ${xxs};
  }
`;
const LastAppliedVersion = styled.span`
  color: ${neutral30};
  font-size: ${theme.fontSizes.medium};
  border: 1px solid ${neutral20};
  padding: 14px 6px;
  border-radius: 50%;
`;
const getTargetsCount = (targetsStatuses: PipelineTargetStatus[]) => {
  return targetsStatuses?.reduce((prev, next) => {
    return prev + (next.workloads?.length || 0);
  }, 0);
};

interface Props {
  name: string;
  namespace: string;
}

const PipelineDetails = ({ name, namespace }: Props) => {
  const { isLoading, error, data } = useGetPipeline({
    name,
    namespace,
  });

  const environments = data?.pipeline?.environments || [];
  const targetsStatuses = data?.pipeline?.status?.environments || {};
  const classes = useStyles();
  return (
    <PageTemplate
      documentTitle="Pipeline Details"
      path={[
        {
          label: 'Applications',
          url: Routes.Applications,
        },
        {
          label: 'Pipelines',
          url: Routes.Pipelines,
        },
        {
          label: name,
        },
      ]}
    >
      <ContentWrapper
        loading={isLoading}
        notification={[
          {
            message: { text: error?.message },
            severity: 'error',
          },
        ]}
      >
        <Grid className={classes.gridWrapper} container spacing={4}>
          {environments.map((env, index) => {
            const status = targetsStatuses[env.name!].targetsStatuses || [];
            return (
              <Grid
                item
                xs
                key={index}
                className={classes.gridContainer}
                id={env.name}
              >
                <div className={classes.mbSmall}>
                  <div className={classes.title}>{env.name}</div>
                  <div className={classes.subtitle}>
                    {getTargetsCount(status || [])} Targets
                  </div>
                </div>
                {status.map(target => {
                  const clusterName = target?.clusterRef?.name
                    ? `${target?.clusterRef?.namespace}/${target?.clusterRef?.name}`
                    : 'management';

                  return target?.workloads?.map((workload, wrkIndex) => (
                    <CardContainer key={wrkIndex} role="targeting">
                      <TargetWrapper className="workloadTarget">
                        <Title>Cluster</Title>
                        <ClusterName className="cluster-name">
                          {target?.clusterRef?.name || clusterName}
                        </ClusterName>

                        <Title>Namespace</Title>
                        <TargetNamespace className="workload-namespace">
                          {target?.namespace}
                        </TargetNamespace>
<<<<<<< HEAD
                      </div>
                      <div>
                        <div className="workloadName">
                          {target?.clusterRef?.namespace ? (
                            <Link
                              to={formatURL('/helm_release/details', {
                                name: workload?.name,
                                namespace: target?.namespace,
                                clusterName: `${target?.clusterRef?.namespace}/${target?.clusterRef?.name}`,
                              })}
                            >
                              {workload?.name}
                            </Link>
                          ) : (
                            <div className="workload-name">
                              {workload?.name}
                            </div>
                          )}
=======
                      </TargetWrapper>
                      <WorkloadWrapper>
                        <div>
                          <Link
                            to={formatURL(
                              '/helm_release/details',
                              _.omitBy(
                                {
                                  name: workload?.name,
                                  namespace: target?.namespace,
                                  clusterName,
                                },
                                _.isNull,
                              ),
                            )}
                          >
                            {workload && <WorkloadStatus workload={workload} />}
                          </Link>
                        </div>
                        <Flex wide between>
                          <div
                            style={{ alignSelf: 'flex-end' }}
                            className={`${classes.subtitle} ${classes.subtitleColor}`}
                          >
                            <span>Specification:</span>
                            <span className={`version`}>
                              {`v${workload?.version}`}
                            </span>
                          </div>
>>>>>>> 508b957d
                          {workload?.lastAppliedRevision && (
                            <LastAppliedVersion className="last-applied-version">{`v${workload?.lastAppliedRevision}`}</LastAppliedVersion>
                          )}
                        </Flex>
                      </WorkloadWrapper>
                    </CardContainer>
                  ));
                })}
              </Grid>
            );
          })}
        </Grid>
      </ContentWrapper>
    </PageTemplate>
  );
};

export default PipelineDetails;<|MERGE_RESOLUTION|>--- conflicted
+++ resolved
@@ -168,26 +168,6 @@
                         <TargetNamespace className="workload-namespace">
                           {target?.namespace}
                         </TargetNamespace>
-<<<<<<< HEAD
-                      </div>
-                      <div>
-                        <div className="workloadName">
-                          {target?.clusterRef?.namespace ? (
-                            <Link
-                              to={formatURL('/helm_release/details', {
-                                name: workload?.name,
-                                namespace: target?.namespace,
-                                clusterName: `${target?.clusterRef?.namespace}/${target?.clusterRef?.name}`,
-                              })}
-                            >
-                              {workload?.name}
-                            </Link>
-                          ) : (
-                            <div className="workload-name">
-                              {workload?.name}
-                            </div>
-                          )}
-=======
                       </TargetWrapper>
                       <WorkloadWrapper>
                         <div>
@@ -217,7 +197,6 @@
                               {`v${workload?.version}`}
                             </span>
                           </div>
->>>>>>> 508b957d
                           {workload?.lastAppliedRevision && (
                             <LastAppliedVersion className="last-applied-version">{`v${workload?.lastAppliedRevision}`}</LastAppliedVersion>
                           )}

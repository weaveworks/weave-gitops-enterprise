--- conflicted
+++ resolved
@@ -555,12 +555,7 @@
       </div>
     </div>
     <div
-<<<<<<< HEAD
-      id="content-wrapper"
-      style="display: flex; flex-direction: column; width: calc(100% - 4px); max-height: calc(100vh - 80px); overflow-wrap: normal; overflow-x: scroll; padding: 0px 12px; margin: 0px auto;"
-=======
       style="display: flex; flex-direction: column; width: 100%; max-height: calc(100vh - 60px); overflow-wrap: normal; overflow-x: scroll; padding-right: 24px; margin: 0px auto;"
->>>>>>> b13abc9c
     >
       <div
         class="c10"

--- conflicted
+++ resolved
@@ -809,11 +809,7 @@
         class="c16"
       >
         <div
-<<<<<<< HEAD
-          class="c17 c18 c19"
-=======
           class="MuiBox-root MuiBox-root-81"
->>>>>>> a5acf523
         >
           <div
             class="c20 c21"
@@ -828,20 +824,11 @@
                   class="c22"
                 >
                   <div
-<<<<<<< HEAD
-                    class="c23 KeyValueTable"
-                    role="list"
-=======
                     class="MuiBox-root MuiBox-root-82 "
->>>>>>> a5acf523
                   >
                     <div
                       class="MuiGrid-root MuiGrid-container MuiGrid-spacing-xs-2"
                     >
-<<<<<<< HEAD
-                      <div
-                        class="MuiGrid-root MuiGrid-item"
-=======
                       Automated
                     </div>
                     <div
@@ -887,7 +874,6 @@
                     >
                       <span
                         style="margin-left: 2px;"
->>>>>>> a5acf523
                       >
                         <div
                           class="MuiBox-root MuiBox-root-123 "
@@ -972,12 +958,6 @@
                       </div>
                     </div>
                   </div>
-<<<<<<< HEAD
-                  <div>
-                    <a
-                      href="/resources/edit?kind=Pipeline&name=podinfo-02&namespace=flux-system"
-                      style="pointer-events: none;"
-=======
                 </div>
                 <div
                   class="MuiGrid-root MuiGrid-item"
@@ -993,7 +973,6 @@
                     </div>
                     <div
                       class="c21"
->>>>>>> a5acf523
                     >
                       <div
                         class="makeStyles-editButton-111"
@@ -1032,11 +1011,7 @@
                 class="c20 $66f9bbb72ea3c190$var$SubRouterTabs"
               >
                 <div
-<<<<<<< HEAD
-                  class="MuiTabs-root horizontal-tabs"
-=======
                   class="makeStyles-editButton-79"
->>>>>>> a5acf523
                 >
                   <div
                     class="MuiTabs-scroller MuiTabs-fixed"
@@ -1129,13 +1104,6 @@
                       class="PrivateTabIndicator-root-127 PrivateTabIndicator-colorPrimary-128 MuiTabs-indicator"
                       style="left: 0px; width: 0px;"
                     />
-<<<<<<< HEAD
-                  </div>
-                </div>
-                <div
-                  class="c31"
-                />
-=======
                   </span>
                 </a>
               </div>
@@ -1174,7 +1142,6 @@
                 class="c29"
                 role="targeting"
               >
->>>>>>> a5acf523
                 <div
                   class="MuiGrid-root makeStyles-gridWrapper-106 MuiGrid-container MuiGrid-spacing-xs-4"
                 >
@@ -1300,14 +1267,6 @@
                               </span>
                             </div>
                           </div>
-<<<<<<< HEAD
-                          <span
-                            class="c45 last-applied-version"
-                          >
-                            v6.2.1
-                          </span>
-                        </div>
-=======
                         </span>
                       </a>
                       <div
@@ -1321,13 +1280,10 @@
                         >
                           v6.2.1
                         </span>
->>>>>>> a5acf523
                       </div>
                     </div>
                     
                   </div>
-<<<<<<< HEAD
-=======
                 </div>
               </div>
               
@@ -1358,7 +1314,6 @@
                 <div
                   class="c30 workloadTarget"
                 >
->>>>>>> a5acf523
                   <div
                     class="MuiGrid-root makeStyles-gridContainer-105 MuiGrid-item MuiGrid-grid-xs-true"
                     id="test"
@@ -1481,14 +1436,6 @@
                               </span>
                             </div>
                           </div>
-<<<<<<< HEAD
-                          <span
-                            class="c45 last-applied-version"
-                          >
-                            v6.1.8
-                          </span>
-                        </div>
-=======
                         </span>
                       </a>
                       <div
@@ -1502,7 +1449,6 @@
                         >
                           v6.1.8
                         </span>
->>>>>>> a5acf523
                       </div>
                     </div>
                     <div
@@ -1608,17 +1554,6 @@
                               </span>
                             </div>
                           </div>
-<<<<<<< HEAD
-                          <span
-                            class="c45 last-applied-version"
-                          >
-                            v6.1.8
-                          </span>
-                        </div>
-                      </div>
-                    </div>
-                    
-=======
                         </span>
                       </a>
                       <div
@@ -1674,7 +1609,6 @@
                     class="c31"
                   >
                     Cluster
->>>>>>> a5acf523
                   </div>
                   <div
                     class="MuiGrid-root makeStyles-gridContainer-105 MuiGrid-item MuiGrid-grid-xs-true"
@@ -1798,14 +1732,6 @@
                               </span>
                             </div>
                           </div>
-<<<<<<< HEAD
-                          <span
-                            class="c45 last-applied-version"
-                          >
-                            v6.1.6
-                          </span>
-                        </div>
-=======
                         </span>
                       </a>
                       <div
@@ -1819,7 +1745,6 @@
                         >
                           v6.1.6
                         </span>
->>>>>>> a5acf523
                       </div>
                     </div>
                     

--- conflicted
+++ resolved
@@ -128,15 +128,11 @@
 
   const gs = gitOpsSet?.gitopsSet;
 
-<<<<<<< HEAD
-  const { isLoading } = useGetReconciledTree(
-=======
   const {
     data: objects,
     isLoading,
     error,
   } = useGetReconciledTree(
->>>>>>> af0b201b
     gs?.name || '',
     gs?.namespace || '',
     'GitOpsSet',

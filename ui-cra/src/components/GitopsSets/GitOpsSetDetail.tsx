import { Box } from '@material-ui/core';
import {
  AppContext,
  Button,
  filterByStatusCallback,
  filterConfig,
  Flex,
  FluxObjectsTable,
  Graph,
  InfoList,
  KubeStatusIndicator,
  Metadata,
  PageStatus,
  ReconciledObjectsAutomation,
  RequestStateHandler,
  RouterTab,
  SubRouterTabs,
  YamlView,
} from '@weaveworks/weave-gitops';
import * as React from 'react';
import { useRouteMatch } from 'react-router-dom';
import styled from 'styled-components';
import { getInventory } from '.';
import { Condition, ObjectRef } from '../../api/gitopssets/types.pb';
import useNotifications from '../../contexts/Notifications';
import {
  useGetGitOpsSet,
  useGetReconciledTree,
  useSyncGitOpsSet,
  useToggleSuspendGitOpsSet,
} from '../../hooks/gitopssets';
import { getLabels, getMetadata } from '../../utils/formatters';
<<<<<<< HEAD
import { Condition, ObjectRef } from '../../api/gitopssets/types.pb';
import { getInventory } from '.';
import { RequestError } from '../../types/custom';
=======
import { Routes } from '../../utils/nav';
import { ContentWrapper } from '../Layout/ContentWrapper';
import { PageTemplate } from '../Layout/PageTemplate';
import ListEvents from '../ProgressiveDelivery/CanaryDetails/Events/ListEvents';
import { TableWrapper } from '../Shared';
>>>>>>> e8399e9d

const YAML = require('yaml');

export interface routeTab {
  name: string;
  path: string;
  visible?: boolean;
  component: (param?: any) => any;
}

type Props = {
  className?: string;
  name: string;
  namespace: string;
  clusterName: string;
};

function GitOpsDetail({ className, name, namespace, clusterName }: Props) {
  const { path } = useRouteMatch();
  const [syncing, setSyncing] = React.useState(false);
  const [suspending, setSuspending] = React.useState(false);
  const { setNotifications } = useNotifications();

  const sync = useSyncGitOpsSet({
    name,
    namespace,
    clusterName,
  });

  const toggleSuspend = useToggleSuspendGitOpsSet({
    name,
    namespace,
    clusterName,
  });

  const handleSyncClick = () => {
    setSyncing(true);

    return sync()
      .then(() => {
        setNotifications([
          {
            message: { text: 'Sync successful' },
            severity: 'success',
          },
        ]);
      })
      .catch(err => {
        setNotifications([
          {
            message: { text: err?.message },
            severity: 'error',
          },
        ]);
      })
      .finally(() => setSyncing(false));
  };

  const handleSuspendClick = () => {
    setSuspending(true);

    const suspend = !gs?.suspended;

    return toggleSuspend(suspend)
      .then(() => {
        setNotifications([
          {
            message: {
              text: `Successfully ${suspend ? 'suspended' : 'resumed'} ${
                gs?.name
              }`,
            },
            severity: 'success',
          },
        ]);
      })
      .catch(err => {
        setNotifications([
          { message: { text: err.message }, severity: 'error' },
        ]);
      })
      .finally(() => setSuspending(false));
  };

  const { data: gitOpsSet, isLoading: gitOpsSetLoading } = useGetGitOpsSet({
    name,
    namespace,
    clusterName,
  });

  const gs = gitOpsSet?.gitopsSet;

  const {
    data: objects,
    isLoading,
    error,
  } = useGetReconciledTree(
    gs?.name || '',
    gs?.namespace || '',
    'GitOpsSet',
    getInventory(gs) || [],
    gs?.clusterName || '',
  );

  const initialFilterState = {
    ...filterConfig(objects, 'type'),
    ...filterConfig(objects, 'namespace'),
    ...filterConfig(objects, 'status', filterByStatusCallback),
  };

  const { setDetailModal } = React.useContext(AppContext);

  if (!gs) {
    return null;
  }

  const reconciledObjectsAutomation: ReconciledObjectsAutomation = {
    source: gs.objectRef || ({} as ObjectRef),
    name: gs.name || '',
    namespace: gs.namespace || '',
    suspended: gs.suspended || false,
    conditions: gs.conditions || ([] as Condition[]),
    type: gs.type || 'GitOpsSet',
    clusterName: gs.clusterName || '',
  };

  return (
    <PageTemplate
      documentTitle="GitOpsSets"
      path={[
        {
          label: 'GitOpsSet',
          url: Routes.GitOpsSets,
        },
        {
          label: gs?.name || '',
        },
      ]}
    >
      <ContentWrapper loading={gitOpsSetLoading || isLoading}>
        <Box paddingBottom={3}>
          <KubeStatusIndicator
            conditions={gs?.conditions || []}
            suspended={gs?.suspended}
          />
        </Box>
        <Box paddingBottom={3}>
          <Flex>
            <Button
              loading={syncing}
              variant="outlined"
              onClick={handleSyncClick}
              style={{ marginRight: 0, textTransform: 'uppercase' }}
            >
              Sync
            </Button>
            <Box paddingLeft={1}>
              <Button
                loading={suspending}
                variant="outlined"
                onClick={handleSuspendClick}
                style={{ marginRight: 0, textTransform: 'uppercase' }}
              >
                {gs?.suspended ? 'Resume' : 'Suspend'}
              </Button>
            </Box>
          </Flex>
        </Box>
        <SubRouterTabs rootPath={`${path}/details`}>
          <RouterTab name="Details" path={`${path}/details`}>
            <Box style={{ width: '100%' }}>
              <InfoList
                data-testid="info-list"
                items={[
                  ['Observed generation', gs?.observedGeneration],
                  ['Cluster', gs?.clusterName],
                  ['Suspended', gs?.suspended ? 'True' : 'False'],
                ]}
              />
              <Metadata metadata={getMetadata(gs)} labels={getLabels(gs)} />
              <TableWrapper>
<<<<<<< HEAD
                <RequestStateHandler
                  loading={isLoading}
                  error={error as RequestError}
                >
                  <FluxObjectsTable
                    className={className}
                    objects={objects || []}
                    onClick={setDetailModal}
                    initialFilterState={initialFilterState}
                  />
                </RequestStateHandler>
=======
                <ReconciledObjectsTable
                  kind={reconciledObjectsAutomation.type}
                  {...(reconciledObjectsAutomation || {})}
                />
>>>>>>> e8399e9d
              </TableWrapper>
            </Box>
          </RouterTab>
          <RouterTab name="Events" path={`${path}/events`}>
            <ListEvents
              clusterName={gs?.clusterName}
              involvedObject={{
                kind: 'GitOpsSet',
                name: gs?.name,
                namespace: gs?.namespace,
              }}
            />
          </RouterTab>
          <RouterTab name="Graph" path={`${path}/graph`}>
<<<<<<< HEAD
            <RequestStateHandler
              loading={isLoading}
              error={error as RequestError}
            >
              <Graph
                className={className}
                reconciledObjectsAutomation={reconciledObjectsAutomation}
                objects={objects || []}
              />
            </RequestStateHandler>
=======
            <ReconciliationGraph
              kind={reconciledObjectsAutomation.type}
              {...(reconciledObjectsAutomation || {})}
            />
>>>>>>> e8399e9d
          </RouterTab>
          <RouterTab name="Yaml" path={`${path}/yaml`}>
            <YamlView
              yaml={gs?.yaml && YAML.stringify(JSON.parse(gs?.yaml as string))}
              object={{
                kind: gs?.type,
                name: gs?.name,
                namespace: gs?.namespace,
              }}
            />
          </RouterTab>
        </SubRouterTabs>
      </ContentWrapper>
    </PageTemplate>
  );
}

export default styled(GitOpsDetail).attrs({
  className: GitOpsDetail?.name,
})`
  ${PageStatus} {
    padding: ${props => props.theme.spacing.small} 0px;
  }
  ${SubRouterTabs} {
    margin-top: ${props => props.theme.spacing.medium};
  }
`;<|MERGE_RESOLUTION|>--- conflicted
+++ resolved
@@ -30,17 +30,12 @@
   useToggleSuspendGitOpsSet,
 } from '../../hooks/gitopssets';
 import { getLabels, getMetadata } from '../../utils/formatters';
-<<<<<<< HEAD
-import { Condition, ObjectRef } from '../../api/gitopssets/types.pb';
-import { getInventory } from '.';
 import { RequestError } from '../../types/custom';
-=======
 import { Routes } from '../../utils/nav';
 import { ContentWrapper } from '../Layout/ContentWrapper';
 import { PageTemplate } from '../Layout/PageTemplate';
 import ListEvents from '../ProgressiveDelivery/CanaryDetails/Events/ListEvents';
 import { TableWrapper } from '../Shared';
->>>>>>> e8399e9d
 
 const YAML = require('yaml');
 
@@ -222,7 +217,6 @@
               />
               <Metadata metadata={getMetadata(gs)} labels={getLabels(gs)} />
               <TableWrapper>
-<<<<<<< HEAD
                 <RequestStateHandler
                   loading={isLoading}
                   error={error as RequestError}
@@ -234,12 +228,6 @@
                     initialFilterState={initialFilterState}
                   />
                 </RequestStateHandler>
-=======
-                <ReconciledObjectsTable
-                  kind={reconciledObjectsAutomation.type}
-                  {...(reconciledObjectsAutomation || {})}
-                />
->>>>>>> e8399e9d
               </TableWrapper>
             </Box>
           </RouterTab>
@@ -254,7 +242,6 @@
             />
           </RouterTab>
           <RouterTab name="Graph" path={`${path}/graph`}>
-<<<<<<< HEAD
             <RequestStateHandler
               loading={isLoading}
               error={error as RequestError}
@@ -265,12 +252,6 @@
                 objects={objects || []}
               />
             </RequestStateHandler>
-=======
-            <ReconciliationGraph
-              kind={reconciledObjectsAutomation.type}
-              {...(reconciledObjectsAutomation || {})}
-            />
->>>>>>> e8399e9d
           </RouterTab>
           <RouterTab name="Yaml" path={`${path}/yaml`}>
             <YamlView

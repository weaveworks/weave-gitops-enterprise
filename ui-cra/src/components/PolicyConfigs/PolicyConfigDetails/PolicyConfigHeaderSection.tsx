--- conflicted
+++ resolved
@@ -2,17 +2,12 @@
 import moment from 'moment';
 import { GetPolicyConfigResponse } from '../../../cluster-services/cluster_services.pb';
 import { getKindRoute, Routes } from '../../../utils/nav';
-<<<<<<< HEAD
 import { RowHeaders, SectionRowHeader } from '../../RowHeader';
-import { usePolicyConfigStyle } from '../PolicyConfigStyles';
-=======
-import { generateRowHeaders, SectionRowHeader } from '../../RowHeader';
 import {
   SectionTitle,
   TargetItemKind,
   usePolicyConfigStyle,
 } from '../PolicyConfigStyles';
->>>>>>> 66d6b070
 
 function PolicyConfigHeaderSection({
   age,

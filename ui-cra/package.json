--- conflicted
+++ resolved
@@ -25,12 +25,7 @@
     "@types/react-router-dom": "^5.1.7",
     "@types/react-syntax-highlighter": "^13.5.2",
     "@types/styled-components": "^5.1.9",
-<<<<<<< HEAD
-    "@uiw/react-md-editor": "^3.12.1",
-    "@weaveworks/weave-gitops": "0.7.0",
-=======
     "@weaveworks/weave-gitops": "0.7.1-rc.3",
->>>>>>> 87add339
     "classnames": "^2.3.1",
     "d3-scale": "4.0.0",
     "d3-time": "^3.0.0",

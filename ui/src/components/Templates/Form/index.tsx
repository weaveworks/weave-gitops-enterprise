import { Divider, useMediaQuery } from '@material-ui/core';
import { createStyles, makeStyles } from '@material-ui/core/styles';
import {
  Flex,
  GitRepository,
  HelmRepository,
  Link,
  useFeatureFlags,
  useListSources,
} from '@weaveworks/weave-gitops';
import { Automation, Source } from '@weaveworks/weave-gitops/ui/lib/objects';
import { PageRoute } from '@weaveworks/weave-gitops/ui/lib/types';
import _ from 'lodash';
import React, { FC, useCallback, useEffect, useMemo, useState } from 'react';
import { Redirect, useHistory } from 'react-router-dom';
import remarkGfm from 'remark-gfm';
import styled from 'styled-components';
import { Pipeline } from '../../../api/pipelines/types.pb';
import { GetTerraformObjectResponse } from '../../../api/terraform/terraform.pb';
import {
  ClusterNamespacedName,
  CreatePullRequestRequest,
  Kustomization,
  ProfileValues,
} from '../../../cluster-services/cluster_services.pb';
import CallbackStateContextProvider from '../../../contexts/GitAuth/CallbackStateContext';
import useConfig from '../../../hooks/config';
import {
  expiredTokenNotification,
  useIsAuthenticated,
} from '../../../hooks/gitprovider';
import useProfiles from '../../../hooks/profiles';
import useTemplates from '../../../hooks/templates';
import {
  Credential,
  GitopsClusterEnriched,
  ProfilesIndex,
  TemplateEnriched,
} from '../../../types/custom';
import { utf8_to_b64 } from '../../../utils/base64';
import { useCallbackState } from '../../../utils/callback-state';
import {
  FLUX_BOOSTRAP_KUSTOMIZATION_NAME,
  FLUX_BOOSTRAP_KUSTOMIZATION_NAMESPACE,
} from '../../../utils/config';
import { validateFormData } from '../../../utils/form';
import { Routes } from '../../../utils/nav';
import { removeToken } from '../../../utils/request';
import { getGitRepos, getHelmRepos } from '../../Clusters';
import { clearCallbackState, getProviderToken } from '../../GitAuth/utils';
import { Editor } from '../../Shared';
import { getLink } from '../Edit/EditButton';
import useNotifications from './../../../contexts/Notifications';
import { ApplicationsWrapper } from './Partials/ApplicationsWrapper';
import CostEstimation from './Partials/CostEstimation';
import Credentials from './Partials/Credentials';
import GitOps from './Partials/GitOps';
import { Preview } from './Partials/Preview';
import Profiles from './Partials/Profiles';
import TemplateFields from './Partials/TemplateFields';
import {
  FormWrapper,
  getCreateRequestAnnotation,
  getRepositoryUrl,
  useGetInitialGitRepo,
} from './utils';

export interface SelectedHelmRepoRefs {
  name: string;
  namespace: string;
  selected?: boolean;
  cluster?: ClusterNamespacedName;
}
export interface GitRepositoryEnriched extends GitRepository {
  createPRRepo: boolean;
}

const CredentialsWrapper = styled(Flex)`
  & .template-title {
    margin-right: ${props => props.theme.spacing.medium};
  }
  & .credentials {
    span {
      margin-right: ${props => props.theme.spacing.xs};
    }
  }
  & .dropdown-toggle {
    border: 1px solid ${props => props.theme.colors.neutral10};
  }
  & .dropdown-popover {
    width: auto;
    flex-basis: content;
  }
  @media (max-width: 768px) {
    flex-direction: column;
    align-items: left;
    & .template-title {
      padding-bottom: ${props => props.theme.spacing.base};
    }
  }
`;

const useStyles = makeStyles(theme =>
  createStyles({
    divider: {
      marginTop: '24px',
      marginBottom: '16px',
    },
    largeDivider: {
      margin: `32px 0`,
    },
  }),
);

function getInitialData(
  resource:
    | GitopsClusterEnriched
    | Automation
    | Source
    | GetTerraformObjectResponse
    | Pipeline
    | undefined,
  callbackState: any,
  random: string,
  templateName: string,
) {
  const resourceData = resource && getCreateRequestAnnotation(resource);

  const resourceName =
    (resource as GitopsClusterEnriched | Automation | Source | Pipeline)
      ?.name ||
    (resource as GetTerraformObjectResponse)?.object?.name ||
    resourceData?.objects?.[0].name;

  const defaultFormData = {
    repo: null,
    provider: '',
    branchName: resourceData
      ? `edit-${resourceName}-branch-${random}`
      : `wge-create-branch-${random}`,
    pullRequestTitle: resourceData
      ? `Edit ${resourceName}`
      : `Create ${templateName} instance`,
    commitMessage: resourceData
      ? `Edit ${resourceName}`
      : `Create ${templateName} instance`,
    pullRequestDescription: resourceData
      ? `This PR edits the resource ${resourceName}`
      : `This PR creates a ${templateName} instance`,
    parameterValues: resourceData?.parameter_values || {},
    clusterAutomations:
      resourceData?.kustomizations?.map((k: any) => ({
        name: k.metadata?.name,
        namespace: k.metadata?.namespace,
        path: k.spec?.path,
        target_namespace: k.spec?.target_namespace,
      })) || [],
  };

  const initialInfraCredentials = {
    ...resourceData?.infraCredential,
    ...callbackState?.state?.infraCredential,
  };

  const initialFormData = {
    ...defaultFormData,
    ...callbackState?.state?.formData,
  };

  return { initialFormData, initialInfraCredentials };
}

const getKustomizations = (formData: any) => {
  const { clusterAutomations } = formData;
  // filter out empty kustomization
  const filteredKustomizations = clusterAutomations.filter(
    (kustomization: any) => Object.values(kustomization).join('').trim() !== '',
  );
  return filteredKustomizations.map((kustomization: any): Kustomization => {
    return {
      metadata: {
        name: kustomization.name,
        namespace: kustomization.namespace,
      },
      spec: {
        path: kustomization.path,
        sourceRef: {
          name: FLUX_BOOSTRAP_KUSTOMIZATION_NAME,
          namespace: FLUX_BOOSTRAP_KUSTOMIZATION_NAMESPACE,
        },
        targetNamespace: kustomization.target_namespace,
        createNamespace: kustomization.createNamespace,
      },
    };
  });
};

const encodedProfiles = (profiles: ProfilesIndex): ProfileValues[] =>
  _.sortBy(Object.values(profiles), 'name')
    .filter(p => p.selected)
    .map(p => {
      // FIXME: handle this somehow..
      const v = p.values.find(v => v.selected)!;
      return {
        name: p.name,
        version: v?.version,
        values: utf8_to_b64(v?.yaml),
        layer: p.layer,
        namespace: p.namespace,
        helmRepository: { name: p.repoName, namespace: p.repoNamespace },
      };
    });

const toPayload = (
  formData: any,
  infraCredential: any,
  templateName: string,
  templateNamespace: string,
  templateKind: string,
  updatedProfiles: ProfilesIndex,
  createRequestAnnotation: any,
  repositoryUrl: string,
): CreatePullRequestRequest => {
  const { parameterValues } = formData;
  const createReqAnnot = createRequestAnnotation;
  return {
    headBranch: formData.branchName,
    title: formData.pullRequestTitle,
    description: formData.pullRequestDescription,
    commitMessage: formData.commitMessage,
    credentials: infraCredential,
    templateName,
    templateNamespace,
    parameterValues,
    kustomizations: getKustomizations(formData),
    values: encodedProfiles(updatedProfiles),
    templateKind,
    previousValues: createReqAnnot,
    repositoryUrl,
    baseBranch: formData.repo.obj.spec.ref.branch,
  };
};

interface ResourceFormProps {
  resource?: any;
  template: TemplateEnriched;
  type?: string;
}

const ResourceForm: FC<ResourceFormProps> = ({ template, resource }) => {
  const callbackState = useCallbackState();
  const classes = useStyles();
  const { addResource } = useTemplates();
  const random = useMemo(() => Math.random().toString(36).substring(7), []);
  const { annotations } = template;
  const { setNotifications } = useNotifications();
  const { data } = useListSources();
  const { data: config } = useConfig();
  const defaultHelmRepository = config?.defaultHelmRepository;

  const gitRepos = React.useMemo(
    () => getGitRepos(data?.result),
    [data?.result],
  );
  const helmRepos = React.useMemo(
    () => getHelmRepos(data?.result),
    [data?.result],
  );

  const resourceData = resource && getCreateRequestAnnotation(resource);
  const initialUrl = resourceData?.repository_url;
  const initialGitRepo = useGetInitialGitRepo(initialUrl, gitRepos);

  const { initialFormData, initialInfraCredentials } = getInitialData(
    resource,
    callbackState,
    random,
    template.name,
  );

  const [formData, setFormData] = useState<any>(initialFormData);
  const [infraCredential, setInfraCredential] = useState<Credential | null>(
    initialInfraCredentials,
  );

  // get the cost estimate feature flag
  const { isFlagEnabled } = useFeatureFlags();

  const isCredentialEnabled =
    annotations?.['templates.weave.works/credentials-enabled'] === 'true';
  const isProfilesEnabled =
    annotations?.['templates.weave.works/profiles-enabled'] === 'true';
  const isKustomizationsEnabled =
    annotations?.['templates.weave.works/kustomizations-enabled'] === 'true';
  const isCostEstimationEnabled =
    isFlagEnabled('WEAVE_GITOPS_FEATURE_COST_ESTIMATION') &&
    annotations?.['templates.weave.works/cost-estimation-enabled'] !== 'false';

  const allHelmReposRefs = useMemo(
    () =>
      helmRepos.map((repo: HelmRepository) => ({
        name: repo.name,
        namespace: repo.namespace,
      })),
    [helmRepos],
  );

  const { profiles, isLoading: profilesIsLoading } = useProfiles(
    isProfilesEnabled,
    template,
    resource || undefined,
    allHelmReposRefs,
  );

  const [updatedProfiles, setUpdatedProfiles] = useState<ProfilesIndex>({});
  const [selectedHelmRepositories, setSelectedHelmRepositories] = useState<
    SelectedHelmRepoRefs[]
  >([]);

  useEffect(() => clearCallbackState(), []);

  useEffect(() => {
    const profilesIndex = _.keyBy(profiles, profile => {
      return `${profile.name}/${profile.repoName}/${profile.repoNamespace}`;
    });
    setUpdatedProfiles({
      ...profilesIndex,
      ...callbackState?.state?.updatedProfiles,
    });
  }, [callbackState?.state?.updatedProfiles, profiles]);

<<<<<<< HEAD
  useEffect(() => {
    if (selectedHelmRepositories.length === 0 && resourceData) {
      setSelectedHelmRepositories(
        _.uniqWith(
          resourceData?.values.map((value: any) => {
            return { ...value.helm_repository, selected: true };
          }),
          _.isEqual,
        ),
      );
    }
    if (
      selectedHelmRepositories.length === 0 &&
      Object.values(updatedProfiles).length > 0 &&
      allHelmReposRefs.length > 0
    ) {
      const preSelectedHelmReposRefs = _.uniqWith(
        [
          ...Object.values(updatedProfiles)
            .filter(profile => profile.selected)
            .map(profile => ({
              name: profile.repoName,
              namespace: profile.repoNamespace,
              selected: true,
            })),
          {
            name: defaultHelmRepository?.name,
            namespace: defaultHelmRepository?.namespace,
            selected: true,
          },
        ],
        _.isEqual,
      );
      const unselectedHelmReposRefs = allHelmReposRefs.filter(
        repo =>
          !preSelectedHelmReposRefs.find(
            rep => rep.name === repo.name && rep.namespace === repo.namespace,
          ),
      );
      setSelectedHelmRepositories(
        callbackState?.state?.selectedHelmRepositories > 0
          ? [...(callbackState?.state?.selectedHelmRepositories || [])]
          : [...unselectedHelmReposRefs, ...preSelectedHelmReposRefs],
      );
    }
  }, [
    callbackState?.state?.selectedHelmRepositories,
    selectedHelmRepositories.length,
    updatedProfiles,
    defaultHelmRepository?.name,
    defaultHelmRepository?.namespace,
    allHelmReposRefs,
    resourceData,
  ]);

  const [openPreview, setOpenPreview] = useState(false);
=======
>>>>>>> 6912a531
  const [showAuthDialog, setShowAuthDialog] = useState(false);
  const history = useHistory();
  const isLargeScreen = useMediaQuery('(min-width:1632px)');
  const editLink = resource && getLink(resource);
  const authRedirectPage = resource
    ? editLink
    : `/templates/create?name=${template.name}&namespace=${template.namespace}`;
  const [loading, setLoading] = useState<boolean>(false);

  const [formError, setFormError] = useState<string>('');

  const token = getProviderToken(formData.provider);

  const { isAuthenticated, validateToken } = useIsAuthenticated(
    formData.provider,
    token,
  );

  const handleAddResource = useCallback(() => {
    let createReqAnnot;
    if (resource !== undefined) {
      createReqAnnot = getCreateRequestAnnotation(resource);
    }
    const payload = toPayload(
      formData,
      infraCredential,
      template.name,
      template.namespace!,
      template.templateKind,
      updatedProfiles,
      createReqAnnot,
      getRepositoryUrl(formData.repo),
    );
    setLoading(true);
    return validateToken()
      .then(() =>
        addResource(payload, getProviderToken(formData.provider))
          .then(response => {
            history.push(Routes.Templates);
            setNotifications([
              {
                message: {
                  component: (
                    <Link href={response.webUrl} newTab>
                      PR created successfully, please review and merge the pull
                      request to apply the changes to the cluster.
                    </Link>
                  ),
                },
                severity: 'success',
              },
            ]);
          })
          .catch(error =>
            setNotifications([
              {
                message: { text: error.message },
                severity: 'error',
                display: 'bottom',
              },
            ]),
          )
          .finally(() => setLoading(false)),
      )
      .catch(() => {
        removeToken(formData.provider);
        setNotifications([expiredTokenNotification]);
      })
      .finally(() => setLoading(false));
  }, [
    updatedProfiles,
    addResource,
    formData,
    infraCredential,
    template.name,
    template.namespace,
    template.templateKind,
    setNotifications,
    history,
    resource,
    validateToken,
  ]);

  useEffect(() => {
    if (!resource) {
      setFormData((prevState: any) => ({
        ...prevState,
        pullRequestTitle: `Create resource ${
          Object.values(formData.parameterValues)?.[0] || ''
        }`,
      }));
    }
  }, [resource, formData.parameterValues, setFormData]);

  useEffect(() => {
    if (!formData.repo) {
      setFormData((prevState: any) => ({
        ...prevState,
        repo: initialGitRepo,
      }));
    }
  }, [initialGitRepo, formData.repo]);

  return useMemo(() => {
    return (
      <CallbackStateContextProvider
        callbackState={{
          page: authRedirectPage as PageRoute,
          state: {
            infraCredential,
            formData,
            selectedHelmRepositories,
            updatedProfiles,
          },
        }}
      >
        <FormWrapper
          noValidate
          onSubmit={event =>
            validateFormData(event, handleAddResource, setFormError)
          }
        >
          <CredentialsWrapper align>
            <div className="template-title">
              Template: <span>{template.name}</span>
            </div>
            {isCredentialEnabled ? (
              <Credentials
                infraCredential={infraCredential}
                setInfraCredential={setInfraCredential}
              />
            ) : null}
          </CredentialsWrapper>
          {template.description ? (
            <Flex column>
              <div>Description:</div>
              <Editor
                children={template.description || ''}
                remarkPlugins={[remarkGfm]}
              />
            </Flex>
          ) : null}
          <Divider
            className={!isLargeScreen ? classes.divider : classes.largeDivider}
          />
          <TemplateFields
            template={template}
            formData={formData}
            setFormData={setFormData}
            formError={formError}
          />
          {isProfilesEnabled ? (
            <Profiles
              isLoading={profilesIsLoading}
              updatedProfiles={updatedProfiles}
              setUpdatedProfiles={setUpdatedProfiles}
              selectedHelmRepositories={selectedHelmRepositories}
              setSelectedHelmRepositories={setSelectedHelmRepositories}
            />
          ) : null}
          {isKustomizationsEnabled ? (
            <ApplicationsWrapper
              formData={formData}
              setFormData={setFormData}
              formError={formError}
            />
          ) : null}
          {isCostEstimationEnabled ? (
            <CostEstimation
              template={template}
              formData={formData}
              setFormError={setFormError}
              profiles={encodedProfiles(updatedProfiles)}
              credentials={infraCredential || undefined}
              kustomizations={getKustomizations(formData)}
            />
          ) : null}
          <GitOps
            loading={loading}
            isAuthenticated={isAuthenticated}
            formData={formData}
            setFormData={setFormData}
            showAuthDialog={showAuthDialog}
            setShowAuthDialog={setShowAuthDialog}
            formError={formError}
            enableGitRepoSelection={
              !(
                resource &&
                (initialGitRepo as GitRepositoryEnriched)?.createPRRepo
              )
            }
          >
            <Preview
              template={template}
              formData={formData}
              profiles={encodedProfiles(updatedProfiles)}
              credentials={infraCredential || undefined}
              kustomizations={getKustomizations(formData)}
              setFormError={setFormError}
            />
          </GitOps>
        </FormWrapper>
      </CallbackStateContextProvider>
    );
  }, [
    authRedirectPage,
    template,
    formData,
    infraCredential,
    classes,
    profilesIsLoading,
    isLargeScreen,
    showAuthDialog,
    setUpdatedProfiles,
    updatedProfiles,
    loading,
    isCredentialEnabled,
    isCostEstimationEnabled,
    isKustomizationsEnabled,
    isProfilesEnabled,
    formError,
    resource,
    initialGitRepo,
    isAuthenticated,
<<<<<<< HEAD
    selectedHelmRepositories,
=======
    handleAddResource,
>>>>>>> 6912a531
  ]);
};

interface Props {
  template?: TemplateEnriched | null;
  resource?: any | null;
  type?: string;
}

const ResourceFormWrapper: FC<Props> = ({ template, resource }) => {
  if (!template) {
    return (
      <Redirect
        to={{
          pathname: '/templates',
          state: {
            notification: [
              {
                message: {
                  text: 'No template information is available to create a resource.',
                },
                severity: 'error',
              },
            ],
          },
        }}
      />
    );
  }

  return <ResourceForm template={template} resource={resource || undefined} />;
};

export default ResourceFormWrapper;<|MERGE_RESOLUTION|>--- conflicted
+++ resolved
@@ -329,7 +329,6 @@
     });
   }, [callbackState?.state?.updatedProfiles, profiles]);
 
-<<<<<<< HEAD
   useEffect(() => {
     if (selectedHelmRepositories.length === 0 && resourceData) {
       setSelectedHelmRepositories(
@@ -386,8 +385,6 @@
   ]);
 
   const [openPreview, setOpenPreview] = useState(false);
-=======
->>>>>>> 6912a531
   const [showAuthDialog, setShowAuthDialog] = useState(false);
   const history = useHistory();
   const isLargeScreen = useMediaQuery('(min-width:1632px)');
@@ -612,11 +609,8 @@
     resource,
     initialGitRepo,
     isAuthenticated,
-<<<<<<< HEAD
+    handleAddResource,
     selectedHelmRepositories,
-=======
-    handleAddResource,
->>>>>>> 6912a531
   ]);
 };
 

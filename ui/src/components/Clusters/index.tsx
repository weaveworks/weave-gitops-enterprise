import { Checkbox } from '@material-ui/core';
import {
  Button,
  DataTable,
  Flex,
  GitRepository,
  Icon,
  IconType,
  Kind,
  KubeStatusIndicator,
  Link,
  filterByStatusCallback,
  filterConfig,
  statusSortHelper,
  useListSources,
} from '@weaveworks/weave-gitops';
import { Source } from '@weaveworks/weave-gitops/ui/lib/objects';
import { PageRoute } from '@weaveworks/weave-gitops/ui/lib/types';
import _ from 'lodash';
import React, { FC, useCallback, useEffect, useMemo, useState } from 'react';
import { useHistory } from 'react-router-dom';
import { GitProvider } from '../../api/gitauth/gitauth.pb';
import { EnabledComponent } from '../../api/query/query.pb';
<<<<<<< HEAD
=======
import Azure from '../../assets/img/Azure.svg';
import Docker from '../../assets/img/docker.svg';
import EKS from '../../assets/img/EKS.svg';
import GKE from '../../assets/img/GKE.svg';
import Kubernetes from '../../assets/img/Kubernetes.svg';
import LiquidMetal from '../../assets/img/LiquidMetal.svg';
import Openshift from '../../assets/img/Openshift.svg';
import Rancher from '../../assets/img/Rancher.svg';
import Vsphere from '../../assets/img/Vsphere.svg';
>>>>>>> ada80e53
import { ClusterNamespacedName } from '../../cluster-services/cluster_services.pb';
import CallbackStateContextProvider from '../../contexts/GitAuth/CallbackStateContext';
import { useListConfigContext } from '../../contexts/ListConfig';
import useNotifications, {
  NotificationData,
} from '../../contexts/Notifications';
import useClusters from '../../hooks/clusters';
import { useIsEnabledForComponent } from '../../hooks/query';
import { GitopsClusterEnriched, PRDefaults } from '../../types/custom';
import { useCallbackState } from '../../utils/callback-state';
import { computeMessage } from '../../utils/conditions';
import { toFilterQueryString } from '../../utils/FilterQueryString';
import { Routes } from '../../utils/nav';
import { QueryState } from '../Explorer/hooks';
import { linkToExplorer } from '../Explorer/utils';
import { Page } from '../Layout/App';
import { NotificationsWrapper } from '../Layout/NotificationsWrapper';
import { Tooltip } from '../Shared';
import { EditButton } from '../Templates/Edit/EditButton';
import {
  getCreateRequestAnnotation,
  useGetInitialGitRepo,
} from '../Templates/Form/utils';
import LoadingWrapper from '../Workspaces/WorkspaceDetails/Tabs/WorkspaceTabsWrapper';
import { ClusterIcon } from './ClusterIcon';
import { ConnectClusterDialog } from './ConnectInfoBox';
import { DashboardsList } from './DashboardsList';
import { DeleteClusterDialog } from './Delete';
import OpenedPullRequest from './OpenedPullRequest';


<<<<<<< HEAD

=======
export const ClusterIcon: FC<{ cluster: GitopsClusterEnriched }> = ({
  cluster,
}) => {
  const clusterKind =
    cluster.annotations?.['weave.works/cluster-kind'] ||
    cluster.labels?.['clusters.weave.works/origin-type'] ||
    cluster.capiCluster?.infrastructureRef?.kind;
  return (
    <Tooltip title={clusterKind || 'kubernetes'} placement="bottom">
      <IconSpan>
        <img
          src={getClusterTypeIcon(clusterKind)}
          alt={clusterKind || 'kubernetes'}
        />
      </IconSpan>
    </Tooltip>
  );
};
>>>>>>> ada80e53

const ClusterRowCheckbox = ({
  name,
  namespace,
  checked,
  onChange,
}: ClusterNamespacedName & { checked: boolean; onChange: any }) => (
  <Checkbox
    checked={checked}
    color="primary"
    onChange={useCallback(
      ev => onChange({ name, namespace }, ev),
      [name, namespace, onChange],
    )}
    name={name}
  />
);

<<<<<<< HEAD
=======
const getClusterTypeIcon = (clusterType?: string) => {
  if (clusterType === 'DockerCluster') {
    return Docker;
  } else if (
    clusterType === 'AWSCluster' ||
    clusterType === 'AWSManagedCluster'
  ) {
    return EKS;
  } else if (
    clusterType === 'AzureCluster' ||
    clusterType === 'AzureManagedCluster'||
    clusterType === 'aks'
  ) {
    return Azure;
  } else if (clusterType === 'GCPCluster') {
    return GKE;
  } else if (clusterType === 'VSphereCluster') {
    return Vsphere;
  } else if (clusterType === 'MicrovmCluster') {
    return LiquidMetal;
  } else if (clusterType === 'Rancher') {
    return Rancher;
  } else if (clusterType === 'Openshift') {
    return Openshift;
  }
  return Kubernetes;
};
>>>>>>> ada80e53

interface FormData {
  repo: GitRepository | null;
  branchName: string;
  pullRequestTitle: string;
  commitMessage: string;
  pullRequestDescription: string;
}

export const getGitRepos = (sources: Source[] | undefined) =>
  _.orderBy(
    _.uniqBy(
      _.filter(
        sources,
        (item): item is GitRepository => item.type === Kind.GitRepository,
      ),
      repo => repo?.obj?.spec?.url,
    ),
    ['url'],
    ['asc'],
  );

const MCCP: FC<{
  location: { state: { notification: NotificationData[] } };
}> = ({ location }) => {
  const { clusters, isLoading } = useClusters();
  const { setNotifications } = useNotifications();
  const [selectedCluster, setSelectedCluster] =
    useState<ClusterNamespacedName | null>(null);
  const [openConnectInfo, setOpenConnectInfo] = useState<boolean>(false);
  const [openDeletePR, setOpenDeletePR] = useState<boolean>(false);
  const handleClose = useCallback(() => {
    setOpenDeletePR(false);
    setSelectedCluster(null);
  }, [setOpenDeletePR, setSelectedCluster]);
  const { data: sources } = useListSources();
  const isExplorerEnabled = useIsEnabledForComponent(
    EnabledComponent.templates,
  );

  const gitRepos = useMemo(
    () => getGitRepos(sources?.result),
    [sources?.result],
  );
  const listConfigContext = useListConfigContext();
  const provider = listConfigContext?.provider;

  const capiClusters = useMemo(
    () => clusters.filter(cls => cls.capiCluster),
    [clusters],
  );
  let selectedCapiCluster = useMemo(
    () =>
      capiClusters.find(
        c =>
          c.name === selectedCluster?.name &&
          c.namespace === selectedCluster?.namespace,
      ) || null,
    [capiClusters, selectedCluster],
  );
  const [random, setRandom] = useState<string>(
    Math.random().toString(36).substring(7),
  );

  useEffect(() => {
    if (openDeletePR === true) {
      setRandom(Math.random().toString(36).substring(7));
    }
  }, [openDeletePR]);

  const PRdefaults: PRDefaults = {
    branchName: `delete-clusters-branch-${random}`,
    pullRequestTitle: 'Deletes capi cluster(s)',
    commitMessage: 'Deletes capi cluster(s)',
  };

  const authRedirectPage = `/clusters`;

  let initialFormData = {
    ...PRdefaults,
    repo: null,
    pullRequestDescription: '',
  };

  const callbackState = useCallbackState();

  if (callbackState) {
    initialFormData = {
      ...initialFormData,
      ...callbackState.state.formData,
    };
    selectedCapiCluster = {
      ...selectedCapiCluster,
      ...callbackState.state.selectedCapiCluster,
    };
  }

  const [formData, setFormData] = useState<FormData>(initialFormData);
  const initialUrl =
    selectedCapiCluster &&
    getCreateRequestAnnotation(selectedCapiCluster)?.repository_url;
  const initialGitRepo = useGetInitialGitRepo(initialUrl, gitRepos);

  const history = useHistory();

  const handleAddCluster = useCallback(() => {
    if (isExplorerEnabled) {
      const url = linkToExplorer(Routes.Templates, {
        filters: [`labels.weave.works/template-type:cluster`],
      } as QueryState);
      // Explorer uses a different query param for filters to avoid conflicts with DataTable
      history.push(url);
    } else {
      const filtersValues = toFilterQueryString([
        { key: 'templateType', value: 'cluster' },
        { key: 'templateType', value: '' },
      ]);
      history.push(`/templates?filters=${filtersValues}`);
    }
  }, [history, isExplorerEnabled]);

  const initialFilterState = {
    ...filterConfig(clusters, 'status', filterByStatusCallback),
    ...filterConfig(clusters, 'namespace'),
    ...filterConfig(clusters, 'name'),
  };

  useEffect(() => {
    if (!callbackState) {
      const prTitle = `Delete cluster: ${selectedCluster?.namespace}/${selectedCluster?.name}`;
      setFormData((prevState: FormData) => ({
        ...prevState,
        gitRepos,
        commitMessage: prTitle,
        pullRequestTitle: prTitle,
        pullRequestDescription: prTitle,
      }));
    }

    if (!callbackState && !selectedCluster) {
      setOpenDeletePR(false);
    }

    if (callbackState?.state?.selectedCapiCluster) {
      setOpenDeletePR(true);
    }
  }, [
    callbackState,
    selectedCapiCluster,
    capiClusters,
    selectedCluster,
    gitRepos,
  ]);

  useEffect(
    () =>
      setNotifications([
        {
          message: {
            text: location?.state?.notification?.[0]?.message.text,
          },
          severity: location?.state?.notification?.[0]?.severity,
        } as NotificationData,
      ]),
    [location?.state?.notification, setNotifications],
  );

  useEffect(() => {
    if (!formData.repo) {
      setFormData((prevState: any) => ({
        ...prevState,
        repo: initialGitRepo,
      }));
    }
  }, [initialGitRepo, formData.repo]);

  const handleIndividualClick = useCallback(
    (
      { name, namespace }: ClusterNamespacedName,
      event: React.ChangeEvent<HTMLInputElement>,
    ) => {
      if (event.target.checked === true) {
        setSelectedCluster({ name, namespace });
      } else {
        setSelectedCluster(null);
      }
    },
    [setSelectedCluster],
  );

  return (
    <Page path={[{ label: 'Clusters' }]}>
      <CallbackStateContextProvider
        callbackState={{
          page: authRedirectPage as PageRoute,
          state: { formData, selectedCapiCluster },
        }}
      >
        <NotificationsWrapper>
          <Flex column gap="24">
            <Flex gap="12">
              <Button
                id="create-cluster"
                startIcon={<Icon type={IconType.AddIcon} size="base" />}
                onClick={handleAddCluster}
              >
                CREATE A CLUSTER
              </Button>
              <Button
                id="connect-cluster"
                startIcon={<Icon type={IconType.ArrowUpwardIcon} size="base" />}
                onClick={() => setOpenConnectInfo(true)}
              >
                CONNECT A CLUSTER
              </Button>
              <Tooltip
                title={
                  provider === GitProvider.BitBucketServer
                    ? 'Operation is not supported'
                    : 'No CAPI cluster selected'
                }
                placement="top"
                disabled={
                  Boolean(selectedCapiCluster) &&
                  provider !== GitProvider.BitBucketServer
                }
              >
                <div>
                  <Button
                    id="delete-cluster"
                    startIcon={<Icon type={IconType.DeleteIcon} size="base" />}
                    onClick={() => {
                      setNotifications([]);
                      setOpenDeletePR(true);
                    }}
                    disabled={
                      !selectedCapiCluster ||
                      provider === GitProvider.BitBucketServer
                    }
                  >
                    CREATE A PR TO DELETE CLUSTERS
                  </Button>
                </div>
              </Tooltip>
              {openDeletePR && (
                <DeleteClusterDialog
                  formData={formData}
                  setFormData={setFormData}
                  selectedCapiCluster={
                    selectedCapiCluster || ({} as ClusterNamespacedName)
                  }
                  onClose={handleClose}
                  prDefaults={PRdefaults}
                />
              )}
              {openConnectInfo && (
                <ConnectClusterDialog
                  onFinish={() => setOpenConnectInfo(false)}
                />
              )}
              <OpenedPullRequest />
            </Flex>
            <LoadingWrapper loading={isLoading}>
              <DataTable
                className="clusters-list"
                key={clusters.length}
                filters={initialFilterState}
                rows={clusters}
                fields={[
                  {
                    label: 'Select',
                    value: ({ name, namespace }: GitopsClusterEnriched) => (
                      <ClusterRowCheckbox
                        name={name}
                        namespace={namespace}
                        onChange={handleIndividualClick}
                        checked={Boolean(
                          selectedCluster?.name === name &&
                            selectedCluster?.namespace === namespace,
                        )}
                      />
                    ),
                    maxWidth: 25,
                  },
                  {
                    label: 'Name',
                    value: (c: GitopsClusterEnriched) =>
                      c.controlPlane === true ? (
                        <span data-cluster-name={c.name}>{c.name}</span>
                      ) : (
                        <Link
                          to={`/cluster?clusterName=${c.name}&namespace=${c.namespace}`}
                          data-cluster-name={c.name}
                        >
                          {c.name}
                        </Link>
                      ),
                    sortValue: ({ name }) => name,
                    textSearchable: true,
                    maxWidth: 275,
                  },
                  {
                    label: 'Dashboards',
                    value: (c: GitopsClusterEnriched) => (
                      <DashboardsList cluster={c} />
                    ),
                  },
                  {
                    label: 'Type',
                    value: (c: GitopsClusterEnriched) => (
                      <ClusterIcon cluster={c}></ClusterIcon>
                    ),
                  },
                  {
                    label: 'Namespace',
                    value: 'namespace',
                  },
                  {
                    label: 'Status',
                    value: (c: GitopsClusterEnriched) =>
                      c.conditions && c.conditions.length > 0 ? (
                        <KubeStatusIndicator short conditions={c.conditions} />
                      ) : null,
                    sortValue: statusSortHelper,
                  },
                  {
                    label: 'Message',
                    value: (c: GitopsClusterEnriched) =>
                      (c.conditions && c.conditions[0]?.message) || null,
                    sortValue: ({ conditions }) => computeMessage(conditions),
                    maxWidth: 600,
                  },
                  {
                    label: '',
                    value: (c: GitopsClusterEnriched) => (
                      <EditButton resource={c} />
                    ),
                  },
                ]}
              />
            </LoadingWrapper>
          </Flex>
        </NotificationsWrapper>
      </CallbackStateContextProvider>
    </Page>
  );
};

export default MCCP;<|MERGE_RESOLUTION|>--- conflicted
+++ resolved
@@ -21,18 +21,6 @@
 import { useHistory } from 'react-router-dom';
 import { GitProvider } from '../../api/gitauth/gitauth.pb';
 import { EnabledComponent } from '../../api/query/query.pb';
-<<<<<<< HEAD
-=======
-import Azure from '../../assets/img/Azure.svg';
-import Docker from '../../assets/img/docker.svg';
-import EKS from '../../assets/img/EKS.svg';
-import GKE from '../../assets/img/GKE.svg';
-import Kubernetes from '../../assets/img/Kubernetes.svg';
-import LiquidMetal from '../../assets/img/LiquidMetal.svg';
-import Openshift from '../../assets/img/Openshift.svg';
-import Rancher from '../../assets/img/Rancher.svg';
-import Vsphere from '../../assets/img/Vsphere.svg';
->>>>>>> ada80e53
 import { ClusterNamespacedName } from '../../cluster-services/cluster_services.pb';
 import CallbackStateContextProvider from '../../contexts/GitAuth/CallbackStateContext';
 import { useListConfigContext } from '../../contexts/ListConfig';
@@ -64,28 +52,6 @@
 import OpenedPullRequest from './OpenedPullRequest';
 
 
-<<<<<<< HEAD
-
-=======
-export const ClusterIcon: FC<{ cluster: GitopsClusterEnriched }> = ({
-  cluster,
-}) => {
-  const clusterKind =
-    cluster.annotations?.['weave.works/cluster-kind'] ||
-    cluster.labels?.['clusters.weave.works/origin-type'] ||
-    cluster.capiCluster?.infrastructureRef?.kind;
-  return (
-    <Tooltip title={clusterKind || 'kubernetes'} placement="bottom">
-      <IconSpan>
-        <img
-          src={getClusterTypeIcon(clusterKind)}
-          alt={clusterKind || 'kubernetes'}
-        />
-      </IconSpan>
-    </Tooltip>
-  );
-};
->>>>>>> ada80e53
 
 const ClusterRowCheckbox = ({
   name,
@@ -104,36 +70,6 @@
   />
 );
 
-<<<<<<< HEAD
-=======
-const getClusterTypeIcon = (clusterType?: string) => {
-  if (clusterType === 'DockerCluster') {
-    return Docker;
-  } else if (
-    clusterType === 'AWSCluster' ||
-    clusterType === 'AWSManagedCluster'
-  ) {
-    return EKS;
-  } else if (
-    clusterType === 'AzureCluster' ||
-    clusterType === 'AzureManagedCluster'||
-    clusterType === 'aks'
-  ) {
-    return Azure;
-  } else if (clusterType === 'GCPCluster') {
-    return GKE;
-  } else if (clusterType === 'VSphereCluster') {
-    return Vsphere;
-  } else if (clusterType === 'MicrovmCluster') {
-    return LiquidMetal;
-  } else if (clusterType === 'Rancher') {
-    return Rancher;
-  } else if (clusterType === 'Openshift') {
-    return Openshift;
-  }
-  return Kubernetes;
-};
->>>>>>> ada80e53
 
 interface FormData {
   repo: GitRepository | null;

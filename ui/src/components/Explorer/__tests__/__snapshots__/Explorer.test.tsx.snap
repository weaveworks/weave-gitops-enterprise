// Jest Snapshot v1, https://goo.gl/fbAQLP

exports[`Explorer snapshots renders 1`] = `
<<<<<<< HEAD
.c25 {
=======
.c29 {
>>>>>>> bb86874e
  display: -webkit-box;
  display: -webkit-flex;
  display: -ms-flexbox;
  display: flex;
  -webkit-flex-direction: row;
  -ms-flex-direction: row;
  flex-direction: row;
  -webkit-align-items: start;
  -webkit-box-align: start;
  -ms-flex-align: start;
  align-items: start;
  width: 100%;
  -webkit-box-pack: center;
  -webkit-justify-content: center;
  -ms-flex-pack: center;
  justify-content: center;
}

.c1 {
  display: -webkit-box;
  display: -webkit-flex;
  display: -ms-flexbox;
  display: flex;
  -webkit-flex-direction: row;
  -ms-flex-direction: row;
  flex-direction: row;
  -webkit-align-items: center;
  -webkit-box-align: center;
  -ms-flex-align: center;
  align-items: center;
  width: 100%;
}

.c2 {
  display: -webkit-box;
  display: -webkit-flex;
  display: -ms-flexbox;
  display: flex;
  -webkit-flex-direction: row;
  -ms-flex-direction: row;
  flex-direction: row;
  -webkit-align-items: center;
  -webkit-box-align: center;
  -ms-flex-align: center;
  align-items: center;
  width: 100%;
  -webkit-box-pack: end;
  -webkit-justify-content: flex-end;
  -ms-flex-pack: end;
  justify-content: flex-end;
}

.c3 {
  display: -webkit-box;
  display: -webkit-flex;
  display: -ms-flexbox;
  display: flex;
  -webkit-flex-direction: row;
  -ms-flex-direction: row;
  flex-direction: row;
  -webkit-align-items: center;
  -webkit-box-align: center;
  -ms-flex-align: center;
  align-items: center;
  width: 100%;
  -webkit-box-pack: start;
  -webkit-justify-content: flex-start;
  -ms-flex-pack: start;
  justify-content: flex-start;
}

.c5 {
  display: -webkit-box;
  display: -webkit-flex;
  display: -ms-flexbox;
  display: flex;
  -webkit-flex-direction: row;
  -ms-flex-direction: row;
  flex-direction: row;
  -webkit-align-items: center;
  -webkit-box-align: center;
  -ms-flex-align: center;
  align-items: center;
}

.c7 {
  display: -webkit-box;
  display: -webkit-flex;
  display: -ms-flexbox;
  display: flex;
  -webkit-flex-direction: row;
  -ms-flex-direction: row;
  flex-direction: row;
  -webkit-align-items: start;
  -webkit-box-align: start;
  -ms-flex-align: start;
  align-items: start;
  width: 100%;
}

.c8 {
  display: -webkit-box;
  display: -webkit-flex;
  display: -ms-flexbox;
  display: flex;
  -webkit-flex-direction: column;
  -ms-flex-direction: column;
  flex-direction: column;
  -webkit-align-items: start;
  -webkit-box-align: start;
  -ms-flex-align: start;
  align-items: start;
  height: 100%;
  width: 100%;
}

.c13 {
  display: -webkit-box;
  display: -webkit-flex;
  display: -ms-flexbox;
  display: flex;
  -webkit-flex-direction: row;
  -ms-flex-direction: row;
  flex-direction: row;
  -webkit-align-items: start;
  -webkit-box-align: start;
  -ms-flex-align: start;
  align-items: start;
  height: 100%;
  width: 100%;
}

.c14 {
  display: -webkit-box;
  display: -webkit-flex;
  display: -ms-flexbox;
  display: flex;
  -webkit-flex-direction: row;
  -ms-flex-direction: row;
  flex-direction: row;
  -webkit-align-items: center;
  -webkit-box-align: center;
  -ms-flex-align: center;
  align-items: center;
  gap: 4px;
  -webkit-box-pack: start;
  -webkit-justify-content: flex-start;
  -ms-flex-pack: start;
  justify-content: flex-start;
}

<<<<<<< HEAD
.c15 {
=======
.c19 {
>>>>>>> bb86874e
  font-family: 'proxima-nova',Helvetica,Arial,sans-serif;
  font-size: 14px;
  font-weight: 400;
  text-transform: none;
  font-style: normal;
}

<<<<<<< HEAD
.c17 {
=======
.c21 {
>>>>>>> bb86874e
  font-family: 'proxima-nova',Helvetica,Arial,sans-serif;
  font-size: 14px;
  font-weight: 400;
  text-transform: none;
  font-style: normal;
  color: #00b3ec;
}

.c6 svg {
  fill: #737373;
}

.c6 svg path.path-fill,
.c6 svg line.path-fill,
.c6 svg polygon.path-fill,
.c6 svg rect.path-fill,
.c6 svg circle.path-fill,
.c6 svg polyline.path-fill {
  fill: #737373 !important;
  -webkit-transition: fill 200ms cubic-bezier(0.4,0,0.2,1) 0ms;
  transition: fill 200ms cubic-bezier(0.4,0,0.2,1) 0ms;
}

.c6 svg path.stroke-fill,
.c6 svg line.stroke-fill,
.c6 svg polygon.stroke-fill,
.c6 svg rect.stroke-fill,
.c6 svg circle.stroke-fill,
.c6 svg polyline.stroke-fill {
  stroke: #737373 !important;
  -webkit-transition: stroke 200ms cubic-bezier(0.4,0,0.2,1) 0ms;
  transition: stroke 200ms cubic-bezier(0.4,0,0.2,1) 0ms;
}

.c6.downward {
  -webkit-transform: rotate(180deg);
  -ms-transform: rotate(180deg);
  transform: rotate(180deg);
}

.c6.upward {
  -webkit-transform: initial;
  -ms-transform: initial;
  transform: initial;
}

<<<<<<< HEAD
.c5 .c14 {
=======
.c6 .c18 {
>>>>>>> bb86874e
  margin-left: 4px;
  color: #737373;
}

<<<<<<< HEAD
.c18 svg {
  fill: #BC3B1D;
}

.c18 svg path.path-fill,
.c18 svg line.path-fill,
.c18 svg polygon.path-fill,
.c18 svg rect.path-fill,
.c18 svg circle.path-fill,
.c18 svg polyline.path-fill {
=======
.c17 svg {
  height: 16px;
  width: 16px;
}

.c17 svg path.path-fill,
.c17 svg line.path-fill,
.c17 svg polygon.path-fill,
.c17 svg rect.path-fill,
.c17 svg circle.path-fill,
.c17 svg polyline.path-fill {
  fill: !important;
  -webkit-transition: fill 200ms cubic-bezier(0.4,0,0.2,1) 0ms;
  transition: fill 200ms cubic-bezier(0.4,0,0.2,1) 0ms;
}

.c17 svg path.stroke-fill,
.c17 svg line.stroke-fill,
.c17 svg polygon.stroke-fill,
.c17 svg rect.stroke-fill,
.c17 svg circle.stroke-fill,
.c17 svg polyline.stroke-fill {
  stroke: !important;
  -webkit-transition: stroke 200ms cubic-bezier(0.4,0,0.2,1) 0ms;
  transition: stroke 200ms cubic-bezier(0.4,0,0.2,1) 0ms;
}

.c17 svg rect.rect-height {
  height: 16px;
  width: 16px;
}

.c17.downward {
  -webkit-transform: rotate(180deg);
  -ms-transform: rotate(180deg);
  transform: rotate(180deg);
}

.c17.upward {
  -webkit-transform: initial;
  -ms-transform: initial;
  transform: initial;
}

.c17 .c18 {
  margin-left: 4px;
}

.c17 img {
  width: 16px;
}

.c22 svg {
  fill: #BC3B1D;
}

.c22 svg path.path-fill,
.c22 svg line.path-fill,
.c22 svg polygon.path-fill,
.c22 svg rect.path-fill,
.c22 svg circle.path-fill,
.c22 svg polyline.path-fill {
>>>>>>> bb86874e
  fill: #BC3B1D !important;
  -webkit-transition: fill 200ms cubic-bezier(0.4,0,0.2,1) 0ms;
  transition: fill 200ms cubic-bezier(0.4,0,0.2,1) 0ms;
}

<<<<<<< HEAD
.c18 svg path.stroke-fill,
.c18 svg line.stroke-fill,
.c18 svg polygon.stroke-fill,
.c18 svg rect.stroke-fill,
.c18 svg circle.stroke-fill,
.c18 svg polyline.stroke-fill {
=======
.c22 svg path.stroke-fill,
.c22 svg line.stroke-fill,
.c22 svg polygon.stroke-fill,
.c22 svg rect.stroke-fill,
.c22 svg circle.stroke-fill,
.c22 svg polyline.stroke-fill {
>>>>>>> bb86874e
  stroke: #BC3B1D !important;
  -webkit-transition: stroke 200ms cubic-bezier(0.4,0,0.2,1) 0ms;
  transition: stroke 200ms cubic-bezier(0.4,0,0.2,1) 0ms;
}

<<<<<<< HEAD
.c18.downward {
=======
.c22.downward {
>>>>>>> bb86874e
  -webkit-transform: rotate(180deg);
  -ms-transform: rotate(180deg);
  transform: rotate(180deg);
}

<<<<<<< HEAD
.c18.upward {
=======
.c22.upward {
>>>>>>> bb86874e
  -webkit-transform: initial;
  -ms-transform: initial;
  transform: initial;
}

<<<<<<< HEAD
.c18 .c14 {
=======
.c22 .c18 {
>>>>>>> bb86874e
  margin-left: 4px;
  color: #BC3B1D;
}

<<<<<<< HEAD
.c23 svg path.path-fill,
.c23 svg line.path-fill,
.c23 svg polygon.path-fill,
.c23 svg rect.path-fill,
.c23 svg circle.path-fill,
.c23 svg polyline.path-fill {
=======
.c27 svg path.path-fill,
.c27 svg line.path-fill,
.c27 svg polygon.path-fill,
.c27 svg rect.path-fill,
.c27 svg circle.path-fill,
.c27 svg polyline.path-fill {
>>>>>>> bb86874e
  fill: !important;
  -webkit-transition: fill 200ms cubic-bezier(0.4,0,0.2,1) 0ms;
  transition: fill 200ms cubic-bezier(0.4,0,0.2,1) 0ms;
}

<<<<<<< HEAD
.c23 svg path.stroke-fill,
.c23 svg line.stroke-fill,
.c23 svg polygon.stroke-fill,
.c23 svg rect.stroke-fill,
.c23 svg circle.stroke-fill,
.c23 svg polyline.stroke-fill {
=======
.c27 svg path.stroke-fill,
.c27 svg line.stroke-fill,
.c27 svg polygon.stroke-fill,
.c27 svg rect.stroke-fill,
.c27 svg circle.stroke-fill,
.c27 svg polyline.stroke-fill {
>>>>>>> bb86874e
  stroke: !important;
  -webkit-transition: stroke 200ms cubic-bezier(0.4,0,0.2,1) 0ms;
  transition: stroke 200ms cubic-bezier(0.4,0,0.2,1) 0ms;
}

<<<<<<< HEAD
.c23.downward {
=======
.c27.downward {
>>>>>>> bb86874e
  -webkit-transform: rotate(180deg);
  -ms-transform: rotate(180deg);
  transform: rotate(180deg);
}

<<<<<<< HEAD
.c23.upward {
=======
.c27.upward {
>>>>>>> bb86874e
  -webkit-transform: initial;
  -ms-transform: initial;
  transform: initial;
}

<<<<<<< HEAD
.c23 .c14 {
=======
.c27 .c18 {
>>>>>>> bb86874e
  margin-left: 4px;
}

.c16 {
<<<<<<< HEAD
=======
  padding: 4px;
}

.c20 {
>>>>>>> bb86874e
  -webkit-text-decoration: none;
  text-decoration: none;
}

.c4 {
  height: 40px;
  padding: 4px 0px;
  -webkit-flex-wrap: nowrap;
  -ms-flex-wrap: nowrap;
  flex-wrap: nowrap;
  overflow-x: auto;
}

.c4 .MuiChip-root {
  color: #1a1a1a;
  margin-right: 4px;
  background-color: #F6F7F9;
  -webkit-transition: none;
  transition: none;
}

.c15.MuiButton-root {
  margin: 0;
  text-transform: none;
  -webkit-letter-spacing: 0;
  -moz-letter-spacing: 0;
  -ms-letter-spacing: 0;
  letter-spacing: 0;
}

.c15.MuiButton-text {
  min-width: 0px;
}

.c15.MuiButton-text .selected {
  color: #1a1a1a;
}

.c15.arrow {
  min-width: 0px;
}

.c12 {
  max-width: 100%;
}

.c9 {
  width: 100%;
  -webkit-flex-wrap: nowrap;
  -ms-flex-wrap: nowrap;
  flex-wrap: nowrap;
  overflow-x: hidden;
}

.c9 h2 {
  padding: 8px;
  font-size: 12px;
  font-weight: 600;
  color: #737373;
  margin: 0px;
  white-space: nowrap;
  text-transform: uppercase;
  -webkit-letter-spacing: 1px;
  -moz-letter-spacing: 1px;
  -ms-letter-spacing: 1px;
  letter-spacing: 1px;
}

.c9 .MuiTableRow-root {
  -webkit-transition: background 0.5s ease-in-out;
  transition: background 0.5s ease-in-out;
}

.c9 .MuiTableRow-root:not(.MuiTableRow-head):hover {
  background: #f5f5f5;
  -webkit-transition: background 0.5s ease-in-out;
  transition: background 0.5s ease-in-out;
}

.c9 .MuiTableCell-root {
  border-color: #d8d8d8;
}

.c9 table {
  margin-top: 12px;
}

.c9 th {
  padding: 0;
  background: #F6F7F9;
}

.c9 th .MuiCheckbox-root {
  padding: 4px 9px;
}

.c9 th:first-child {
  border-top-left-radius: 4px;
}

.c9 th:last-child {
  border-top-right-radius: 4px;
}

.c9 td {
  padding-left: 16px;
  white-space: nowrap;
  overflow: hidden;
  text-overflow: ellipsis;
}

.c10 {
  width: 100%;
}

.c10 > div:first-child {
  -webkit-box-pack: start;
  -webkit-justify-content: flex-start;
  -ms-flex-pack: start;
  justify-content: flex-start;
}

<<<<<<< HEAD
.c20 {
=======
.c24 {
>>>>>>> bb86874e
  position: relative;
  height: 100%;
  -webkit-transition-property: width,left;
  transition-property: width,left;
  -webkit-transition-duration: 0.5s;
  transition-duration: 0.5s;
  -webkit-transition-timing-function: linear;
  transition-timing-function: linear;
  overflow: hidden;
  width: 0px;
  -webkit-flex: 2;
  -ms-flex: 2;
  flex: 2;
  left: 24px;
}

<<<<<<< HEAD
.c20.open {
=======
.c24.open {
>>>>>>> bb86874e
  left: 0;
  width: 360px;
}

<<<<<<< HEAD
.c21 {
=======
.c25 {
>>>>>>> bb86874e
  height: 100%;
  width: 100%;
  border-left: 2px solid #d8d8d8;
  padding-left: 32px;
}

<<<<<<< HEAD
.c19 {
=======
.c23 {
>>>>>>> bb86874e
  overflow: hidden;
  white-space: nowrap;
}

<<<<<<< HEAD
.c24 ul {
  padding: 0px 8px;
}

.c24 h2 {
  margin-top: 0;
}

.c24 h3 {
  margin-bottom: 0;
}

.c22 {
=======
.c28 ul {
  padding: 0px 8px;
}

.c28 h2 {
  margin-top: 0;
}

.c28 h3 {
  margin-bottom: 0;
}

.c26 {
>>>>>>> bb86874e
  position: relative;
}

.c0 {
  width: 100%;
}

.c11 table tbody {
  opacity: 1;
}

<div>
  <div
    class="c0 Explorer"
  >
    <div
      class="c1"
    >
      <div
        style="width: 80px;"
      >
        <div
          class="MuiCircularProgress-root MuiCircularProgress-colorPrimary MuiCircularProgress-indeterminate"
          role="progressbar"
          style="width: 24px; height: 24px; display: none;"
        >
          <svg
            class="MuiCircularProgress-svg"
            viewBox="22 22 44 44"
          >
            <circle
              class="MuiCircularProgress-circle MuiCircularProgress-circleIndeterminate"
              cx="44"
              cy="44"
              fill="none"
              r="20.2"
              stroke-width="3.6"
            />
          </svg>
        </div>
      </div>
      <div
        class="c2"
      >
        <div
          class="QueryStateChips"
        >
          <div
            class="c3 c4 $9121bed0097d59fd$var$ChipGroup"
          />
        </div>
        <button
          class="MuiButtonBase-root MuiIconButton-root"
          tabindex="0"
          type="button"
        >
          <span
            class="MuiIconButton-label"
          >
            <div
              class="c5 c6"
            >
              <svg
                aria-hidden="true"
                class="MuiSvgIcon-root"
                focusable="false"
                viewBox="0 0 24 24"
              >
                <path
                  d="M10 18h4v-2h-4v2zM3 6v2h18V6H3zm3 7h12v-2H6v2z"
                />
              </svg>
            </div>
          </span>
          <span
            class="MuiTouchRipple-root"
          />
        </button>
      </div>
    </div>
    <div
      class="c7"
    >
      <div
        class="c8 c9 c10 c11 ExplorerTable"
      >
        <div
<<<<<<< HEAD
          class="c1 c10"
=======
          class=""
        />
        <div
          class="c2 c12"
>>>>>>> bb86874e
        />
        <div
          class="c13"
        >
          <div
            class="MuiTableContainer-root"
          >
            <table
              class="MuiTable-root"
            >
              <thead
                class="MuiTableHead-root"
              >
                <tr
                  class="MuiTableRow-root MuiTableRow-head"
                >
                  <th
                    class="MuiTableCell-root MuiTableCell-head"
                    scope="col"
                  >
                    <div
                      class="c14"
                    >
                      <button
                        class="MuiButtonBase-root MuiButton-root MuiButton-text c15 MuiButton-colorInherit"
                        tabindex="0"
                        type="button"
                      >
                        <span
                          class="MuiButton-label"
                        >
                          <h2
                            class=""
                          >
                            Name
                          </h2>
                        </span>
                        <span
                          class="MuiTouchRipple-root"
                        />
                      </button>
                      <div
<<<<<<< HEAD
                        style="width: 16px;"
                      />
=======
                        class="c16"
                      />
                      <div
                        class="c5 c17 downward"
                      >
                        <svg
                          aria-hidden="true"
                          class="MuiSvgIcon-root"
                          focusable="false"
                          viewBox="0 0 24 24"
                        >
                          <path
                            d="M4 12l1.41 1.41L11 7.83V20h2V7.83l5.58 5.59L20 12l-8-8-8 8z"
                          />
                        </svg>
                      </div>
>>>>>>> bb86874e
                    </div>
                  </th>
                  <th
                    class="MuiTableCell-root MuiTableCell-head"
                    scope="col"
                  >
                    <div
                      class="c14"
                    >
                      <button
                        class="MuiButtonBase-root MuiButton-root MuiButton-text c15 MuiButton-colorInherit"
                        tabindex="0"
                        type="button"
                      >
                        <span
                          class="MuiButton-label"
                        >
                          <h2
                            class=""
                          >
                            Kind
                          </h2>
                        </span>
                        <span
                          class="MuiTouchRipple-root"
                        />
                      </button>
                      <div
<<<<<<< HEAD
=======
                        class="c16"
                      />
                      <div
>>>>>>> bb86874e
                        style="width: 16px;"
                      />
                    </div>
                  </th>
                  <th
                    class="MuiTableCell-root MuiTableCell-head"
                    scope="col"
                  >
                    <div
                      class="c14"
                    >
                      <button
                        class="MuiButtonBase-root MuiButton-root MuiButton-text c15 MuiButton-colorInherit"
                        tabindex="0"
                        type="button"
                      >
                        <span
                          class="MuiButton-label"
                        >
                          <h2
                            class=""
                          >
                            Namespace
                          </h2>
                        </span>
                        <span
                          class="MuiTouchRipple-root"
                        />
                      </button>
                      <div
<<<<<<< HEAD
=======
                        class="c16"
                      />
                      <div
>>>>>>> bb86874e
                        style="width: 16px;"
                      />
                    </div>
                  </th>
                  <th
                    class="MuiTableCell-root MuiTableCell-head"
                    scope="col"
                  >
                    <div
                      class="c14"
                    >
                      <button
                        class="MuiButtonBase-root MuiButton-root MuiButton-text c15 MuiButton-colorInherit"
                        tabindex="0"
                        type="button"
                      >
                        <span
                          class="MuiButton-label"
                        >
                          <h2
                            class=""
                          >
                            Cluster
                          </h2>
                        </span>
                        <span
                          class="MuiTouchRipple-root"
                        />
                      </button>
                      <div
<<<<<<< HEAD
=======
                        class="c16"
                      />
                      <div
>>>>>>> bb86874e
                        style="width: 16px;"
                      />
                    </div>
                  </th>
                  <th
                    class="MuiTableCell-root MuiTableCell-head"
                    scope="col"
                  >
                    <div
                      class="c14"
                    >
                      <button
                        class="MuiButtonBase-root MuiButton-root MuiButton-text c15 MuiButton-colorInherit"
                        tabindex="0"
                        type="button"
                      >
                        <span
                          class="MuiButton-label"
                        >
                          <h2
                            class=""
                          >
                            Tenant
                          </h2>
                        </span>
                        <span
                          class="MuiTouchRipple-root"
                        />
                      </button>
                      <div
<<<<<<< HEAD
=======
                        class="c16"
                      />
                      <div
>>>>>>> bb86874e
                        style="width: 16px;"
                      />
                    </div>
                  </th>
                  <th
                    class="MuiTableCell-root MuiTableCell-head"
                    scope="col"
                  >
                    <div
                      class="c14"
                    >
                      <button
                        class="MuiButtonBase-root MuiButton-root MuiButton-text c15 MuiButton-colorInherit"
                        tabindex="0"
                        type="button"
                      >
                        <span
                          class="MuiButton-label"
                        >
                          <h2
                            class=""
                          >
                            Status
                          </h2>
                        </span>
                        <span
                          class="MuiTouchRipple-root"
                        />
                      </button>
                      <div
<<<<<<< HEAD
=======
                        class="c16"
                      />
                      <div
>>>>>>> bb86874e
                        style="width: 16px;"
                      />
                    </div>
                  </th>
                  <th
                    class="MuiTableCell-root MuiTableCell-head"
                    scope="col"
                  >
                    <div
                      class="c14"
                    >
                      <button
                        class="MuiButtonBase-root MuiButton-root MuiButton-text c15 MuiButton-colorInherit"
                        tabindex="0"
                        type="button"
                      >
                        <span
                          class="MuiButton-label"
                        >
                          <h2
                            class=""
                          >
                            Message
                          </h2>
                        </span>
                        <span
                          class="MuiTouchRipple-root"
                        />
                      </button>
                      <div
<<<<<<< HEAD
=======
                        class="c16"
                      />
                      <div
>>>>>>> bb86874e
                        style="width: 16px;"
                      />
                    </div>
                  </th>
                </tr>
              </thead>
              <tbody
                class="MuiTableBody-root"
              >
                <tr
                  class="MuiTableRow-root"
                >
                  <td
                    class="MuiTableCell-root MuiTableCell-body"
                  >
                    <span
<<<<<<< HEAD
                      class="c14 c15"
                    >
                      <a
                        class="c16 $8405a4f7caf64b1d$var$Link"
                        href="/kustomization?name=flux-system&namespace=flux-system"
                      >
                        <span
                          class="c14 c17"
=======
                      class="c18 c19"
                    >
                      <a
                        class="c20 $8405a4f7caf64b1d$var$Link"
                        href="/kustomization?name=flux-system&namespace=flux-system"
                      >
                        <span
                          class="c18 c21"
>>>>>>> bb86874e
                          color="primary"
                        >
                          flux-system
                        </span>
                      </a>
                    </span>
                  </td>
                  <td
                    class="MuiTableCell-root MuiTableCell-body"
                  >
                    <span
<<<<<<< HEAD
                      class="c14 c15"
=======
                      class="c18 c19"
>>>>>>> bb86874e
                    >
                      Kustomization
                    </span>
                  </td>
                  <td
                    class="MuiTableCell-root MuiTableCell-body"
                  >
                    <span
<<<<<<< HEAD
                      class="c14 c15"
=======
                      class="c18 c19"
>>>>>>> bb86874e
                    >
                      flux-system
                    </span>
                  </td>
                  <td
                    class="MuiTableCell-root MuiTableCell-body"
                  >
                    <span
<<<<<<< HEAD
                      class="c14 c15"
=======
                      class="c18 c19"
>>>>>>> bb86874e
                    >
                      -
                    </span>
                  </td>
                  <td
                    class="MuiTableCell-root MuiTableCell-body"
                  >
                    <span
<<<<<<< HEAD
                      class="c14 c15"
=======
                      class="c18 c19"
>>>>>>> bb86874e
                    >
                      -
                    </span>
                  </td>
                  <td
                    class="MuiTableCell-root MuiTableCell-body"
                  >
                    <span
<<<<<<< HEAD
                      class="c14 c15"
=======
                      class="c18 c19"
>>>>>>> bb86874e
                    >
                      <div
                        class="c5"
                      >
                        <div
                          class="MuiBox-root MuiBox-root-29"
                        >
                          <div
<<<<<<< HEAD
                            class="c4 c18"
=======
                            class="c5 c22"
>>>>>>> bb86874e
                          >
                            <svg
                              aria-hidden="true"
                              class="MuiSvgIcon-root"
                              focusable="false"
                              viewBox="0 0 24 24"
                            >
                              <path
                                d="M12 2C6.48 2 2 6.48 2 12s4.48 10 10 10 10-4.48 10-10S17.52 2 12 2zm1 15h-2v-2h2v2zm0-4h-2V7h2v6z"
                              />
                            </svg>
                          </div>
                        </div>
                        Ready
                      </div>
                    </span>
                  </td>
                  <td
                    class="MuiTableCell-root MuiTableCell-body"
                    style="max-width: 600px;"
                  >
                    <span
<<<<<<< HEAD
                      class="c14 c15"
=======
                      class="c18 c19"
>>>>>>> bb86874e
                    >
                      -
                    </span>
                  </td>
                </tr>
              </tbody>
            </table>
          </div>
        </div>
      </div>
      <div
<<<<<<< HEAD
        class="c19 FilterDrawer"
      >
        <div
          class="c20"
        >
          <div
            class="c21"
=======
        class="c23 FilterDrawer"
      >
        <div
          class="c24"
        >
          <div
            class="c25"
>>>>>>> bb86874e
          >
            <div
              class="MuiBox-root MuiBox-root-30"
            >
              <div>
                <h2>
                  Filters
                </h2>
              </div>
              <div>
                <div
<<<<<<< HEAD
                  class="c6 c22 QueryInput"
=======
                  class="c7 c26 QueryInput"
>>>>>>> bb86874e
                >
                  <div
                    class="c5"
                  >
                    <div
<<<<<<< HEAD
                      class="c4 c23"
=======
                      class="c5 c27"
>>>>>>> bb86874e
                    >
                      <svg
                        aria-hidden="true"
                        class="MuiSvgIcon-root"
                        focusable="false"
                        viewBox="0 0 24 24"
                      >
                        <path
                          d="M15.5 14h-.79l-.28-.27C15.41 12.59 16 11.11 16 9.5 16 5.91 13.09 3 9.5 3S3 5.91 3 9.5 5.91 16 9.5 16c1.61 0 3.09-.59 4.23-1.57l.27.28v.79l5 4.99L20.49 19l-4.99-5zm-6 0C7.01 14 5 11.99 5 9.5S7.01 5 9.5 5 14 7.01 14 9.5 11.99 14 9.5 14z"
                        />
                      </svg>
                    </div>
                    <div
                      class="MuiFormControl-root"
                    >
                      <div
                        class="MuiFormControl-root MuiTextField-root $66a683f19021b9f2$var$Input"
                      >
                        <div
                          class="MuiInputBase-root MuiInput-root MuiInput-underline MuiInputBase-formControl MuiInput-formControl"
                        >
                          <input
                            aria-invalid="false"
                            class="MuiInputBase-input MuiInput-input"
                            placeholder="Search"
                            type="text"
                            value=""
                          />
                        </div>
                      </div>
                    </div>
                  </div>
                </div>
                <div
<<<<<<< HEAD
                  class="c24 Filters"
=======
                  class="c28 Filters"
>>>>>>> bb86874e
                >
                  <div>
                    <h3>
                      Kind
                    </h3>
                    <ul
                      style="list-style: none;"
                    >
                      <li>
                        <label
                          class="MuiFormControlLabel-root"
                        >
                          <span
                            aria-disabled="false"
                            class="MuiButtonBase-root MuiIconButton-root PrivateSwitchBase-root-31 MuiCheckbox-root MuiCheckbox-colorSecondary MuiIconButton-colorSecondary"
                          >
                            <span
                              class="MuiIconButton-label"
                            >
                              <input
                                class="PrivateSwitchBase-input-34"
                                data-indeterminate="false"
                                type="checkbox"
                                value=""
                              />
                              <svg
                                aria-hidden="true"
                                class="MuiSvgIcon-root"
                                focusable="false"
                                viewBox="0 0 24 24"
                              >
                                <path
                                  d="M19 5v14H5V5h14m0-2H5c-1.1 0-2 .9-2 2v14c0 1.1.9 2 2 2h14c1.1 0 2-.9 2-2V5c0-1.1-.9-2-2-2z"
                                />
                              </svg>
                            </span>
                            <span
                              class="MuiTouchRipple-root"
                            />
                          </span>
                          <span
                            class="MuiTypography-root MuiFormControlLabel-label MuiTypography-body1"
                          >
                            Kustomization
                          </span>
                        </label>
                      </li>
                      <li>
                        <label
                          class="MuiFormControlLabel-root"
                        >
                          <span
                            aria-disabled="false"
                            class="MuiButtonBase-root MuiIconButton-root PrivateSwitchBase-root-31 MuiCheckbox-root MuiCheckbox-colorSecondary MuiIconButton-colorSecondary"
                          >
                            <span
                              class="MuiIconButton-label"
                            >
                              <input
                                class="PrivateSwitchBase-input-34"
                                data-indeterminate="false"
                                type="checkbox"
                                value=""
                              />
                              <svg
                                aria-hidden="true"
                                class="MuiSvgIcon-root"
                                focusable="false"
                                viewBox="0 0 24 24"
                              >
                                <path
                                  d="M19 5v14H5V5h14m0-2H5c-1.1 0-2 .9-2 2v14c0 1.1.9 2 2 2h14c1.1 0 2-.9 2-2V5c0-1.1-.9-2-2-2z"
                                />
                              </svg>
                            </span>
                            <span
                              class="MuiTouchRipple-root"
                            />
                          </span>
                          <span
                            class="MuiTypography-root MuiFormControlLabel-label MuiTypography-body1"
                          >
                            HelmRelease
                          </span>
                        </label>
                      </li>
                      <li>
                        <label
                          class="MuiFormControlLabel-root"
                        >
                          <span
                            aria-disabled="false"
                            class="MuiButtonBase-root MuiIconButton-root PrivateSwitchBase-root-31 MuiCheckbox-root MuiCheckbox-colorSecondary MuiIconButton-colorSecondary"
                          >
                            <span
                              class="MuiIconButton-label"
                            >
                              <input
                                class="PrivateSwitchBase-input-34"
                                data-indeterminate="false"
                                type="checkbox"
                                value=""
                              />
                              <svg
                                aria-hidden="true"
                                class="MuiSvgIcon-root"
                                focusable="false"
                                viewBox="0 0 24 24"
                              >
                                <path
                                  d="M19 5v14H5V5h14m0-2H5c-1.1 0-2 .9-2 2v14c0 1.1.9 2 2 2h14c1.1 0 2-.9 2-2V5c0-1.1-.9-2-2-2z"
                                />
                              </svg>
                            </span>
                            <span
                              class="MuiTouchRipple-root"
                            />
                          </span>
                          <span
                            class="MuiTypography-root MuiFormControlLabel-label MuiTypography-body1"
                          >
                            GitRepository
                          </span>
                        </label>
                      </li>
                    </ul>
                  </div>
                </div>
              </div>
            </div>
          </div>
        </div>
      </div>
    </div>
    <div
<<<<<<< HEAD
      class="c25 PaginationControls"
=======
      class="c29 PaginationControls"
>>>>>>> bb86874e
    >
      <div
        class="MuiBox-root MuiBox-root-35"
      >
        <button
          class="MuiButtonBase-root MuiIconButton-root Mui-disabled Mui-disabled"
          disabled=""
          tabindex="-1"
          type="button"
        >
          <span
            class="MuiIconButton-label"
          >
            <div
<<<<<<< HEAD
              class="c4 c23"
=======
              class="c5 c27"
>>>>>>> bb86874e
            >
              <svg
                aria-hidden="true"
                class="MuiSvgIcon-root"
                focusable="false"
                viewBox="0 0 24 24"
              >
                <path
                  d="M15.41 7.41L14 6l-6 6 6 6 1.41-1.41L10.83 12z"
                />
              </svg>
            </div>
          </span>
        </button>
        <button
          class="MuiButtonBase-root MuiIconButton-root Mui-disabled Mui-disabled"
          disabled=""
          tabindex="-1"
          type="button"
        >
          <span
            class="MuiIconButton-label"
          >
            <div
<<<<<<< HEAD
              class="c4 c23"
=======
              class="c5 c27"
>>>>>>> bb86874e
            >
              <svg
                aria-hidden="true"
                class="MuiSvgIcon-root"
                focusable="false"
                viewBox="0 0 24 24"
              >
                <path
                  d="M10 6L8.59 7.41 13.17 12l-4.58 4.59L10 18l6-6z"
                />
              </svg>
            </div>
          </span>
        </button>
      </div>
    </div>
  </div>
</div>
`;<|MERGE_RESOLUTION|>--- conflicted
+++ resolved
@@ -1,11 +1,7 @@
 // Jest Snapshot v1, https://goo.gl/fbAQLP
 
 exports[`Explorer snapshots renders 1`] = `
-<<<<<<< HEAD
-.c25 {
-=======
 .c29 {
->>>>>>> bb86874e
   display: -webkit-box;
   display: -webkit-flex;
   display: -ms-flexbox;
@@ -157,11 +153,7 @@
   justify-content: flex-start;
 }
 
-<<<<<<< HEAD
-.c15 {
-=======
 .c19 {
->>>>>>> bb86874e
   font-family: 'proxima-nova',Helvetica,Arial,sans-serif;
   font-size: 14px;
   font-weight: 400;
@@ -169,11 +161,7 @@
   font-style: normal;
 }
 
-<<<<<<< HEAD
-.c17 {
-=======
 .c21 {
->>>>>>> bb86874e
   font-family: 'proxima-nova',Helvetica,Arial,sans-serif;
   font-size: 14px;
   font-weight: 400;
@@ -220,27 +208,11 @@
   transform: initial;
 }
 
-<<<<<<< HEAD
-.c5 .c14 {
-=======
 .c6 .c18 {
->>>>>>> bb86874e
   margin-left: 4px;
   color: #737373;
 }
 
-<<<<<<< HEAD
-.c18 svg {
-  fill: #BC3B1D;
-}
-
-.c18 svg path.path-fill,
-.c18 svg line.path-fill,
-.c18 svg polygon.path-fill,
-.c18 svg rect.path-fill,
-.c18 svg circle.path-fill,
-.c18 svg polyline.path-fill {
-=======
 .c17 svg {
   height: 16px;
   width: 16px;
@@ -303,137 +275,82 @@
 .c22 svg rect.path-fill,
 .c22 svg circle.path-fill,
 .c22 svg polyline.path-fill {
->>>>>>> bb86874e
   fill: #BC3B1D !important;
   -webkit-transition: fill 200ms cubic-bezier(0.4,0,0.2,1) 0ms;
   transition: fill 200ms cubic-bezier(0.4,0,0.2,1) 0ms;
 }
 
-<<<<<<< HEAD
-.c18 svg path.stroke-fill,
-.c18 svg line.stroke-fill,
-.c18 svg polygon.stroke-fill,
-.c18 svg rect.stroke-fill,
-.c18 svg circle.stroke-fill,
-.c18 svg polyline.stroke-fill {
-=======
 .c22 svg path.stroke-fill,
 .c22 svg line.stroke-fill,
 .c22 svg polygon.stroke-fill,
 .c22 svg rect.stroke-fill,
 .c22 svg circle.stroke-fill,
 .c22 svg polyline.stroke-fill {
->>>>>>> bb86874e
   stroke: #BC3B1D !important;
   -webkit-transition: stroke 200ms cubic-bezier(0.4,0,0.2,1) 0ms;
   transition: stroke 200ms cubic-bezier(0.4,0,0.2,1) 0ms;
 }
 
-<<<<<<< HEAD
-.c18.downward {
-=======
 .c22.downward {
->>>>>>> bb86874e
   -webkit-transform: rotate(180deg);
   -ms-transform: rotate(180deg);
   transform: rotate(180deg);
 }
 
-<<<<<<< HEAD
-.c18.upward {
-=======
 .c22.upward {
->>>>>>> bb86874e
   -webkit-transform: initial;
   -ms-transform: initial;
   transform: initial;
 }
 
-<<<<<<< HEAD
-.c18 .c14 {
-=======
 .c22 .c18 {
->>>>>>> bb86874e
   margin-left: 4px;
   color: #BC3B1D;
 }
 
-<<<<<<< HEAD
-.c23 svg path.path-fill,
-.c23 svg line.path-fill,
-.c23 svg polygon.path-fill,
-.c23 svg rect.path-fill,
-.c23 svg circle.path-fill,
-.c23 svg polyline.path-fill {
-=======
 .c27 svg path.path-fill,
 .c27 svg line.path-fill,
 .c27 svg polygon.path-fill,
 .c27 svg rect.path-fill,
 .c27 svg circle.path-fill,
 .c27 svg polyline.path-fill {
->>>>>>> bb86874e
   fill: !important;
   -webkit-transition: fill 200ms cubic-bezier(0.4,0,0.2,1) 0ms;
   transition: fill 200ms cubic-bezier(0.4,0,0.2,1) 0ms;
 }
 
-<<<<<<< HEAD
-.c23 svg path.stroke-fill,
-.c23 svg line.stroke-fill,
-.c23 svg polygon.stroke-fill,
-.c23 svg rect.stroke-fill,
-.c23 svg circle.stroke-fill,
-.c23 svg polyline.stroke-fill {
-=======
 .c27 svg path.stroke-fill,
 .c27 svg line.stroke-fill,
 .c27 svg polygon.stroke-fill,
 .c27 svg rect.stroke-fill,
 .c27 svg circle.stroke-fill,
 .c27 svg polyline.stroke-fill {
->>>>>>> bb86874e
   stroke: !important;
   -webkit-transition: stroke 200ms cubic-bezier(0.4,0,0.2,1) 0ms;
   transition: stroke 200ms cubic-bezier(0.4,0,0.2,1) 0ms;
 }
 
-<<<<<<< HEAD
-.c23.downward {
-=======
 .c27.downward {
->>>>>>> bb86874e
   -webkit-transform: rotate(180deg);
   -ms-transform: rotate(180deg);
   transform: rotate(180deg);
 }
 
-<<<<<<< HEAD
-.c23.upward {
-=======
 .c27.upward {
->>>>>>> bb86874e
   -webkit-transform: initial;
   -ms-transform: initial;
   transform: initial;
 }
 
-<<<<<<< HEAD
-.c23 .c14 {
-=======
 .c27 .c18 {
->>>>>>> bb86874e
   margin-left: 4px;
 }
 
 .c16 {
-<<<<<<< HEAD
-=======
   padding: 4px;
 }
 
 .c20 {
->>>>>>> bb86874e
   -webkit-text-decoration: none;
   text-decoration: none;
 }
@@ -556,11 +473,7 @@
   justify-content: flex-start;
 }
 
-<<<<<<< HEAD
-.c20 {
-=======
 .c24 {
->>>>>>> bb86874e
   position: relative;
   height: 100%;
   -webkit-transition-property: width,left;
@@ -577,50 +490,23 @@
   left: 24px;
 }
 
-<<<<<<< HEAD
-.c20.open {
-=======
 .c24.open {
->>>>>>> bb86874e
   left: 0;
   width: 360px;
 }
 
-<<<<<<< HEAD
-.c21 {
-=======
 .c25 {
->>>>>>> bb86874e
   height: 100%;
   width: 100%;
   border-left: 2px solid #d8d8d8;
   padding-left: 32px;
 }
 
-<<<<<<< HEAD
-.c19 {
-=======
 .c23 {
->>>>>>> bb86874e
   overflow: hidden;
   white-space: nowrap;
 }
 
-<<<<<<< HEAD
-.c24 ul {
-  padding: 0px 8px;
-}
-
-.c24 h2 {
-  margin-top: 0;
-}
-
-.c24 h3 {
-  margin-bottom: 0;
-}
-
-.c22 {
-=======
 .c28 ul {
   padding: 0px 8px;
 }
@@ -634,7 +520,6 @@
 }
 
 .c26 {
->>>>>>> bb86874e
   position: relative;
 }
 
@@ -722,14 +607,10 @@
         class="c8 c9 c10 c11 ExplorerTable"
       >
         <div
-<<<<<<< HEAD
-          class="c1 c10"
-=======
           class=""
         />
         <div
           class="c2 c12"
->>>>>>> bb86874e
         />
         <div
           class="c13"
@@ -772,10 +653,6 @@
                         />
                       </button>
                       <div
-<<<<<<< HEAD
-                        style="width: 16px;"
-                      />
-=======
                         class="c16"
                       />
                       <div
@@ -792,7 +669,6 @@
                           />
                         </svg>
                       </div>
->>>>>>> bb86874e
                     </div>
                   </th>
                   <th
@@ -821,12 +697,9 @@
                         />
                       </button>
                       <div
-<<<<<<< HEAD
-=======
                         class="c16"
                       />
                       <div
->>>>>>> bb86874e
                         style="width: 16px;"
                       />
                     </div>
@@ -857,12 +730,9 @@
                         />
                       </button>
                       <div
-<<<<<<< HEAD
-=======
                         class="c16"
                       />
                       <div
->>>>>>> bb86874e
                         style="width: 16px;"
                       />
                     </div>
@@ -893,12 +763,9 @@
                         />
                       </button>
                       <div
-<<<<<<< HEAD
-=======
                         class="c16"
                       />
                       <div
->>>>>>> bb86874e
                         style="width: 16px;"
                       />
                     </div>
@@ -929,12 +796,9 @@
                         />
                       </button>
                       <div
-<<<<<<< HEAD
-=======
                         class="c16"
                       />
                       <div
->>>>>>> bb86874e
                         style="width: 16px;"
                       />
                     </div>
@@ -965,12 +829,9 @@
                         />
                       </button>
                       <div
-<<<<<<< HEAD
-=======
                         class="c16"
                       />
                       <div
->>>>>>> bb86874e
                         style="width: 16px;"
                       />
                     </div>
@@ -1001,12 +862,9 @@
                         />
                       </button>
                       <div
-<<<<<<< HEAD
-=======
                         class="c16"
                       />
                       <div
->>>>>>> bb86874e
                         style="width: 16px;"
                       />
                     </div>
@@ -1023,16 +881,6 @@
                     class="MuiTableCell-root MuiTableCell-body"
                   >
                     <span
-<<<<<<< HEAD
-                      class="c14 c15"
-                    >
-                      <a
-                        class="c16 $8405a4f7caf64b1d$var$Link"
-                        href="/kustomization?name=flux-system&namespace=flux-system"
-                      >
-                        <span
-                          class="c14 c17"
-=======
                       class="c18 c19"
                     >
                       <a
@@ -1041,7 +889,6 @@
                       >
                         <span
                           class="c18 c21"
->>>>>>> bb86874e
                           color="primary"
                         >
                           flux-system
@@ -1053,11 +900,7 @@
                     class="MuiTableCell-root MuiTableCell-body"
                   >
                     <span
-<<<<<<< HEAD
-                      class="c14 c15"
-=======
                       class="c18 c19"
->>>>>>> bb86874e
                     >
                       Kustomization
                     </span>
@@ -1066,11 +909,7 @@
                     class="MuiTableCell-root MuiTableCell-body"
                   >
                     <span
-<<<<<<< HEAD
-                      class="c14 c15"
-=======
                       class="c18 c19"
->>>>>>> bb86874e
                     >
                       flux-system
                     </span>
@@ -1079,11 +918,7 @@
                     class="MuiTableCell-root MuiTableCell-body"
                   >
                     <span
-<<<<<<< HEAD
-                      class="c14 c15"
-=======
                       class="c18 c19"
->>>>>>> bb86874e
                     >
                       -
                     </span>
@@ -1092,11 +927,7 @@
                     class="MuiTableCell-root MuiTableCell-body"
                   >
                     <span
-<<<<<<< HEAD
-                      class="c14 c15"
-=======
                       class="c18 c19"
->>>>>>> bb86874e
                     >
                       -
                     </span>
@@ -1105,11 +936,7 @@
                     class="MuiTableCell-root MuiTableCell-body"
                   >
                     <span
-<<<<<<< HEAD
-                      class="c14 c15"
-=======
                       class="c18 c19"
->>>>>>> bb86874e
                     >
                       <div
                         class="c5"
@@ -1118,11 +945,7 @@
                           class="MuiBox-root MuiBox-root-29"
                         >
                           <div
-<<<<<<< HEAD
-                            class="c4 c18"
-=======
                             class="c5 c22"
->>>>>>> bb86874e
                           >
                             <svg
                               aria-hidden="true"
@@ -1145,11 +968,7 @@
                     style="max-width: 600px;"
                   >
                     <span
-<<<<<<< HEAD
-                      class="c14 c15"
-=======
                       class="c18 c19"
->>>>>>> bb86874e
                     >
                       -
                     </span>
@@ -1161,15 +980,6 @@
         </div>
       </div>
       <div
-<<<<<<< HEAD
-        class="c19 FilterDrawer"
-      >
-        <div
-          class="c20"
-        >
-          <div
-            class="c21"
-=======
         class="c23 FilterDrawer"
       >
         <div
@@ -1177,7 +987,6 @@
         >
           <div
             class="c25"
->>>>>>> bb86874e
           >
             <div
               class="MuiBox-root MuiBox-root-30"
@@ -1189,21 +998,13 @@
               </div>
               <div>
                 <div
-<<<<<<< HEAD
-                  class="c6 c22 QueryInput"
-=======
                   class="c7 c26 QueryInput"
->>>>>>> bb86874e
                 >
                   <div
                     class="c5"
                   >
                     <div
-<<<<<<< HEAD
-                      class="c4 c23"
-=======
                       class="c5 c27"
->>>>>>> bb86874e
                     >
                       <svg
                         aria-hidden="true"
@@ -1238,11 +1039,7 @@
                   </div>
                 </div>
                 <div
-<<<<<<< HEAD
-                  class="c24 Filters"
-=======
                   class="c28 Filters"
->>>>>>> bb86874e
                 >
                   <div>
                     <h3>
@@ -1378,11 +1175,7 @@
       </div>
     </div>
     <div
-<<<<<<< HEAD
-      class="c25 PaginationControls"
-=======
       class="c29 PaginationControls"
->>>>>>> bb86874e
     >
       <div
         class="MuiBox-root MuiBox-root-35"
@@ -1397,11 +1190,7 @@
             class="MuiIconButton-label"
           >
             <div
-<<<<<<< HEAD
-              class="c4 c23"
-=======
               class="c5 c27"
->>>>>>> bb86874e
             >
               <svg
                 aria-hidden="true"
@@ -1426,11 +1215,7 @@
             class="MuiIconButton-label"
           >
             <div
-<<<<<<< HEAD
-              class="c4 c23"
-=======
               class="c5 c27"
->>>>>>> bb86874e
             >
               <svg
                 aria-hidden="true"

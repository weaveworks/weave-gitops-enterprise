// @ts-ignore
import { CircularProgress, IconButton } from '@material-ui/core';
import { Alert } from '@material-ui/lab';
import { Flex, Icon, IconType } from '@weaveworks/weave-gitops';
import _ from 'lodash';
import { useEffect, useRef, useState } from 'react';
import { useHistory } from 'react-router-dom';
import styled from 'styled-components';
import { Facet } from '../../api/query/query.pb';
import { useListFacets, useQueryService } from '../../hooks/query';
import ExplorerTable, {
  ExplorerField,
  defaultExplorerFields,
} from './ExplorerTable';
import FilterDrawer from './FilterDrawer';
import Filters from './Filters';
import {
  columnHeaderHandler,
  QueryStateProvider,
  useGetUnstructuredObjects,
} from './hooks';
import PaginationControls from './PaginationControls';
import QueryInput from './QueryInput';
import QueryStateChips from './QueryStateChips';
import { QueryStateManager, URLQueryStateManager } from './QueryStateManager';

type Props = {
  className?: string;
  category?: 'automation' | 'source' | 'gitopsset' | 'template';
  enableBatchSync?: boolean;
  manager?: QueryStateManager;
  fields?: ExplorerField[];
};

function Explorer({
  className,
  category,
  enableBatchSync,
  manager,
  fields,
}: Props) {
  const history = useHistory();
  if (!manager) {
    manager = new URLQueryStateManager(history);
  }

  const [filterDrawerOpen, setFilterDrawerOpen] = useState(false);
  const { data: facetsRes } = useListFacets();
  const queryState = manager.read();
  const setQueryState = manager.write;
  const inputRef = useRef<HTMLInputElement>(null);

  const { data, error, isLoading, isRefetching, isPreviousData } =
    useQueryService({
      terms: queryState.terms,
      filters: queryState.filters,
      limit: queryState.limit,
      offset: queryState.offset,
      orderBy: queryState.orderBy || 'name',
      descending: queryState.orderDescending || false,
      category,
    });

  // This will be true when the query has changed, but the data hasn't been fetched yet.
  // Allows us to animate the table while the query is being worked on.
  // It will be false on background fetches that happen at a regular interval (without user interaction).
  const isRespondingToQuery = isRefetching && isPreviousData;

  const unst = useGetUnstructuredObjects(data?.objects || []);
  const rows = _.map(data?.objects, (o: any) => ({
    ...o,
    parsed: unst[o.id],
  }));

  const filteredFacets = filterFacetsForCategory(facetsRes?.facets, category);

<<<<<<< HEAD
  const tableFields: ExplorerField[] = (fields || defaultExplorerFields).map(
    field => ({
      ...field,
      defaultSort: queryState.orderBy === field.id,
    }),
  );
=======
  useEffect(() => {
    if (!inputRef.current) {
      return;
    }
    // Focus the input so you can click open and start typing
    if (filterDrawerOpen) {
      inputRef.current.focus();
    } else {
      inputRef.current.blur();
    }
  }, [filterDrawerOpen]);

>>>>>>> 4aeb5171
  if (isLoading) {
    return (
      // Set min-width here to fix a weird stuttering issue where the spinner had
      // inconsistent width while spinning.
      <Flex wide center style={{ minWidth: '100%' }}>
        <CircularProgress />
      </Flex>
    );
  }

  return (
    <QueryStateProvider manager={manager}>
      <div className={className}>
        {error && <Alert severity="error">{error.message}</Alert>}
        <Flex align wide>
          <div style={{ marginLeft: '0 auto', width: 80 }}>
            <CircularProgress
              size={24}
              style={{ display: isRespondingToQuery ? 'block' : 'none' }}
            />
          </div>
          <Flex align wide end>
            <QueryStateChips />
            <IconButton onClick={() => setFilterDrawerOpen(!filterDrawerOpen)}>
              <Icon
                size="normal"
                type={IconType.FilterIcon}
                color="neutral30"
              />
            </IconButton>
          </Flex>
        </Flex>
        <Flex wide>
          <ExplorerTableWithBusyAnimation
            fields={tableFields}
            busy={isRespondingToQuery}
            queryState={queryState}
            rows={rows}
            onColumnHeaderClick={columnHeaderHandler(queryState, setQueryState)}
            enableBatchSync={enableBatchSync}
          />

          <FilterDrawer
            onClose={() => setFilterDrawerOpen(false)}
            open={filterDrawerOpen}
          >
            <QueryInput innerRef={inputRef} />

            <Filters facets={filteredFacets || []} />
          </FilterDrawer>
        </Flex>

        <PaginationControls
          queryState={queryState}
          setQueryState={setQueryState}
          count={data?.objects?.length || 0}
        />
      </div>
    </QueryStateProvider>
  );
}

export default styled(Explorer).attrs({ className: Explorer.name })`
  width: 100%;
`;

// Gray out the table while we are responding to a query. This is a visual indication to the user the explorer is "thinking".
// This will animate on query changes (including ordering), but not on refretches.
const ExplorerTableWithBusyAnimation = styled(ExplorerTable)<{ busy: boolean }>`
  table tbody {
    opacity: ${props => (props.busy ? '0.5' : '1')};
  }
`;

const categoryKinds = {
  automation: ['Kustomization', 'HelmRelease'],
  source: [
    'GitRepository',
    'HelmRepository',
    'Bucket',
    'HelmChart',
    'OCIRepository',
  ],
  gitopsset: ['GitOpsSet'],
  template: ['Template'],
};

function filterFacetsForCategory(
  facets?: Facet[],
  category?: 'automation' | 'source' | 'gitopsset' | 'template',
): Facet[] {
  if (!category) {
    return _.sortBy(facets, 'field') as Facet[];
  }

  const withoutKind = _.filter(facets, facet => {
    return facet.field?.toLowerCase() !== 'kind';
  });

  const kindFacets = _.map(categoryKinds[category], k => k);

  withoutKind.unshift({
    field: 'kind',
    values: kindFacets,
  });

  return _.sortBy(withoutKind, 'field');
}<|MERGE_RESOLUTION|>--- conflicted
+++ resolved
@@ -74,14 +74,6 @@
 
   const filteredFacets = filterFacetsForCategory(facetsRes?.facets, category);
 
-<<<<<<< HEAD
-  const tableFields: ExplorerField[] = (fields || defaultExplorerFields).map(
-    field => ({
-      ...field,
-      defaultSort: queryState.orderBy === field.id,
-    }),
-  );
-=======
   useEffect(() => {
     if (!inputRef.current) {
       return;
@@ -94,7 +86,13 @@
     }
   }, [filterDrawerOpen]);
 
->>>>>>> 4aeb5171
+  const tableFields: ExplorerField[] = (fields || defaultExplorerFields).map(
+    field => ({
+      ...field,
+      defaultSort: queryState.orderBy === field.id,
+    }),
+  );
+
   if (isLoading) {
     return (
       // Set min-width here to fix a weird stuttering issue where the spinner had

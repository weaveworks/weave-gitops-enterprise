--- conflicted
+++ resolved
@@ -48,11 +48,8 @@
   useGetInitialGitRepo,
 } from '../../Templates/Form/utils';
 import AppFields from './form/Partials/AppFields';
-<<<<<<< HEAD
 import { SelectedHelmRepoRefs } from '../../Templates/Form';
 import { EnterpriseClientContext } from '../../../contexts/EnterpriseClient';
-=======
->>>>>>> e99259f1
 
 interface FormData {
   repo: GitRepository | null;

import { Box } from '@material-ui/core';
import {
  AppContext,
  Button,
  filterByStatusCallback,
  filterConfig,
  Flex,
  FluxObjectsTable,
  Graph,
  InfoList,
  KubeStatusIndicator,
  Metadata,
  PageStatus,
  ReconciledObjectsAutomation,
  RequestStateHandler,
  RouterTab,
  SubRouterTabs,
  YamlView,
} from '@weaveworks/weave-gitops';
import * as React from 'react';
import { useRouteMatch } from 'react-router-dom';
import styled from 'styled-components';
// Importing this solves a problem with the YAML library not being found.
// @ts-ignore
import * as YAML from 'yaml/browser/dist/index.js';
import { getInventory } from '.';
import { Condition, ObjectRef } from '../../api/gitopssets/types.pb';
import useNotifications from '../../contexts/Notifications';
import {
  useGetGitOpsSet,
  useGetReconciledTree,
  useSyncGitOpsSet,
  useToggleSuspendGitOpsSet,
} from '../../hooks/gitopssets';
import { RequestError } from '../../types/custom';
import { getLabels, getMetadata } from '../../utils/formatters';
import { Routes } from '../../utils/nav';
import { Page } from '../Layout/App';
import { NotificationsWrapper } from '../Layout/NotificationsWrapper';
import { TableWrapper } from '../Shared';
<<<<<<< HEAD
=======
import { getInventory } from '.';
import { Page } from '../Layout/App';
import ListEvents from '../ListEvents';

const YAML = require('yaml');
>>>>>>> 2fa20cd8

type Props = {
  className?: string;
  name: string;
  namespace: string;
  clusterName: string;
};

function GitOpsDetail({ className, name, namespace, clusterName }: Props) {
  const { path } = useRouteMatch();
  const [syncing, setSyncing] = React.useState(false);
  const [suspending, setSuspending] = React.useState(false);
  const { setNotifications } = useNotifications();

  const sync = useSyncGitOpsSet({
    name,
    namespace,
    clusterName,
  });

  const toggleSuspend = useToggleSuspendGitOpsSet({
    name,
    namespace,
    clusterName,
  });

  const handleSyncClick = () => {
    setSyncing(true);

    return sync()
      .then(() => {
        setNotifications([
          {
            message: { text: 'Sync successful' },
            severity: 'success',
          },
        ]);
      })
      .catch(err => {
        setNotifications([
          {
            message: { text: err?.message },
            severity: 'error',
          },
        ]);
      })
      .finally(() => setSyncing(false));
  };

  const handleSuspendClick = () => {
    setSuspending(true);

    const suspend = !gs?.suspended;

    return toggleSuspend(suspend)
      .then(() => {
        setNotifications([
          {
            message: {
              text: `Successfully ${suspend ? 'suspended' : 'resumed'} ${
                gs?.name
              }`,
            },
            severity: 'success',
          },
        ]);
      })
      .catch(err => {
        setNotifications([
          { message: { text: err.message }, severity: 'error' },
        ]);
      })
      .finally(() => setSuspending(false));
  };

  const { data: gitOpsSet, isLoading: gitOpsSetLoading } = useGetGitOpsSet({
    name,
    namespace,
    clusterName,
  });

  const gs = gitOpsSet?.gitopsSet;

  const {
    data: objects,
    isLoading,
    error,
  } = useGetReconciledTree(
    gs?.name || '',
    gs?.namespace || '',
    'GitOpsSet',
    getInventory(gs) || [],
    gs?.clusterName || '',
  );

  const initialFilterState = {
    ...filterConfig(objects, 'type'),
    ...filterConfig(objects, 'namespace'),
    ...filterConfig(objects, 'status', filterByStatusCallback),
  };

  const { setDetailModal } = React.useContext(AppContext);

  if (!gs) {
    return null;
  }

  const reconciledObjectsAutomation: ReconciledObjectsAutomation = {
    source: gs.objectRef || ({} as ObjectRef),
    name: gs.name || '',
    namespace: gs.namespace || '',
    suspended: gs.suspended || false,
    conditions: gs.conditions || ([] as Condition[]),
    type: gs.type || 'GitOpsSet',
    clusterName: gs.clusterName || '',
  };

  return (
    <Page
      loading={gitOpsSetLoading || isLoading}
      path={[
        {
          label: 'GitOpsSet',
          url: Routes.GitOpsSets,
        },
        {
          label: gs?.name || '',
        },
      ]}
    >
      <NotificationsWrapper>
        <Box paddingBottom={3}>
          <KubeStatusIndicator
            conditions={gs?.conditions || []}
            suspended={gs?.suspended}
          />
        </Box>
        <Box paddingBottom={3}>
          <Flex>
            <Button
              loading={syncing}
              variant="outlined"
              onClick={handleSyncClick}
              style={{ marginRight: 0, textTransform: 'uppercase' }}
            >
              Sync
            </Button>
            <Box paddingLeft={1}>
              <Button
                loading={suspending}
                variant="outlined"
                onClick={handleSuspendClick}
                style={{ marginRight: 0, textTransform: 'uppercase' }}
              >
                {gs?.suspended ? 'Resume' : 'Suspend'}
              </Button>
            </Box>
          </Flex>
        </Box>
        <SubRouterTabs rootPath={`${path}/details`}>
          <RouterTab name="Details" path={`${path}/details`}>
            <Box style={{ width: '100%' }}>
              <InfoList
                data-testid="info-list"
                items={[
                  ['Observed generation', gs?.observedGeneration],
                  ['Cluster', gs?.clusterName],
                  ['Suspended', gs?.suspended ? 'True' : 'False'],
                ]}
              />
              <Metadata metadata={getMetadata(gs)} labels={getLabels(gs)} />
              <TableWrapper>
                <RequestStateHandler
                  loading={isLoading}
                  error={error as RequestError}
                >
                  <FluxObjectsTable
                    className={className}
                    objects={objects || []}
                    onClick={setDetailModal}
                    initialFilterState={initialFilterState}
                  />
                </RequestStateHandler>
              </TableWrapper>
            </Box>
          </RouterTab>
          <RouterTab name="Events" path={`${path}/events`}>
            <ListEvents
              clusterName={gs?.clusterName}
              involvedObject={{
                kind: 'GitOpsSet',
                name: gs?.name,
                namespace: gs?.namespace,
              }}
            />
          </RouterTab>
          <RouterTab name="Graph" path={`${path}/graph`}>
            <RequestStateHandler
              loading={isLoading}
              error={error as RequestError}
            >
              <Graph
                className={className}
                reconciledObjectsAutomation={reconciledObjectsAutomation}
                objects={objects || []}
              />
            </RequestStateHandler>
          </RouterTab>
          <RouterTab name="Yaml" path={`${path}/yaml`}>
            <YamlView
              yaml={gs?.yaml && YAML.stringify(JSON.parse(gs?.yaml as string))}
              object={{
                kind: gs?.type,
                name: gs?.name,
                namespace: gs?.namespace,
              }}
            />
          </RouterTab>
        </SubRouterTabs>
      </NotificationsWrapper>
    </Page>
  );
}

export default styled(GitOpsDetail).attrs({
  className: GitOpsDetail?.name,
})`
  ${PageStatus} {
    padding: ${props => props.theme.spacing.small} 0px;
  }
  ${SubRouterTabs} {
    margin-top: ${props => props.theme.spacing.medium};
  }
  .MuiSlider-vertical {
    min-height: 400px;
  }
`;<|MERGE_RESOLUTION|>--- conflicted
+++ resolved
@@ -37,15 +37,8 @@
 import { Routes } from '../../utils/nav';
 import { Page } from '../Layout/App';
 import { NotificationsWrapper } from '../Layout/NotificationsWrapper';
+import ListEvents from '../ListEvents';
 import { TableWrapper } from '../Shared';
-<<<<<<< HEAD
-=======
-import { getInventory } from '.';
-import { Page } from '../Layout/App';
-import ListEvents from '../ListEvents';
-
-const YAML = require('yaml');
->>>>>>> 2fa20cd8
 
 type Props = {
   className?: string;

import { MenuItem } from '@material-ui/core';
import {
  Flex,
  GitRepository,
  Link,
  Text,
  useListSources,
  ThemeTypes,
} from '@weaveworks/weave-gitops';
import { PageRoute } from '@weaveworks/weave-gitops/ui/lib/types';
import { useCallback, useContext, useEffect, useMemo, useState } from 'react';
import { useHistory } from 'react-router-dom';
import styled from 'styled-components';
import {
  ClusterAutomation,
  CreateAutomationsPullRequestRequest,
  PolicyConfigApplicationMatch,
} from '../../../cluster-services/cluster_services.pb';
import { EnterpriseClientContext } from '../../../contexts/EnterpriseClient';
import CallbackStateContextProvider from '../../../contexts/GitAuth/CallbackStateContext';
import useNotifications from '../../../contexts/Notifications';
import { useGetClustersList } from '../../../contexts/PolicyConfigs';
import {
  expiredTokenNotification,
  useIsAuthenticated,
} from '../../../hooks/gitprovider';
import { useCallbackState } from '../../../utils/callback-state';
import { Input, Select, validateFormData } from '../../../utils/form';
import { Routes } from '../../../utils/nav';
import { removeToken } from '../../../utils/request';
import { getGitRepos } from '../../Clusters';
import { clearCallbackState, getProviderToken } from '../../GitAuth/utils';
import { Page } from '../../Layout/App';
import { NotificationsWrapper } from '../../Layout/NotificationsWrapper';
import GitOps from '../../Templates/Form/Partials/GitOps';
import {
  FormWrapper,
  getRepositoryUrl,
  useGetInitialGitRepo,
} from '../../Templates/Form/utils';
import { SelectedPolicies } from './Form/Partials/SelectedPolicies';
<<<<<<< HEAD
import { Preview } from './Preview';
import { EnterpriseClientContext } from '../../../contexts/EnterpriseClient';
=======
import { SelectMatchType } from './Form/Partials/SelectTargetList';
import { PreviewPRModal } from './PreviewPRModal';
>>>>>>> e99259f1

const FormWrapperPolicyConfig = styled(FormWrapper)`
  .policyField {
    div[class*='MuiAutocomplete-root'] {
      width: calc(50% - 24px);
    }
    div[class*='MuiFormControl-root'] {
      width: 100%;
    }
    .policies-input {
      border: ${props =>
        props.theme.mode === ThemeTypes.Dark
          ? `1px solid ${props.theme.colors.neutral20}`
          : 'none'};
      div[class*='MuiInputBase-root MuiOutlinedInput-root'] {
        padding-right: 10px;
      }
    }
    label {
      margin-bottom: ${props => props.theme.spacing.small} !important;
    }
    div[class*='MuiAutocomplete-tag'] {
      display: none;
    }
  }
  .Mui-disabled {
    background: ${props => props.theme.colors.neutral10} !important;
    border-color: ${props => props.theme.colors.neutral20} !important;
  }
`;

interface FormData {
  repo: GitRepository | null;
  branchName: string;
  provider: string;
  pullRequestTitle: string;
  commitMessage: string;
  pullRequestDescription: string;
  policyConfigName: string;
  matchType: string;
  match: any;
  appMatch: any;
  wsMatch: any;
  policies: any;
  isControlPlane: boolean;
  clusterName: string;
  clusterNamespace: string;
  selectedCluster: any;
}

function getInitialData(
  callbackState: { state: { formData: FormData } } | null,
  random: string,
) {
  const defaultFormData = {
    repo: null,
    provider: '',
    branchName: `add-policyConfig-branch-${random}`,
    pullRequestTitle: 'Add PolicyConfig',
    commitMessage: 'Add PolicyConfig',
    pullRequestDescription: 'This PR adds a new PolicyConfig',
    clusterName: '',
    clusterNamespace: '',
    isControlPlane: false,
    policyConfigName: '',
    matchType: '',
    policies: {},
    wsMatch: [],
    appMatch: [],
  };

  const initialFormData = {
    ...defaultFormData,
    ...callbackState?.state?.formData,
  };

  return { initialFormData };
}
const CreatePolicyConfig = () => {
  const history = useHistory();

  const { data: allClusters } = useGetClustersList({});
  const clusters = allClusters?.gitopsClusters
    ?.filter(s => s.conditions![0].status === 'True')
    .sort();

  const { setNotifications } = useNotifications();
  const [selectedWorkspacesList, setSelectedWorkspacesList] = useState<any[]>();
  const [selectedAppsList, setSelectedAppsList] =
    useState<PolicyConfigApplicationMatch[]>();

  const callbackState = useCallbackState();
  const random = useMemo(() => Math.random().toString(36).substring(7), []);
  const { initialFormData } = getInitialData(callbackState, random);
  const authRedirectPage = `/policyConfigs/create`;

  const [loading, setLoading] = useState<boolean>(false);

  const [showAuthDialog, setShowAuthDialog] = useState<boolean>(false);
  const [formData, setFormData] = useState<any>(initialFormData);

  const { data } = useListSources('', '', { retry: false });
  const gitRepos = useMemo(() => getGitRepos(data?.result), [data?.result]);
  const initialGitRepo = useGetInitialGitRepo(null, gitRepos);

  const [formError, setFormError] = useState<string>('');

  const {
    clusterName,
    policyConfigName,
    clusterNamespace,
    isControlPlane,
    matchType,
    selectedCluster,
    policies,
  } = formData;

  useEffect(() => clearCallbackState(), []);

  useEffect(() => {
    if (!formData.repo) {
      setFormData((prevState: any) => ({
        ...prevState,
        repo: initialGitRepo,
      }));
    }
  }, [initialGitRepo, formData.repo, clusterName]);

  const handleSelectCluster = (event: React.ChangeEvent<any>) => {
    const cluster = event.target.value;
    const value = JSON.parse(cluster);
    const clusterDetails = {
      clusterName: value.name,
      clusterNamespace: value.namespace,
      selectedCluster: cluster,
      isControlPlane: value.name === 'management' ? true : false,
    };
    setFormData(
      (f: any) =>
        (f = {
          ...f,
          ...clusterDetails,
        }),
    );
  };
  useEffect(() => {
    setFormData((prevState: any) => ({
      ...prevState,
      pullRequestTitle: `Add PolicyConfig ${formData.policyConfigName}`,
    }));
  }, [formData.policyConfigName]);

  const handleFormData = (fieldName?: string, value?: any) => {
    setFormData((f: any) => (f = { ...f, [fieldName as string]: value }));
  };
  const getTargetList = useCallback(() => {
    switch (matchType) {
      case 'workspaces':
        return selectedWorkspacesList;
      case 'apps':
        return selectedAppsList;
    }
  }, [selectedWorkspacesList, selectedAppsList, matchType]);

  const getClusterAutomations = useCallback(() => {
    const clusterAutomations: ClusterAutomation[] = [];
    clusterAutomations.push({
      cluster: {
        name: clusterName,
        namespace: clusterNamespace,
      },
      policyConfig: {
        metadata: {
          name: policyConfigName,
        },
        spec: {
          match: {
            [matchType]: getTargetList(),
          },
          config: policies,
        },
      },
      isControlPlane: isControlPlane,
    });
    return clusterAutomations;
  }, [
    clusterName,
    clusterNamespace,
    isControlPlane,
    policyConfigName,
    policies,
    getTargetList,
    matchType,
  ]);

  const token = getProviderToken(formData.provider);

  const { isAuthenticated, validateToken } = useIsAuthenticated(
    formData.provider,
    token,
  );

  const { api } = useContext(EnterpriseClientContext);

  const handleCreatePolicyConfig = useCallback(() => {
    const payload: CreateAutomationsPullRequestRequest = {
      headBranch: formData.branchName,
      title: formData.pullRequestTitle,
      description: formData.pullRequestDescription,
      commitMessage: formData.commitMessage,
      clusterAutomations: getClusterAutomations(),
      repositoryUrl: getRepositoryUrl(formData.repo),
      baseBranch: formData.repo.obj.spec.ref.branch,
    };
    setLoading(true);
    return validateToken()
      .then(() =>
        api
          .CreateAutomationsPullRequest(payload, {
            headers: new Headers({
              'Git-Provider-Token': `token ${getProviderToken(
                formData.provider,
              )}`,
            }),
          })
          .then(response => {
            history.push(Routes.PolicyConfigs);
            setNotifications([
              {
                message: {
                  component: (
                    <Link href={response.webUrl} newTab>
                      PR created successfully, please review and merge the pull
                      request to apply the changes to the cluster.
                    </Link>
                  ),
                },
                severity: 'success',
              },
            ]);
          })
          .catch(error =>
            setNotifications([
              {
                message: { text: error.message },
                severity: 'error',
                display: 'bottom',
              },
            ]),
          )
          .finally(() => setLoading(false)),
      )
      .catch(() => {
        removeToken(formData.provider);
        setNotifications([expiredTokenNotification]);
      })
      .finally(() => setLoading(false));
  }, [
    api,
    formData,
    getClusterAutomations,
    history,
    setNotifications,
    validateToken,
  ]);

  return (
    <Page
      path={[
        { label: 'PolicyConfigs', url: Routes.PolicyConfigs },
        { label: 'Create New PolicyConfig' },
      ]}
    >
      <CallbackStateContextProvider
        callbackState={{
          page: authRedirectPage as PageRoute,
          state: {
            formData,
          },
        }}
      >
        <NotificationsWrapper>
          <FormWrapperPolicyConfig
            noValidate
            onSubmit={event =>
              validateFormData(event, handleCreatePolicyConfig, setFormError)
            }
          >
            <Flex column>
              <Input
                name="policyConfigName"
                required
                description="The name of your policy config"
                label="NAME"
                value={policyConfigName}
                onChange={e =>
                  handleFormData('policyConfigName', e.target.value)
                }
                error={formError === 'policyConfigName' && !policyConfigName}
              />
              <Select
                name="clusterName"
                required
                label="CLUSTER"
                value={selectedCluster || ''}
                description="Select your cluster"
                onChange={handleSelectCluster}
                error={formError === 'clusterName' && !clusterName}
              >
                {!clusters?.length ? (
                  <MenuItem disabled={true}>Loading...</MenuItem>
                ) : (
                  clusters?.map((option, index: number) => {
                    return (
                      <MenuItem
                        key={option.name}
                        value={JSON.stringify(option)}
                      >
                        <Flex column>
                          <Text>{option.name}</Text>
                          <Text color="neutral30" size="small">
                            {option.namespace ? `ns: ${option.namespace}` : '-'}
                          </Text>
                        </Flex>
                      </MenuItem>
                    );
                  })
                )}
              </Select>
              <SelectMatchType
                formError={formError}
                formData={formData}
                cluster={clusterName}
                handleFormData={handleFormData}
                selectedWorkspacesList={selectedWorkspacesList || []}
                setSelectedWorkspacesList={setSelectedWorkspacesList}
                setFormData={setFormData}
                selectedAppsList={selectedAppsList || []}
                setSelectedAppsList={setSelectedAppsList}
              />
              <SelectedPolicies
                cluster={clusterName}
                setFormData={setFormData}
                formData={formData}
                formError={formError}
              />
            </Flex>
            <GitOps
              loading={loading}
              isAuthenticated={isAuthenticated}
              formData={formData}
              setFormData={setFormData}
              showAuthDialog={showAuthDialog}
              setShowAuthDialog={setShowAuthDialog}
              formError={formError}
              enableGitRepoSelection={true}
            >
              <Preview
                formData={formData}
                getClusterAutomations={getClusterAutomations}
                setFormError={setFormError}
              />
            </GitOps>
          </FormWrapperPolicyConfig>
        </NotificationsWrapper>
      </CallbackStateContextProvider>
    </Page>
  );
};

export default CreatePolicyConfig;<|MERGE_RESOLUTION|>--- conflicted
+++ resolved
@@ -39,13 +39,8 @@
   useGetInitialGitRepo,
 } from '../../Templates/Form/utils';
 import { SelectedPolicies } from './Form/Partials/SelectedPolicies';
-<<<<<<< HEAD
 import { Preview } from './Preview';
-import { EnterpriseClientContext } from '../../../contexts/EnterpriseClient';
-=======
 import { SelectMatchType } from './Form/Partials/SelectTargetList';
-import { PreviewPRModal } from './PreviewPRModal';
->>>>>>> e99259f1
 
 const FormWrapperPolicyConfig = styled(FormWrapper)`
   .policyField {

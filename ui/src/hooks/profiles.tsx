import _ from 'lodash';
import { useContext } from 'react';
import { useDeepCompareMemo } from 'use-deep-compare';
import { useQueries, useQuery } from 'react-query';
import {
  GetConfigResponse,
  HelmRepositoryRef,
  ListChartsForRepositoryResponse,
  RepositoryChart,
  RepositoryRef,
  Template,
} from '../cluster-services/cluster_services.pb';
import { maybeParseJSON } from '../components/Templates/Form/utils';
import { EnterpriseClientContext } from '../contexts/EnterpriseClient';
import useNotifications from '../contexts/Notifications';
import {
  GitopsClusterEnriched,
  ProfilesIndex,
  TemplateEnriched,
  UpdatedProfile,
} from '../types/custom';
import { maybeFromBase64 } from '../utils/base64';
import { formatError } from '../utils/formatters';

interface AnnotationData {
  commit_message: string;
  credentials: Credential;
  description: string;
  head_branch: string;
  parameter_values: { [key: string]: string };
  template_name: string;
  title: string;
  values: {
    name: string;
    selected: boolean;
    namespace: string;
    values: string;
    version: string;
  }[];
}

const getProfileLayer = (profiles: UpdatedProfile[], name: string) => {
  return profiles.find(p => p.name === name)?.layer;
};

const getDefaultProfiles = (
  template: Template,
  profiles: UpdatedProfile[],
  defaultHelmRepository?: HelmRepositoryRef,
) => {
  const defaultProfiles: UpdatedProfile[] =
    template.profiles?.map(
      profile =>
        ({
          ...profile,
          values: [
            {
              version: profile.version || '',
              yaml: profile.values || '',
              selected: false,
            },
          ],
          selected: true,
<<<<<<< HEAD
          layer: profile.layer || getProfileLayer(profiles, profile.name!),
          repoName: profile.sourceRef?.name || defaultHelmRepository?.name,
          repoNamespace:
            profile.sourceRef?.namespace || defaultHelmRepository?.namespace,
=======
          layer: profile.layer || getProfileLayer(profiles, profile.name || ''),
>>>>>>> e99259f1
        } as UpdatedProfile),
    ) || [];

  return defaultProfiles;
};

const toUpdatedProfiles = (
  profiles?: RepositoryChart[],
  defaultHelmRepository?: HelmRepositoryRef,
): UpdatedProfile[] => {
  const accumulator: UpdatedProfile[] = [];
  profiles?.flatMap(profile =>
    profile.versions?.forEach(version => {
      const profileName = accumulator.find(p => p.name === profile.name);
      const value = {
        version,
        yaml: '',
        selected: false,
      };
      if (profileName) {
        profileName.values.push(value);
      } else {
        accumulator.push({
          name: profile.name || '',
          values: [value],
          required: false,
          layer: profile.layer,
          repoName: profile.repoName || defaultHelmRepository?.name,
          repoNamespace:
            profile.repoNamespace || defaultHelmRepository?.namespace,
        });
      }
    }),
  );
  return accumulator;
};

const setVersionAndValuesFromTemplate = (
  profiles: UpdatedProfile[],
  template: TemplateEnriched,
  defaultHelmRepository?: HelmRepositoryRef,
) => {
  // get default / required profiles for the active template
  let defaultProfiles = getDefaultProfiles(
    template,
    profiles,
    defaultHelmRepository,
  );

  // get the optional profiles by excluding the default profiles from the /v1/profiles response
  const optionalProfiles =
    profiles.filter(
      profile =>
        !defaultProfiles.find(
          p =>
            profile.name === p.name &&
            profile.values.map(value => value.version === p.values[0].version)
              .length !== 0,
        ),
    ) || [];

  // populate default profiles versions with those from initial profiles where they are missing
  defaultProfiles = defaultProfiles.map(defaultProfile => {
    if (defaultProfile.values[0].version === '') {
      defaultProfile.values =
        profiles?.find(
          optionalProfile => optionalProfile.name === defaultProfile.name,
        )?.values || [];
    }
    return defaultProfile;
  });

  return [...optionalProfiles, ...defaultProfiles];
};

const setVersionAndValuesFromCluster = (
  profiles: UpdatedProfile[],
  clusterData: AnnotationData,
) => {
  const profilesIndex = _.keyBy(profiles, 'name');

  const clusterProfiles: ProfilesIndex = {};
  if (clusterData?.values) {
    for (const clusterDataProfile of clusterData.values) {
      const profile = profilesIndex[clusterDataProfile.name || ''];
      if (profile) {
        clusterProfiles[clusterDataProfile.name || ''] = {
          ...profile,
          selected: true,
          namespace: clusterDataProfile.namespace!,
          // find our version, select it and overwrite the values
          values: profile.values.map(v =>
            v.version === clusterDataProfile.version
              ? {
                  ...v,
                  selected: true,
                  yaml: maybeFromBase64(clusterDataProfile.values || ''),
                }
              : v,
          ),
        };
      }
    }
  }

  return _.sortBy(
    Object.values({
      ...profilesIndex,
      ...clusterProfiles,
    }),
    'name',
  );
};

const mergeClusterAndTemplate = (
  data: ListChartsForRepositoryResponse[],
  template: TemplateEnriched | undefined,
  clusterData: AnnotationData,
  defaultHelmRepository?: HelmRepositoryRef,
) => {
  let profiles = data?.flatMap(d =>
    toUpdatedProfiles(d?.charts, defaultHelmRepository),
  );
  if (template) {
    profiles = setVersionAndValuesFromTemplate(
      profiles,
      template,
      defaultHelmRepository,
    );
  }
  if (clusterData) {
    profiles = setVersionAndValuesFromCluster(profiles, clusterData);
  }
  return profiles;
};

const useProfiles = (
  enabled: boolean,
  template: TemplateEnriched | undefined,
  cluster: GitopsClusterEnriched | undefined,
  helmReposRefs: RepositoryRef[],
) => {
  const { setNotifications } = useNotifications();

  const { api } = useContext(EnterpriseClientContext);

  const clusterData =
    cluster?.annotations?.['templates.weave.works/create-request'];

  const getConfigResponse = useQuery<GetConfigResponse, Error>('config', () =>
    api.GetConfig({}),
  );

  const defaultHelmRepository = getConfigResponse?.data?.defaultHelmRepository;

  const hrQueries = helmReposRefs.map(helmRepo => {
    return {
      queryKey: [
        'profiles',
        helmRepo.name,
        helmRepo.namespace,
        helmRepo.cluster?.name,
        helmRepo.cluster?.namespace,
      ],
      queryFn: () =>
        api.ListChartsForRepository({
          repository: {
            name: helmRepo.name,
            namespace: helmRepo.namespace,
            cluster: helmRepo.cluster
              ? {
                  name: helmRepo.cluster?.name,
                  namespace: helmRepo.cluster?.namespace,
                }
              : { name: getConfigResponse?.data?.managementClusterName },
          },
        }),
      onError: (error: Error) => setNotifications(formatError(error)),
    };
  });

  const results = useQueries(hrQueries);

  const isLoading = results.some(query => query.isLoading);

  const data = results.map(
    result => result.data,
  ) as ListChartsForRepositoryResponse[];

  const profiles = useDeepCompareMemo(
    () =>
      mergeClusterAndTemplate(
        data,
        template,
        maybeParseJSON(clusterData || ''),
        defaultHelmRepository,
      ),
    [isLoading, data, template, clusterData],
  );

  return {
    isLoading,
    profiles,
  };
};

export default useProfiles;<|MERGE_RESOLUTION|>--- conflicted
+++ resolved
@@ -61,14 +61,10 @@
             },
           ],
           selected: true,
-<<<<<<< HEAD
           layer: profile.layer || getProfileLayer(profiles, profile.name!),
           repoName: profile.sourceRef?.name || defaultHelmRepository?.name,
           repoNamespace:
             profile.sourceRef?.namespace || defaultHelmRepository?.namespace,
-=======
-          layer: profile.layer || getProfileLayer(profiles, profile.name || ''),
->>>>>>> e99259f1
         } as UpdatedProfile),
     ) || [];
 

--- conflicted
+++ resolved
@@ -18,20 +18,10 @@
         kind: ConfigMap
         apiVersion: v1
         metadata:
-<<<<<<< HEAD
-          name: "{{ .element.env }}-info-configmap"
-          namespace: default
-        spec:
-          data:
-            team: "{{ .element.team }}"
-            env: "{{ .element.env }}"
-            description: "This is a configmap for the {{ .element.env }} environment"
-=======
           name: "{{ .Element.env }}-info-configmap"
           namespace: default
         spec:
           data:
             team: "{{ .Element.team }}"
             env: "{{ .Element.env }}"
-            description: "This is a configmap for the {{ .Element.env }} environment"
->>>>>>> 987a8a24
+            description: "This is a configmap for the {{ .Element.env }} environment"
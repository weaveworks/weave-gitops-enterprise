---
apiVersion: rbac.authorization.k8s.io/v1
kind: ClusterRoleBinding
metadata:
  name: wego-admin-cluster-role-binding
subjects:
  - kind: User
    name: wego-admin
    apiGroup: rbac.authorization.k8s.io
roleRef:
  kind: ClusterRole
  name: wego-admin-cluster-role
  apiGroup: rbac.authorization.k8s.io
---
apiVersion: rbac.authorization.k8s.io/v1
kind: ClusterRole
metadata:
  name: wego-admin-cluster-role
rules:
  - apiGroups: [""]
    resources: ["secrets", "pods", "namespaces", "serviceaccounts"]
    verbs: ["get", "list"]
  - apiGroups: ["apps"]
    resources: ["deployments", "replicasets"]
    verbs: ["get", "list"]
  - apiGroups: ["kustomize.toolkit.fluxcd.io"]
    resources: ["kustomizations"]
    verbs: ["get", "list", "patch"]
  - apiGroups: ["helm.toolkit.fluxcd.io"]
    resources: ["helmreleases"]
    verbs: ["get", "list", "patch"]
  - apiGroups: ["source.toolkit.fluxcd.io"]
    resources:
      [
        "buckets",
        "helmcharts",
        "gitrepositories",
        "helmrepositories",
        "ocirepositories",
      ]
    verbs: ["get", "list", "patch"]
  - apiGroups: [""]
    resources: ["events"]
    verbs: ["get", "watch", "list"]
  - apiGroups: ["pac.weave.works"]
    resources: ["policies", "policyconfigs"]
    verbs: ["get", "list"]
  - apiGroups: ["rbac.authorization.k8s.io"]
    resources: ["roles", "rolebindings"]
    verbs: ["get", "list"]
  - apiGroups: ["external-secrets.io"]
<<<<<<< HEAD
    resources: 
    - externalsecrets
    - clusterexternalsecrets
    - secretstores
    - clustersecretstores
    verbs: ["get", "list", "udpate", "patch"]
=======
    resources:
      - externalsecrets
      - clusterexternalsecrets
      - secretstores
      - clustersecretstores
    verbs: ["get", "list"]
>>>>>>> 798dffd5
<|MERGE_RESOLUTION|>--- conflicted
+++ resolved
@@ -49,18 +49,9 @@
     resources: ["roles", "rolebindings"]
     verbs: ["get", "list"]
   - apiGroups: ["external-secrets.io"]
-<<<<<<< HEAD
     resources: 
     - externalsecrets
     - clusterexternalsecrets
     - secretstores
     - clustersecretstores
-    verbs: ["get", "list", "udpate", "patch"]
-=======
-    resources:
-      - externalsecrets
-      - clusterexternalsecrets
-      - secretstores
-      - clustersecretstores
-    verbs: ["get", "list"]
->>>>>>> 798dffd5
+    verbs: ["get", "list", "udpate", "patch"]
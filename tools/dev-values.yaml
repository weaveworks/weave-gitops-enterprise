--- conflicted
+++ resolved
@@ -3,17 +3,16 @@
   clusterBootstrapController: docker.io/weaveworks/cluster-bootstrap-controller:v0.1.1
 policy-agent:
   enabled: true
-  accountId: "weaveworks"
-  clusterId: "tilt-cluster"
+  config:
+    accountId: "weaveworks"
+    clusterId: "tilt-cluster"
 
 # Turns on pipelines features when using Tilt.
 enablePipelines: true
 
-<<<<<<< HEAD
+# Turns on terraform UI features for local dev
+enableTerraformUI: true
+
 # Re-clarify capiEnabled
 global:
-  capiEnabled: true
-=======
-# Turns on terraform UI features for local dev
-enableTerraformUI: true
->>>>>>> 461311a8
+  capiEnabled: true
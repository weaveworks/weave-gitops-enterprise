module github.com/weaveworks/weave-gitops-enterprise

go 1.18

require (
	github.com/docker/distribution v2.8.1+incompatible // indirect
	github.com/go-logr/logr v1.2.3
	github.com/google/go-cmp v0.5.9
	github.com/google/uuid v1.3.0
	github.com/gorilla/mux v1.8.0 // indirect
	github.com/onsi/gomega v1.22.1
	github.com/pkg/errors v0.9.1 // indirect
	github.com/prometheus/client_golang v1.13.0 // indirect
	github.com/sclevine/agouti v3.0.0+incompatible
	github.com/sirupsen/logrus v1.9.0
	github.com/spf13/cobra v1.6.0
	github.com/stretchr/testify v1.8.0
	github.com/weaveworks/weave-gitops v0.10.1-rc.1
	github.com/weaveworks/weave-gitops-enterprise-credentials v0.0.2
	github.com/weaveworks/weave-gitops-enterprise/common v0.0.0
	gopkg.in/yaml.v3 v3.0.1 // indirect
	k8s.io/api v0.25.3
	k8s.io/apimachinery v0.25.3
	k8s.io/cli-runtime v0.25.3
	k8s.io/client-go v0.25.3
	sigs.k8s.io/controller-runtime v0.13.0
)

require (
	github.com/NYTimes/gziphandler v1.1.1
	github.com/alecthomas/assert v0.0.0-20170929043011-405dbfeb8e38
	github.com/fluxcd/flagger v1.21.0
	github.com/fluxcd/go-git-providers v0.9.0
	github.com/fluxcd/helm-controller/api v0.26.0
	github.com/fluxcd/kustomize-controller/api v0.30.0
	github.com/fluxcd/pkg/apis/meta v0.17.0
	github.com/fluxcd/pkg/runtime v0.22.0
	github.com/fluxcd/pkg/untar v0.2.0
	github.com/fluxcd/source-controller/api v0.31.0
	github.com/go-resty/resty/v2 v2.6.0
	github.com/golang/protobuf v1.5.2
	github.com/google/go-github/v32 v32.1.0
	github.com/grpc-ecosystem/grpc-gateway/v2 v2.10.2
	github.com/grpc-ecosystem/protoc-gen-grpc-gateway-ts v1.1.1
	github.com/hashicorp/go-multierror v1.1.1
	github.com/jarcoal/httpmock v1.0.8
	github.com/mattn/go-sqlite3 v1.14.16
	github.com/maxbrunsfeld/counterfeiter/v6 v6.4.1
	github.com/mkmik/multierror v0.3.0
	github.com/onsi/ginkgo/v2 v2.3.0
	github.com/spf13/viper v1.12.0
	github.com/weaveworks/cluster-controller v1.4.0
	github.com/weaveworks/go-checkpoint v0.0.0-20220223124739-fd9899e2b4f2
	github.com/weaveworks/policy-agent/api v1.0.4
	github.com/weaveworks/progressive-delivery v0.0.0-20220915081124-d9f0c4063521
	github.com/xanzy/go-gitlab v0.73.1
	golang.org/x/crypto v0.1.0
	golang.org/x/oauth2 v0.1.0
	google.golang.org/genproto v0.0.0-20220725144611-272f38e5d71b
	google.golang.org/grpc v1.48.0
	google.golang.org/grpc/cmd/protoc-gen-go-grpc v1.1.0
	google.golang.org/protobuf v1.28.1
	gopkg.in/src-d/go-git.v4 v4.13.1
	gotest.tools/v3 v3.1.0
	helm.sh/helm/v3 v3.9.4
	k8s.io/apiextensions-apiserver v0.25.3
	k8s.io/helm v2.17.0+incompatible
	sigs.k8s.io/cluster-api v1.1.3
	sigs.k8s.io/kustomize/kyaml v0.13.9
	sigs.k8s.io/yaml v1.3.0
)

require (
	github.com/AlecAivazis/survey/v2 v2.3.6 // indirect
	github.com/alecthomas/colour v0.0.0-20160524082231-60882d9e2721 // indirect
	github.com/alecthomas/repr v0.0.0-20180818092828-117648cd9897 // indirect
	github.com/atotto/clipboard v0.1.4 // indirect
	github.com/charmbracelet/bubbles v0.14.0 // indirect
	github.com/charmbracelet/bubbletea v0.22.1 // indirect
	github.com/charmbracelet/lipgloss v0.6.0 // indirect
	github.com/cloudflare/circl v1.1.0 // indirect
	github.com/containerd/console v1.0.3 // indirect
	github.com/evanphx/json-patch/v5 v5.6.0 // indirect
	github.com/fatih/camelcase v1.0.0 // indirect
	github.com/fluxcd/notification-controller/api v0.28.0 // indirect
	github.com/fvbommel/sortorder v1.0.1 // indirect
	github.com/gobuffalo/flect v0.2.4 // indirect
	github.com/google/go-github/v30 v30.1.0 // indirect
	github.com/google/go-github/v47 v47.0.0 // indirect
	github.com/inconshreveable/go-update v0.0.0-20160112193335-8152e7eb6ccf // indirect
	github.com/jonboulle/clockwork v0.2.2 // indirect
	github.com/k0kubun/go-ansi v0.0.0-20180517002512-3bf9e2903213 // indirect
	github.com/kballard/go-shellquote v0.0.0-20180428030007-95032a82bc51 // indirect
	github.com/loft-sh/loft-util v0.0.9-alpha // indirect
	github.com/loft-sh/vcluster v0.12.0 // indirect
	github.com/lucasb-eyer/go-colorful v1.2.0 // indirect
	github.com/mattn/go-localereader v0.0.1 // indirect
	github.com/mgutz/ansi v0.0.0-20170206155736-9520e82c474b // indirect
	github.com/mitchellh/go-ps v1.0.0 // indirect
	github.com/muesli/ansi v0.0.0-20211018074035-2e021307bc4b // indirect
	github.com/muesli/cancelreader v0.2.2 // indirect
	github.com/muesli/reflow v0.3.0 // indirect
	github.com/muesli/termenv v0.11.1-0.20220212125758-44cd13922739 // indirect
	github.com/otiai10/copy v1.7.0 // indirect
	github.com/rhysd/go-github-selfupdate v1.2.3 // indirect
	github.com/sabhiram/go-gitignore v0.0.0-20210923224102-525f6e181f06 // indirect
	github.com/spf13/pflag v1.0.5 // indirect
	github.com/tcnksm/go-gitconfig v0.1.2 // indirect
	github.com/ulikunitz/xz v0.5.9 // indirect
	golang.org/x/tools v0.1.12 // indirect
	k8s.io/klog v1.0.0 // indirect
	mvdan.cc/sh/v3 v3.5.1 // indirect
)

require (
	github.com/bufbuild/connect-go v0.2.0 // indirect
	github.com/chzyer/readline v0.0.0-20180603132655-2972be24d48e // indirect
	github.com/containerd/typeurl v1.0.2 // indirect
	github.com/cpuguy83/go-md2man/v2 v2.0.2 // indirect
	github.com/dustin/go-humanize v1.0.0 // indirect
	github.com/go-chi/chi/v5 v5.0.7 // indirect
	github.com/go-logr/stdr v1.2.2 // indirect
	github.com/gofrs/uuid v4.2.0+incompatible // indirect
	github.com/grpc-ecosystem/go-grpc-middleware v1.3.0 // indirect
	github.com/jdxcode/netrc v0.0.0-20210204082910-926c7f70242a // indirect
	github.com/jhump/protocompile v0.0.0-20220216033700-d705409f108f // indirect
	github.com/jhump/protoreflect v1.12.1-0.20220721211354-060cc04fc18b // indirect
	github.com/klauspost/cpuid v1.3.1 // indirect
	github.com/klauspost/pgzip v1.2.5 // indirect
	github.com/manifoldco/promptui v0.9.0 // indirect
	github.com/minio/md5-simd v1.1.0 // indirect
	github.com/minio/minio-go/v7 v7.0.31 // indirect
	github.com/minio/sha256-simd v0.1.1 // indirect
	github.com/moby/buildkit v0.10.3 // indirect
	github.com/pkg/browser v0.0.0-20210911075715-681adbf594b8 // indirect
	github.com/pkg/profile v1.6.0 // indirect
	github.com/rs/cors v1.8.2 // indirect
	github.com/rs/xid v1.2.1 // indirect
	github.com/russross/blackfriday/v2 v2.1.0 // indirect
	github.com/weaveworks/pipeline-controller/api v0.0.0-20220916165727-cb8504f08c22
	go.opencensus.io v0.23.0 // indirect
	go.opentelemetry.io/contrib/instrumentation/google.golang.org/grpc/otelgrpc v0.33.0 // indirect
	go.opentelemetry.io/otel v1.8.0 // indirect
	go.opentelemetry.io/otel/trace v1.8.0 // indirect
	golang.org/x/mod v0.6.0 // indirect
)

require (
	cloud.google.com/go/compute v1.7.0 // indirect
	github.com/Azure/go-ansiterm v0.0.0-20210617225240-d185dfc1b5a1 // indirect
	github.com/Azure/go-autorest v14.2.0+incompatible // indirect
	github.com/Azure/go-autorest/autorest v0.11.27 // indirect
	github.com/Azure/go-autorest/autorest/adal v0.9.20 // indirect
	github.com/Azure/go-autorest/autorest/date v0.3.0 // indirect
	github.com/Azure/go-autorest/logger v0.2.1 // indirect
	github.com/Azure/go-autorest/tracing v0.6.0 // indirect
	github.com/BurntSushi/toml v1.1.0 // indirect
	github.com/MakeNowJust/heredoc v1.0.0 // indirect
	github.com/Masterminds/goutils v1.1.1 // indirect
	github.com/Masterminds/semver v1.5.0
	github.com/Masterminds/semver/v3 v3.1.1
	github.com/Masterminds/sprig v2.22.0+incompatible
	github.com/Masterminds/sprig/v3 v3.2.2 // indirect
	github.com/Masterminds/squirrel v1.5.3 // indirect
	github.com/Microsoft/go-winio v0.6.0 // indirect
	github.com/ProtonMail/go-crypto v0.0.0-20220930113650-c6815a8c17ad // indirect
	github.com/acomagu/bufpipe v1.0.3 // indirect
	github.com/alecthomas/chroma v0.9.2 // indirect
	github.com/asaskevich/govalidator v0.0.0-20210307081110-f21760c49a8d // indirect
	github.com/beorn7/perks v1.0.1 // indirect
	github.com/blang/semver v3.5.1+incompatible // indirect
	github.com/bufbuild/buf v1.7.0
	github.com/cespare/xxhash/v2 v2.1.2 // indirect
	github.com/chai2010/gettext-go v1.0.2 // indirect
	github.com/cheshir/ttlcache v1.0.1-0.20220504185148-8ceeff21b789
	github.com/clbanning/mxj/v2 v2.3.3-0.20201214204241-e937bdee5a3e // indirect
	github.com/containerd/containerd v1.6.6 // indirect
	github.com/coreos/go-oidc/v3 v3.1.0 // indirect
	github.com/cyphar/filepath-securejoin v0.2.3 // indirect
	github.com/danwakefield/fnmatch v0.0.0-20160403171240-cbb64ac3d964 // indirect
	github.com/davecgh/go-spew v1.1.1 // indirect
	github.com/dlclark/regexp2 v1.4.0 // indirect
	github.com/docker/cli v20.10.17+incompatible // indirect
	github.com/docker/docker v20.10.20+incompatible // indirect
	github.com/docker/docker-credential-helpers v0.6.4 // indirect
	github.com/docker/go-connections v0.4.0 // indirect
	github.com/docker/go-metrics v0.0.1 // indirect
	github.com/docker/go-units v0.4.0 // indirect
	github.com/drone/envsubst/v2 v2.0.0-20210730161058-179042472c46 // indirect
	github.com/emicklei/go-restful/v3 v3.8.0 // indirect
	github.com/emirpasic/gods v1.18.1 // indirect
	github.com/evanphx/json-patch v5.6.0+incompatible // indirect
	github.com/exponent-io/jsonpath v0.0.0-20210407135951-1de76d718b3f // indirect
	github.com/fatih/color v1.13.0 // indirect
	github.com/fluxcd/pkg/apis/acl v0.1.0 // indirect
	github.com/fluxcd/pkg/apis/kustomize v0.6.0 // indirect
	github.com/fluxcd/pkg/ssa v0.21.0 // indirect
	github.com/fsnotify/fsnotify v1.5.4 // indirect
	github.com/ghodss/yaml v1.0.0
	github.com/go-asset/generics v0.0.0-20220317100214-d5f632c68060 // indirect
	github.com/go-errors/errors v1.4.2 // indirect
	github.com/go-git/gcfg v1.5.0 // indirect
	github.com/go-git/go-billy/v5 v5.3.1 // indirect
	github.com/go-git/go-git/v5 v5.4.2 // indirect
	github.com/go-gorp/gorp/v3 v3.0.2 // indirect
	github.com/go-logr/zapr v1.2.3 // indirect
	github.com/go-openapi/jsonpointer v0.19.5 // indirect
	github.com/go-openapi/jsonreference v0.20.0 // indirect
	github.com/go-openapi/swag v0.21.1 // indirect
	github.com/gobwas/glob v0.2.3 // indirect
	github.com/gofrs/flock v0.8.1
	github.com/gogo/protobuf v1.3.2 // indirect
	github.com/golang-jwt/jwt/v4 v4.4.1 // indirect
	github.com/golang/glog v1.0.0 // indirect
	github.com/golang/groupcache v0.0.0-20210331224755-41bb18bfe9da // indirect
	github.com/gomodule/redigo v2.0.0+incompatible // indirect
	github.com/google/btree v1.0.1 // indirect
	github.com/google/gnostic v0.6.9 // indirect
	github.com/google/go-querystring v1.1.0 // indirect
	github.com/google/gofuzz v1.2.0 // indirect
	github.com/google/shlex v0.0.0-20191202100458-e7afc7fbc510 // indirect
	github.com/gosuri/uitable v0.0.4 // indirect
	github.com/gregjones/httpcache v0.0.0-20190611155906-901d90724c79 // indirect
	github.com/hashicorp/errwrap v1.1.0 // indirect
	github.com/hashicorp/go-cleanhttp v0.5.2 // indirect
	github.com/hashicorp/go-retryablehttp v0.7.1 // indirect
	github.com/hashicorp/hcl v1.0.0 // indirect
	github.com/huandu/xstrings v1.3.2 // indirect
	github.com/iancoleman/strcase v0.2.0 // indirect
	github.com/imdario/mergo v0.3.13 // indirect
	github.com/inconshreveable/mousetrap v1.0.1 // indirect
	github.com/jbenet/go-context v0.0.0-20150711004518-d14ea06fba99 // indirect
	github.com/jmoiron/sqlx v1.3.5 // indirect
	github.com/josharian/intern v1.0.0 // indirect
	github.com/json-iterator/go v1.1.12 // indirect
	github.com/kevinburke/ssh_config v1.2.0 // indirect
	github.com/klauspost/compress v1.15.11 // indirect
	github.com/lann/builder v0.0.0-20180802200727-47ae307949d0 // indirect
	github.com/lann/ps v0.0.0-20150810152359-62de8c46ede0 // indirect
	github.com/lib/pq v1.10.6 // indirect
	github.com/liggitt/tabwriter v0.0.0-20181228230101-89fcab3d43de // indirect
	github.com/magiconair/properties v1.8.6 // indirect
	github.com/mailru/easyjson v0.7.7 // indirect
	github.com/mattn/go-colorable v0.1.12 // indirect
	github.com/mattn/go-isatty v0.0.16 // indirect
	github.com/mattn/go-runewidth v0.0.13 // indirect
	github.com/matttproud/golang_protobuf_extensions v1.0.2-0.20181231171920-c182affec369 // indirect
	github.com/mitchellh/copystructure v1.2.0 // indirect
	github.com/mitchellh/go-homedir v1.1.0 // indirect
	github.com/mitchellh/go-wordwrap v1.0.1 // indirect
	github.com/mitchellh/mapstructure v1.5.0 // indirect
	github.com/mitchellh/reflectwalk v1.0.2 // indirect
	github.com/moby/locker v1.0.1 // indirect
	github.com/moby/spdystream v0.2.0 // indirect
	github.com/moby/term v0.0.0-20210619224110-3f7ff695adc6 // indirect
	github.com/modern-go/concurrent v0.0.0-20180306012644-bacd9c7ef1dd // indirect
	github.com/modern-go/reflect2 v1.0.2 // indirect
	github.com/monochromegane/go-gitignore v0.0.0-20200626010858-205db1a8cc00 // indirect
	github.com/morikuni/aec v1.0.0 // indirect
	github.com/munnerz/goautoneg v0.0.0-20191010083416-a7dc8b61c822 // indirect
	github.com/opencontainers/go-digest v1.0.0 // indirect
	github.com/opencontainers/image-spec v1.0.3-0.20220114050600-8b9d41f48198 // indirect
	github.com/pelletier/go-toml v1.9.5 // indirect
	github.com/pelletier/go-toml/v2 v2.0.1 // indirect
	github.com/peterbourgon/diskv v2.0.1+incompatible // indirect
	github.com/pmezard/go-difflib v1.0.0 // indirect
	github.com/prometheus/client_model v0.2.0 // indirect
	github.com/prometheus/common v0.37.0 // indirect
	github.com/prometheus/procfs v0.8.0 // indirect
	github.com/rivo/uniseg v0.2.0 // indirect
	github.com/rubenv/sql-migrate v1.1.2 // indirect
	github.com/russross/blackfriday v1.6.0 // indirect
	github.com/sergi/go-diff v1.2.0 // indirect
	github.com/sethvargo/go-limiter v0.7.2 // indirect
	github.com/shopspring/decimal v1.3.1 // indirect
	github.com/spf13/afero v1.8.2 // indirect
	github.com/spf13/cast v1.5.0 // indirect
	github.com/spf13/jwalterweatherman v1.1.0 // indirect
	github.com/src-d/gcfg v1.4.0 // indirect
	github.com/subosito/gotenv v1.3.0 // indirect
	github.com/tomwright/dasel v1.22.1 // indirect
	github.com/weaveworks/tf-controller/api v0.0.0-20220829140311-2391c1d66e7c
	github.com/xanzy/ssh-agent v0.3.1 // indirect
	github.com/xeipuuv/gojsonpointer v0.0.0-20190905194746-02993c407bfb // indirect
	github.com/xeipuuv/gojsonreference v0.0.0-20180127040603-bd5ef7bd5415 // indirect
	github.com/xeipuuv/gojsonschema v1.2.0 // indirect
	github.com/xlab/treeprint v1.1.0 // indirect
	go.starlark.net v0.0.0-20220328144851-d1966c6b9fcd // indirect
	go.uber.org/atomic v1.9.0 // indirect
	go.uber.org/multierr v1.8.0 // indirect
	go.uber.org/zap v1.23.0 // indirect
<<<<<<< HEAD
	golang.org/x/net v0.0.0-20220826154423-83b083e8dc8b
=======
	golang.org/x/net v0.1.0 // indirect
>>>>>>> e492bf5d
	golang.org/x/sync v0.0.0-20220722155255-886fb9371eb4 // indirect
	golang.org/x/sys v0.1.0 // indirect
	golang.org/x/term v0.1.0 // indirect
	golang.org/x/text v0.4.0
	golang.org/x/time v0.0.0-20220722155302-e5dcc9cfc0b9 // indirect
	gomodules.xyz/jsonpatch/v2 v2.2.0 // indirect
	google.golang.org/appengine v1.6.7 // indirect
	gopkg.in/inf.v0 v0.9.1 // indirect
	gopkg.in/ini.v1 v1.66.4 // indirect
	gopkg.in/square/go-jose.v2 v2.6.0 // indirect
	gopkg.in/src-d/go-billy.v4 v4.3.2 // indirect
	gopkg.in/warnings.v0 v0.1.2 // indirect
	gopkg.in/yaml.v2 v2.4.0
	k8s.io/apiserver v0.25.3 // indirect
	k8s.io/component-base v0.25.3 // indirect
	k8s.io/klog/v2 v2.80.1 // indirect
	k8s.io/kube-openapi v0.0.0-20220803162953-67bda5d908f1 // indirect
	k8s.io/kubectl v0.25.3 // indirect
	k8s.io/utils v0.0.0-20220823124924-e9cbc92d1a73 // indirect
	oras.land/oras-go v1.2.0 // indirect
	sigs.k8s.io/cli-utils v0.33.0 // indirect
	sigs.k8s.io/json v0.0.0-20220713155537-f223a00ba0e2 // indirect
	sigs.k8s.io/kustomize/api v0.12.1 // indirect
	sigs.k8s.io/kustomize/kstatus v0.0.2 // indirect
	sigs.k8s.io/structured-merge-diff/v4 v4.2.3 // indirect
)

replace (
	github.com/Sirupsen/logrus => github.com/sirupsen/logrus v1.7.0
	github.com/appscode/jsonpatch => gomodules.xyz/jsonpatch/v2 v2.0.0
	// Using commit https://github.com/distribution/distribution/commit/03aaf6ab51117e99b4f53fb0db84e1a5348892c9
	// to fix a vulnerability affecting the github.com/gorilla/handlers dependency. For more info visit
	// https://security.snyk.io/vuln/SNYK-GOLANG-GITHUBCOMGORILLAHANDLERS-540773. Newer versions _should_ also work.
	github.com/docker/distribution => github.com/docker/distribution v0.0.0-20201106182221-03aaf6ab5111
	github.com/weaveworks/weave-gitops-enterprise/common => ./common
	// Fix for CVE-2022-1996
	k8s.io/kube-openapi => k8s.io/kube-openapi v0.0.0-20220614142933-1062c7ade5f8
)<|MERGE_RESOLUTION|>--- conflicted
+++ resolved
@@ -289,11 +289,7 @@
 	go.uber.org/atomic v1.9.0 // indirect
 	go.uber.org/multierr v1.8.0 // indirect
 	go.uber.org/zap v1.23.0 // indirect
-<<<<<<< HEAD
 	golang.org/x/net v0.0.0-20220826154423-83b083e8dc8b
-=======
-	golang.org/x/net v0.1.0 // indirect
->>>>>>> e492bf5d
 	golang.org/x/sync v0.0.0-20220722155255-886fb9371eb4 // indirect
 	golang.org/x/sys v0.1.0 // indirect
 	golang.org/x/term v0.1.0 // indirect

--- conflicted
+++ resolved
@@ -106,15 +106,11 @@
 	github.com/rhysd/go-github-selfupdate v1.2.3 // indirect
 	github.com/sabhiram/go-gitignore v0.0.0-20210923224102-525f6e181f06 // indirect
 	github.com/spf13/pflag v1.0.5 // indirect
-<<<<<<< HEAD
-	golang.org/x/tools v0.1.12 // indirect
-=======
 	github.com/tcnksm/go-gitconfig v0.1.2 // indirect
 	github.com/ulikunitz/xz v0.5.9 // indirect
 	golang.org/x/tools v0.1.12 // indirect
 	k8s.io/klog v1.0.0 // indirect
 	mvdan.cc/sh/v3 v3.5.1 // indirect
->>>>>>> 3eb76338
 )
 
 require (

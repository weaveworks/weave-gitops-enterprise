--- conflicted
+++ resolved
@@ -92,15 +92,9 @@
 	SeverityValue        *agouti.Selection
 	Category             *agouti.Selection
 	CategoryValue        *agouti.Selection
-<<<<<<< HEAD
-	Occurences           *agouti.Selection
-	OccurencesCount      *agouti.Selection
-	OccurencesValue      *agouti.MultiSelection
-=======
 	Occurrences          *agouti.Selection
 	OccurrencesCount     *agouti.Selection
 	OccurrencesValue     *agouti.MultiSelection
->>>>>>> a22917a6
 	Description          *agouti.Selection
 	DescriptionValue     *agouti.Selection
 	HowToSolve           *agouti.Selection
@@ -226,15 +220,9 @@
 		SeverityValue:        webDriver.FindByXPath(`//div[text()="Severity"]/following-sibling::*[1]`),
 		Category:             webDriver.FindByXPath(`//div[text()="Category"]`),
 		CategoryValue:        webDriver.FindByXPath(`//div[text()="Category"]/following-sibling::*[1]`),
-<<<<<<< HEAD
-		Occurences:           webDriver.FindByXPath(`//div[text()="Occurences"]`),
-		OccurencesCount:      webDriver.FindByXPath(`//div[text()="Occurences"]/span`),
-		OccurencesValue:      webDriver.AllByXPath(`//div[text()="Occurences"]/following-sibling::*[1]/li`),
-=======
 		Occurrences:          webDriver.FindByXPath(`//div[text()="Occurrences"]`),
 		OccurrencesCount:     webDriver.FindByXPath(`//div[text()="Occurrences"]/span`),
 		OccurrencesValue:     webDriver.AllByXPath(`//div[text()="Occurrences"]/following-sibling::*[1]/li`),
->>>>>>> a22917a6
 		Description:          webDriver.FindByXPath(`//div[text()="Description:"]`),
 		DescriptionValue:     webDriver.FindByXPath(`//div[text()="Description:"]/following-sibling::*[1]`),
 		HowToSolve:           webDriver.FindByXPath(`//div[text()="How to solve:"]`),

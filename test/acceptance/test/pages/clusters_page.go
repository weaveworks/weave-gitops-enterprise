package pages

import (
	"fmt"

	. "github.com/onsi/gomega"
	"github.com/sclevine/agouti"
	. "github.com/sclevine/agouti/matchers"
)

type ClusterInformation struct {
	Checkbox         *agouti.Selection
	ShowStatusDetail *agouti.Selection
	Name             *agouti.Selection
	Type             *agouti.Selection
	Namespace        *agouti.Selection
	Status           *agouti.Selection
}

type ClusterStatus struct {
	Phase            *agouti.Selection
	KubeConfigButton *agouti.Selection
}

type DeletePullRequestPopup struct {
	Title               *agouti.Selection
	ClosePopup          *agouti.Selection
	PRDescription       *agouti.Selection
	DeleteClusterButton *agouti.Selection
	ConfirmDelete       *agouti.Selection
	CancelDelete        *agouti.Selection
	GitCredentials      *agouti.Selection
}

//ClustersPage elements
type ClustersPage struct {
	ClusterHeader         *agouti.Selection
	ClusterCount          *agouti.Selection
	ConnectClusterButton  *agouti.Selection
	PRDeleteClusterButton *agouti.Selection
	ClustersList          *agouti.Selection
	Tooltip               *agouti.Selection
	SupportEmailLink      *agouti.Selection
	MessageBar            *agouti.Selection
	Version               *agouti.Selection
}

// This function waits for progressbar circle to disappear
func (t ClustersPage) WaitForPageToLoad(webDriver *agouti.Page) {
	Eventually(webDriver.Find(`[class^=MuiCircularProgress]`)).ShouldNot(BeFound())
}

// FindClusterInList finds the cluster with given name
func FindClusterInList(clustersPage *ClustersPage, clusterName string) *ClusterInformation {
	cluster := clustersPage.ClustersList.FindByXPath(fmt.Sprintf(`//*[@data-cluster-name="%s"]/ancestor::tr`, clusterName))
	return &ClusterInformation{
		Checkbox:         cluster.FindByXPath(`td[1]`).Find("input"),
		ShowStatusDetail: cluster.FindByXPath(`td[2]`).Find(`svg`),
		Name:             cluster.FindByXPath(`td[2]`),
<<<<<<< HEAD
		Status:           cluster.FindByXPath(`td[6]`),
=======
		Type:             cluster.FindByXPath(`td[3]`),
		Namespace:        cluster.FindByXPath(`td[4]`),
		Status:           cluster.FindByXPath(`td[5]//div/*[last()][name()="div"]`),
>>>>>>> 5a75ce1f
	}
}

func CountClusters(clustersPage *ClustersPage) int {
	clusters := clustersPage.ClustersList.All("div[data-cluster-name]")
	count, _ := clusters.Count()
	return count
}

func GetClusterStatus(webDriver *agouti.Page) *ClusterStatus {
	clusterStatus := ClusterStatus{
		Phase:            webDriver.FindByXPath(`//tr/th[.="phase"]/following-sibling::td`),
		KubeConfigButton: webDriver.FindByXPath(`//button[.="Download the kubeconfig here"]`),
	}

	return &clusterStatus
}

func GetDeletePRPopup(webDriver *agouti.Page) *DeletePullRequestPopup {
	deletePRPopup := DeletePullRequestPopup{
		Title:               webDriver.Find(`#delete-popup h5`),
		PRDescription:       webDriver.Find(`#delete-popup textarea`),
		ClosePopup:          webDriver.Find(`#delete-popup > div > button[type=button]`),
		DeleteClusterButton: webDriver.Find(`#delete-popup button#delete-cluster`),
		ConfirmDelete:       webDriver.Find(`#confirm-disconnect-cluster-dialog button:first-child`),
		CancelDelete:        webDriver.Find(`#confirm-disconnect-cluster-dialog button:last-child`),
		GitCredentials:      webDriver.Find(`div.auth-message`),
	}

	return &deletePRPopup
}

//GetClustersPage initialises the webDriver object
func GetClustersPage(webDriver *agouti.Page) *ClustersPage {
	clustersPage := ClustersPage{
		ClusterHeader:         webDriver.Find(`div[role="heading"] a[href="/clusters"]`),
		ClusterCount:          webDriver.Find(`.count-header .section-header-count`),
		ConnectClusterButton:  webDriver.Find(`#connect-cluster`),
		PRDeleteClusterButton: webDriver.Find(`#delete-cluster`),
		ClustersList:          webDriver.First(`#clusters-list table tbody`),
		Tooltip:               webDriver.Find(`div[role="tooltip"]`),
		SupportEmailLink:      webDriver.FindByLink(`support@weave.works`),
		MessageBar:            webDriver.FindByXPath(`//div[@id="root"]/div/main/div[2]`),
		Version:               webDriver.FindByXPath(`//div[starts-with(text(), "Weave GitOps Enterprise")]`),
	}

	return &clustersPage
}<|MERGE_RESOLUTION|>--- conflicted
+++ resolved
@@ -57,13 +57,7 @@
 		Checkbox:         cluster.FindByXPath(`td[1]`).Find("input"),
 		ShowStatusDetail: cluster.FindByXPath(`td[2]`).Find(`svg`),
 		Name:             cluster.FindByXPath(`td[2]`),
-<<<<<<< HEAD
-		Status:           cluster.FindByXPath(`td[6]`),
-=======
-		Type:             cluster.FindByXPath(`td[3]`),
-		Namespace:        cluster.FindByXPath(`td[4]`),
-		Status:           cluster.FindByXPath(`td[5]//div/*[last()][name()="div"]`),
->>>>>>> 5a75ce1f
+		Status:           cluster.FindByXPath(`td[6]//div/*[last()][name()="div"]`),
 	}
 }
 

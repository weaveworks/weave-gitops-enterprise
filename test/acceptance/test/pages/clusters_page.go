package pages

import (
	"fmt"
	"strings"

	"github.com/sclevine/agouti"
)

<<<<<<< HEAD
type clusterInformation struct {
=======
type ClusterInformation struct {
>>>>>>> 3a09368d
	Name           *agouti.Selection
	Icon           *agouti.Selection
	Status         *agouti.Selection
	GitActivity    *agouti.Selection
	NodesVersions  *agouti.Selection
	TeamWorkspaces *agouti.Selection
	GitRepoURL     *agouti.Selection
	EditCluster    *agouti.Selection
<<<<<<< HEAD
=======
}

type AlertInformation struct {
	Severity    *agouti.Selection
	Message     *agouti.Selection
	ClusterName *agouti.Selection
	TimeStamp   *agouti.Selection
>>>>>>> 3a09368d
}

//ClustersPage elements
type ClustersPage struct {
	ClusterCount                                *agouti.Selection
	ConnectClusterButton                        *agouti.Selection
	NoFiringAlertMessage                        *agouti.Selection
	FiringAlertsSection                         *agouti.Selection
	FiringAlertsHeader                          *agouti.Selection
	FiringAlertsNavCtl                          *agouti.Selection
	ClustersListSection                         *agouti.Selection
	ClustersListHeader                          *agouti.Selection
	FiringAlertsPerPage                         *agouti.Selection
	FiringAlerts                                *agouti.MultiSelection
	HeaderName                                  *agouti.Selection
	HeaderIcon                                  *agouti.Selection
	HeaderStatus                                *agouti.Selection
	HeaderGitActivity                           *agouti.Selection
	HeaderWorkspaces                            *agouti.Selection
	HeaderNodeVersion                           *agouti.Selection
	NoClusterConfigured                         *agouti.Selection
	ClustersList                                *agouti.Selection
	Tooltip                                     *agouti.Selection
	SupportEmailLink                            *agouti.Selection
	ClustersListPaginationNext                  *agouti.Selection
	ClustersListPaginationPrevious              *agouti.Selection
	ClustersListPaginationLast                  *agouti.Selection
	ClustersListPaginationFirst                 *agouti.Selection
	ClustersListPaginationPerPageDropdown       *agouti.Selection
	ClustersListPaginationPerPageDropdownSecond *agouti.Selection
}

// FindClusterInList finds the cluster with given name
func FindClusterInList(clustersPage *ClustersPage, clusterName string) *ClusterInformation {
	cluster := clustersPage.ClustersList.Find(fmt.Sprintf(`tr[data-cluster-name="%s"]`, clusterName))
<<<<<<< HEAD
	return &clusterInformation{
=======
	return &ClusterInformation{
>>>>>>> 3a09368d
		Name:           cluster.FindByXPath(`td[1]`),
		Icon:           cluster.FindByXPath(`td[2]`),
		Status:         cluster.FindByXPath(`td[3]`),
		GitActivity:    cluster.FindByXPath(`td[4]`),
		NodesVersions:  cluster.FindByXPath(`td[5]`),
		TeamWorkspaces: cluster.FindByXPath(`td[6]`),
		GitRepoURL:     cluster.FindByXPath(`td[7]`),
		EditCluster:    cluster.FindByXPath(`td[8]`),
<<<<<<< HEAD
=======
	}
}

func FindAlertInFiringAlertsWidget(clustersPage *ClustersPage, alertName string) *AlertInformation {
	for _, a := range AlertsFiringInAlertsWidget(clustersPage) {
		text, _ := a.Message.Text()
		if strings.Contains(text, alertName) {
			return a
		}
>>>>>>> 3a09368d
	}
	return nil
}

func AlertsFiringInAlertsWidget(clustersPage *ClustersPage) []*AlertInformation {
	alertInfos := []*AlertInformation{}
	count, _ := clustersPage.FiringAlerts.Count()
	for i := 0; i < count; i++ {
		alert := clustersPage.FiringAlerts.At(i)
		alertInfos = append(alertInfos, &AlertInformation{
			Severity:    alert.FindByXPath(`td[1]`),
			Message:     alert.FindByXPath(`td[2]`),
			ClusterName: alert.FindByXPath(`td[3]`),
			TimeStamp:   alert.FindByXPath(`td[4]`),
		})

	}
	return alertInfos
}

//GetClustersPage initialises the webDriver object
func GetClustersPage(webDriver *agouti.Page) *ClustersPage {
	clustersPage := ClustersPage{
		ClusterCount:                          webDriver.FindByXPath(`//*[@id="count-header"]/div/div[2]`),
		ConnectClusterButton:                  webDriver.Find(`#connect-cluster`),
		NoFiringAlertMessage:                  webDriver.FindByXPath(`//*[@id="app"]/div/div[2]/div[1]/i`),
		FiringAlertsSection:                   webDriver.Find(`#firing-alerts`),
		FiringAlertsHeader:                    webDriver.FindByXPath(`//*[@id="firing-alerts"]/div/div/div[1]/div`),
		FiringAlertsNavCtl:                    webDriver.FindByXPath(`//*[@id="firing-alerts"]/div/div/div[2]/div/p/span/span[2]`),
		FiringAlertsPerPage:                   webDriver.FindByXPath(`//*[@id="firing-alerts"]/div/div/div[3]`),
		FiringAlerts:                          webDriver.All(`#firing-alerts > div > table > tbody > tr`),
		ClustersListSection:                   webDriver.Find(`#clusters-list`),
		ClustersListHeader:                    webDriver.FindByXPath(`//*[@id="clusters-list"]/div/table/thead`),
		HeaderName:                            webDriver.FindByXPath(`//*[@id="clusters-list"]/div/table/thead/tr/th[1]/span`),
		HeaderIcon:                            webDriver.FindByXPath(`//*[@id="clusters-list"]/div/table/thead/tr/th[2]/span`),
		HeaderStatus:                          webDriver.FindByXPath(`//*[@id="clusters-list"]/div/table/thead/tr/th[3]/span`),
		HeaderGitActivity:                     webDriver.FindByXPath(`//*[@id="clusters-list"]/div/table/thead/tr/th[4]/span`),
		HeaderNodeVersion:                     webDriver.FindByXPath(`//*[@id="clusters-list"]/div/table/thead/tr/th[5]/span`),
		HeaderWorkspaces:                      webDriver.FindByXPath(`//*[@id="clusters-list"]/div/table/thead/tr/th[6]/span`),
		NoClusterConfigured:                   webDriver.FindByXPath(`//*[@id="clusters-list"]/div/table/caption`),
		ClustersList:                          webDriver.Find(`#clusters-list > div > table > tbody`),
		Tooltip:                               webDriver.Find(`div[role="tooltip"]`),
		SupportEmailLink:                      webDriver.FindByLink(`support@weave.works`),
		ClustersListPaginationNext:            webDriver.FindByXPath(`//*[@id="clusters-list"]/div/table/tfoot/tr/td/div/div[3]/button[3]`),
		ClustersListPaginationPrevious:        webDriver.FindByXPath(`//*[@id="clusters-list"]/div/table/tfoot/tr/td/div/div[3]/button[2]`),
		ClustersListPaginationLast:            webDriver.FindByXPath(`//*[@id="clusters-list"]/div/table/tfoot/tr/td/div/div[3]/button[4]`),
		ClustersListPaginationFirst:           webDriver.FindByXPath(`//*[@id="clusters-list"]/div/table/tfoot/tr/td/div/div[3]/button[1]`),
		ClustersListPaginationPerPageDropdown: webDriver.FindByXPath(`//*[@id="clusters-list"]/div/table/tfoot/tr/td/div/div[2]/div`),
		ClustersListPaginationPerPageDropdownSecond: webDriver.FindByXPath(`//*[@id="menu-"]/div[3]/ul/li[2]`),
	}

	return &clustersPage
}<|MERGE_RESOLUTION|>--- conflicted
+++ resolved
@@ -7,11 +7,7 @@
 	"github.com/sclevine/agouti"
 )
 
-<<<<<<< HEAD
-type clusterInformation struct {
-=======
 type ClusterInformation struct {
->>>>>>> 3a09368d
 	Name           *agouti.Selection
 	Icon           *agouti.Selection
 	Status         *agouti.Selection
@@ -20,8 +16,6 @@
 	TeamWorkspaces *agouti.Selection
 	GitRepoURL     *agouti.Selection
 	EditCluster    *agouti.Selection
-<<<<<<< HEAD
-=======
 }
 
 type AlertInformation struct {
@@ -29,7 +23,6 @@
 	Message     *agouti.Selection
 	ClusterName *agouti.Selection
 	TimeStamp   *agouti.Selection
->>>>>>> 3a09368d
 }
 
 //ClustersPage elements
@@ -65,11 +58,7 @@
 // FindClusterInList finds the cluster with given name
 func FindClusterInList(clustersPage *ClustersPage, clusterName string) *ClusterInformation {
 	cluster := clustersPage.ClustersList.Find(fmt.Sprintf(`tr[data-cluster-name="%s"]`, clusterName))
-<<<<<<< HEAD
-	return &clusterInformation{
-=======
 	return &ClusterInformation{
->>>>>>> 3a09368d
 		Name:           cluster.FindByXPath(`td[1]`),
 		Icon:           cluster.FindByXPath(`td[2]`),
 		Status:         cluster.FindByXPath(`td[3]`),
@@ -78,8 +67,6 @@
 		TeamWorkspaces: cluster.FindByXPath(`td[6]`),
 		GitRepoURL:     cluster.FindByXPath(`td[7]`),
 		EditCluster:    cluster.FindByXPath(`td[8]`),
-<<<<<<< HEAD
-=======
 	}
 }
 
@@ -89,7 +76,6 @@
 		if strings.Contains(text, alertName) {
 			return a
 		}
->>>>>>> 3a09368d
 	}
 	return nil
 }

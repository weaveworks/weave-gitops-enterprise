package acceptance

import (
	"context"
	"fmt"
	"io/ioutil"
	"os"
	"path"
	"strings"
	"text/template"
	"time"

	"github.com/onsi/ginkgo/v2"
	"github.com/onsi/gomega"
	"github.com/sclevine/agouti/matchers"
	"github.com/weaveworks/weave-gitops-enterprise/test/acceptance/test/pages"
	"golang.org/x/text/cases"
	"golang.org/x/text/language"
)

type Application struct {
	DefaultApp      bool
	Type            string
	Chart           string
	Source          string
	Path            string
	SyncInterval    string
	Name            string
	Namespace       string
	Tenant          string
	TargetNamespace string
	DeploymentName  string
	Version         string
	ValuesRegex     string
	Values          string
	Layer           string
}

type ApplicationEvent struct {
	Reason    string
	Message   string
	Component string
	Timestamp string
}

type PullRequest struct {
	Branch      string
	Title       string
	Message     string
	Description string
}

type ApplicationViolations struct {
	PolicyName               string
	ViolationMessage         string
	ViolationSeverity        string
	ViolationCategory        string
	ConfigPolicy             string
	PolicyConfigViolationMsg string
}

func createGitKustomization(kustomizationName, kustomizationNameSpace, kustomizationPath, repoName, sourceNameSpace, targetNamespace string) (kustomization string) {
	contents, err := ioutil.ReadFile(path.Join(testDataPath, "kustomization/git-kustomization.yaml"))
	gomega.Expect(err).To(gomega.BeNil(), "Failed to read git-kustomization template yaml")

	t := template.Must(template.New("kustomization").Parse(string(contents)))

	type TemplateInput struct {
		KustomizationName      string
		KustomizationNameSpace string
		KustomizationPath      string
		GitRepoName            string
		SourceNameSpace        string
		TargetNamespace        string
	}
	input := TemplateInput{kustomizationName, kustomizationNameSpace, kustomizationPath, repoName, sourceNameSpace, targetNamespace}

	kustomization = path.Join("/tmp", kustomizationName+"-kustomization.yaml")

	f, err := os.Create(kustomization)
	gomega.Expect(err).To(gomega.BeNil(), "Failed to create kustomization manifest yaml")

	err = t.Execute(f, input)
	f.Close()
	gomega.Expect(err).To(gomega.BeNil(), "Failed to generate kustomization manifest yaml")

	return kustomization
}

func installPolicyConfig(clusterName string, policyConfigYaml string) {
	ginkgo.By(fmt.Sprintf("Add/Install Policy config to the %s cluster", clusterName), func() {
		err := runCommandPassThrough("kubectl", "apply", "-f", policyConfigYaml)
		gomega.Expect(err).ShouldNot(gomega.HaveOccurred(), "Failed to install policy Config to cluster:"+clusterName)
	})
}

func navigatetoApplicationsPage(applicationsPage *pages.ApplicationsPage) {
	ginkgo.By("And navigate to Applicartions page via header link", func() {
		gomega.Expect(applicationsPage.ApplicationHeader.Click()).Should(gomega.Succeed(), "Failed to navigate to Applications pages via header link")
		pages.WaitForPageToLoad(webDriver)
	})
}

func AddKustomizationApp(application *pages.AddApplication, app Application) {
	ginkgo.By(fmt.Sprintf("And add %s application from %s GitRepository path", app.Name, app.Path), func() {
		gomega.Expect(application.Name.SendKeys(app.Name)).Should(gomega.Succeed(), "Failed to input application name")
		gomega.Expect(application.Namespace.SendKeys(app.Namespace)).Should(gomega.Succeed(), "Failed to input application namespace")
		gomega.Expect(application.TargetNamespace.SendKeys(app.TargetNamespace)).Should(gomega.Succeed(), "Failed to input application target namespace")
		gomega.Expect(application.Path.SendKeys(app.Path)).Should(gomega.Succeed(), "Failed to input application path")

		if source, _ := application.Source.Attribute("value"); source != "" {
			gomega.Expect(source).Should(gomega.MatchRegexp(app.Source), "Application source GitRepository is incorrect")
		}

		if app.TargetNamespace != GITOPS_DEFAULT_NAMESPACE {
			gomega.Eventually(application.CreateTargetNamespace.Check).Should(gomega.Succeed(), "Failed to select 'Create target namespace for kustomization'")
		}
	})
}

func AddHelmReleaseApp(profile *pages.ProfileInformation, app Application) {
	ginkgo.By(fmt.Sprintf("And add %s profile/application from %s HelmRepository", app.Name, app.Chart), func() {
		gomega.Eventually(profile.Name.Click, ASSERTION_1MINUTE_TIME_OUT).Should(gomega.Succeed(), fmt.Sprintf("Failed to find %s profile", app.Name))

		if app.DefaultApp {
			gomega.Eventually(profile.Checkbox).Should(matchers.BeSelected(), fmt.Sprintf("Default profile %s is not selected as default", app.Name))
		} else {
			gomega.Eventually(profile.Checkbox).ShouldNot(matchers.BeSelected(), fmt.Sprintf("Profile %s should not be selected as default", app.Name))
			gomega.Eventually(profile.Checkbox.Check).Should(gomega.Succeed(), fmt.Sprintf("Failed to select the %s profile", app.Name))
		}

		gomega.Eventually(profile.Version.Click).Should(gomega.Succeed(), fmt.Sprintf("Failed to select expeted %s profile version", app.Version))
		gomega.Eventually(pages.GetOption(webDriver, app.Version).Click).Should(gomega.Succeed(), fmt.Sprintf("Failed to select %s version: %s", app.Name, app.Version))

		if app.Layer != "" {
			gomega.Eventually(profile.Layer.Text).Should(gomega.MatchRegexp(app.Layer), fmt.Sprintf("Failed to verify expeted %s profile layer", app.Layer))
		}

		gomega.Expect(profile.Namespace.SendKeys(app.TargetNamespace)).To(gomega.Succeed())

		gomega.Eventually(profile.Values.Click).Should(gomega.Succeed())
		valuesYaml := pages.GetValuesYaml(webDriver)
		gomega.Eventually(valuesYaml.Title.Text, ASSERTION_30SECONDS_TIME_OUT).Should(gomega.MatchRegexp(app.Name))
		gomega.Eventually(valuesYaml.TextArea.Text, ASSERTION_30SECONDS_TIME_OUT).Should(gomega.MatchRegexp(strings.Split(app.ValuesRegex, ",")[0]))

		if app.DefaultApp {
			// Default profiles values are updated via annotation template parameters
			gomega.Eventually(valuesYaml.Cancel.Click).Should(gomega.Succeed())
		} else {
			// Update values.yaml for the profile
			text, _ := valuesYaml.TextArea.Text()
			for i, val := range strings.Split(app.Values, ",") {
				text = strings.ReplaceAll(text, strings.Split(app.ValuesRegex, ",")[i], val)
			}

			gomega.Expect(valuesYaml.TextArea.Clear()).To(gomega.Succeed())
			gomega.Expect(valuesYaml.TextArea.SendKeys(text)).To(gomega.Succeed(), fmt.Sprintf("Failed to change values.yaml for %s profile", app.Name))

			gomega.Eventually(valuesYaml.Save.Click).Should(gomega.Succeed(), fmt.Sprintf("Failed to save values.yaml for %s profile", app.Name))
		}
	})
}

func verifyAppInformation(applicationsPage *pages.ApplicationsPage, app Application, cluster ClusterConfig, status string) {

	ginkgo.By(fmt.Sprintf("And verify %s application information in application table for cluster: %s", app.Name, cluster.Name), func() {
		applicationInfo := applicationsPage.FindApplicationInList(app.Name)

		if app.Type == "helm_release" {
			gomega.Eventually(applicationInfo.Type, ASSERTION_1MINUTE_TIME_OUT).Should(matchers.MatchText("HelmRelease"), fmt.Sprintf("Failed to have expected %s application type: %s", app.Name, app.Type))
		} else {
			gomega.Eventually(applicationInfo.Type, ASSERTION_1MINUTE_TIME_OUT).Should(matchers.MatchText("Kustomization"), fmt.Sprintf("Failed to have expected %s application type: %s", app.Name, app.Type))
		}

		gomega.Eventually(applicationInfo.Name).Should(matchers.MatchText(app.Name), fmt.Sprintf("Failed to list %s application in  application table", app.Name))
		gomega.Eventually(applicationInfo.Namespace).Should(matchers.MatchText(app.Namespace), fmt.Sprintf("Failed to have expected %s application namespace: %s", app.Name, app.Namespace))
		gomega.Eventually(applicationInfo.Cluster).Should(matchers.MatchText(path.Join(cluster.Namespace, cluster.Name)), fmt.Sprintf("Failed to have expected %s application cluster: %s", app.Name, path.Join(cluster.Namespace, cluster.Name)))
		gomega.Eventually(applicationInfo.Source).Should(matchers.MatchText(app.Source), fmt.Sprintf("Failed to have expected %s application source: %s", app.Name, app.Source))
		gomega.Eventually(applicationInfo.Status, ASSERTION_2MINUTE_TIME_OUT).Should(matchers.MatchText(status), fmt.Sprintf("Failed to have expected %s application status: %s", app.Name, status))

		if app.Tenant != "" {
			gomega.Eventually(applicationInfo.Tenant).Should(matchers.MatchText(app.Tenant), fmt.Sprintf("Failed to have expected %s tenant", app.Tenant))
		}
	})
}

func verifyAppPage(app Application) {
	appDetailPage := pages.GetApplicationsDetailPage(webDriver, app.Type)

	ginkgo.By(fmt.Sprintf("And verify %s application page", app.Name), func() {
		gomega.Eventually(appDetailPage.Header.Text).Should(gomega.MatchRegexp(app.Name), fmt.Sprintf("Failed to verify dashboard application name %s", app.Name))
		gomega.Eventually(appDetailPage.Title.Text).Should(gomega.MatchRegexp(app.Name), fmt.Sprintf("Failed to verify application title %s on application page", app.Name))
		gomega.Eventually(appDetailPage.Sync).Should(matchers.BeEnabled(), fmt.Sprintf("Sync button is not visible/enable for %s", app.Name))
		gomega.Eventually(appDetailPage.Details).Should(matchers.BeEnabled(), fmt.Sprintf("Details tab button is not visible/enable for %s", app.Name))
		gomega.Eventually(appDetailPage.Events).Should(matchers.BeEnabled(), fmt.Sprintf("Events tab button is not visible/enable for %s", app.Name))
		gomega.Eventually(appDetailPage.Graph).Should(matchers.BeEnabled(), fmt.Sprintf("Graph tab button is not visible/enable for %s", app.Name))
		gomega.Eventually(appDetailPage.Violations).Should(matchers.BeEnabled(), fmt.Sprintf("Violations tab button is not visible/enable for %s", app.Name))
	})
}

func verifyAppDetails(app Application, cluster ClusterConfig) {
	appDetailPage := pages.GetApplicationsDetailPage(webDriver, app.Type)

	ginkgo.By(fmt.Sprintf("And verify %s application Details", app.Name), func() {
		gomega.Expect(appDetailPage.Details.Click()).Should(gomega.Succeed(), fmt.Sprintf("Failed to click %s Details tab button", app.Name))
		pages.WaitForPageToLoad(webDriver)

		details := pages.GetApplicationDetail(webDriver)

		if app.Type == "helm_release" {
			gomega.Eventually(details.Source.Text).Should(gomega.MatchRegexp("HelmChart/"+app.Namespace+"-"+app.Name), fmt.Sprintf("Failed to verify %s Source", app.Name))
			gomega.Eventually(details.Chart.Text).Should(gomega.MatchRegexp(app.Name), fmt.Sprintf("Failed to verify %s Chart", app.Name))
			gomega.Eventually(details.ChartVersion.Text).Should(gomega.MatchRegexp(app.Version), fmt.Sprintf("Failed to verify %s Chart Version", app.Name))

			gomega.Eventually(func(g gomega.Gomega) (string, error) {
				g.Expect(webDriver.Refresh()).ShouldNot(gomega.HaveOccurred())
				time.Sleep(POLL_INTERVAL_1SECONDS)
				return details.AppliedRevision.Text()
			}, ASSERTION_1MINUTE_TIME_OUT, POLL_INTERVAL_5SECONDS).Should(gomega.MatchRegexp(app.Version), fmt.Sprintf("Failed to verify %s Last Applied Version", app.Name))

			gomega.Eventually(details.AttemptedRevision.Text, ASSERTION_30SECONDS_TIME_OUT).Should(gomega.MatchRegexp(app.Version), fmt.Sprintf("Failed to verify %s Last Attempted Version", app.Name))

		} else {
			gomega.Eventually(details.Kind.Text).Should(gomega.MatchRegexp(cases.Title(language.English, cases.NoLower).String(app.Type)), fmt.Sprintf("Failed to verify %s kind", app.Name))
			gomega.Eventually(details.Source.Text).Should(gomega.MatchRegexp("GitRepository/"+app.Name), fmt.Sprintf("Failed to verify %s Source", app.Name))
			gomega.Eventually(details.AppliedRevision.Text).Should(gomega.MatchRegexp("master"), fmt.Sprintf("Failed to verify %s AppliedRevision", app.Name))
			gomega.Eventually(details.Path.Text).Should(gomega.MatchRegexp(app.Path), fmt.Sprintf("Failed to verify %s Path", app.Name))
		}

		if cluster.Type == "management" {
			gomega.Eventually(details.Cluster.Text).Should(gomega.MatchRegexp(cluster.Name), fmt.Sprintf("Failed to verify %s Cluster", app.Name))
		} else {
			gomega.Eventually(details.Cluster.Text).Should(gomega.MatchRegexp(cluster.Namespace+"/"+cluster.Name), fmt.Sprintf("Failed to verify %s Cluster", app.Name))
		}

		if app.Tenant != "" {
			gomega.Eventually(details.Tenant.Text).Should(gomega.MatchRegexp(app.Tenant), fmt.Sprintf("Failed to verify %s Tenant", app.Tenant))
		}

		gomega.Eventually(details.Interval.Text).Should(gomega.MatchRegexp(app.SyncInterval), fmt.Sprintf("Failed to verify %s AppliedRevision", app.Name))
		gomega.Eventually(appDetailPage.Sync.Click).Should(gomega.Succeed(), fmt.Sprintf("Failed to sync %s kustomization", app.Name))
		gomega.Eventually(details.LastUpdated.Text).Should(gomega.MatchRegexp("seconds ago"), fmt.Sprintf("Failed to verify %s LastUpdated", app.Name))

		gomega.Eventually(details.Name.Text).Should(gomega.MatchRegexp(app.DeploymentName), fmt.Sprintf("Failed to verify %s Deployment name", app.Name))
		gomega.Eventually(details.Type.Text).Should(gomega.MatchRegexp("Deployment"), fmt.Sprintf("Failed to verify %s Type", app.Name))
		gomega.Eventually(details.Namespace.Text).Should(gomega.MatchRegexp(app.TargetNamespace), fmt.Sprintf("Failed to verify %s Namespace", app.Name))

		gomega.Eventually(func(g gomega.Gomega) (string, error) {
			g.Expect(webDriver.Refresh()).ShouldNot(gomega.HaveOccurred())
			time.Sleep(POLL_INTERVAL_1SECONDS)
			return details.Status.Text()
		}, ASSERTION_3MINUTE_TIME_OUT, POLL_INTERVAL_5SECONDS).Should(gomega.MatchRegexp("^Ready"), fmt.Sprintf("Failed to verify %s Status", app.Name))

		msgRegex := fmt.Sprintf(`ReplicaSet "%s.+" has successfully progressed|Deployment has minimum availability`, app.DeploymentName)
		gomega.Eventually(details.Message.Text).Should(gomega.MatchRegexp(msgRegex), fmt.Sprintf("Failed to verify %s Message", app.Name))
	})
}

func verifyAppAnnotations(app Application) {
	details := pages.GetApplicationDetail(webDriver)

	gomega.Expect(details.GetMetadata("Description").Text()).Should(gomega.MatchRegexp(`Podinfo is a tiny web application made with Go`), "Failed to verify Metada description")
	verifyDashboard(details.GetMetadata("Grafana Dashboard").Find("a"), "management", "Grafana")
	gomega.Expect(details.GetMetadata("Javascript Alert").Find("a")).ShouldNot(matchers.BeFound(), "Javascript href is not sanitized")
	gomega.Expect(details.GetMetadata("Javascript Alert").Text()).Should(gomega.MatchRegexp(`javascript:alert\('hello there'\);`), "Failed to verify Javascript alert text")
}

func verifyAppEvents(app Application, appEvent ApplicationEvent) {
	appDetailPage := pages.GetApplicationsDetailPage(webDriver, app.Type)

	ginkgo.By(fmt.Sprintf("And verify %s application Events", app.Name), func() {
		gomega.Expect(appDetailPage.Events.Click()).Should(gomega.Succeed(), fmt.Sprintf("Failed to click %s Events tab button", app.Name))
		pages.WaitForPageToLoad(webDriver)

		event := pages.GetApplicationEvent(webDriver, appEvent.Reason)

		gomega.Eventually(event.Reason.Text).Should(gomega.MatchRegexp(cases.Title(language.English, cases.NoLower).String(appEvent.Reason)), fmt.Sprintf("Failed to verify %s Event/Reason", app.Name))
		gomega.Eventually(event.Message.Text).Should(gomega.MatchRegexp(appEvent.Message), fmt.Sprintf("Failed to verify %s Event/Message", app.Name))
		gomega.Eventually(event.Component.Text).Should(gomega.MatchRegexp(appEvent.Component), fmt.Sprintf("Failed to verify %s Event/Component", app.Name))
		gomega.Eventually(event.TimeStamp.Text).Should(gomega.MatchRegexp(appEvent.Timestamp), fmt.Sprintf("Failed to verify %s Event/Timestamp", app.Name))
	})
}

func verfifyAppGraph(app Application) {
	appDetailPage := pages.GetApplicationsDetailPage(webDriver, app.Type)

	ginkgo.By(fmt.Sprintf("And verify %s application Grapg", app.Name), func() {
		gomega.Expect(appDetailPage.Graph.Click()).Should(gomega.Succeed(), fmt.Sprintf("Failed to click %s Graph tab button", app.Name))
		pages.WaitForPageToLoad(webDriver)

		graph := pages.GetApplicationGraph(webDriver)

		if app.Type == "helm_release" {
			gomega.Expect(graph.HelmRepository.FirstByXPath(fmt.Sprintf(`//div[.="%s"]`, app.Chart))).Should(matchers.BeFound(), fmt.Sprintf("Failed to verify %s Graph/HelmRepository", app.Name))
			gomega.Expect(graph.HelmRelease.FirstByXPath(fmt.Sprintf(`//div[.="%s"]`, app.Namespace))).Should(matchers.BeFound(), fmt.Sprintf("Failed to verify %s Graph/Helmrelease", app.Name))
		} else {
			gomega.Expect(graph.GitRepository.FirstByXPath(fmt.Sprintf(`//div[.="%s"]`, app.Chart))).Should(matchers.BeFound(), fmt.Sprintf("Failed to verify %s Graph/GitRepository", app.Name))
			gomega.Expect(graph.Kustomization.FirstByXPath(fmt.Sprintf(`//div[.="%s"]`, app.Namespace))).Should(matchers.BeFound(), fmt.Sprintf("Failed to verify %s Graph/Kustomization", app.Name))
		}

		gomega.Expect(graph.Deployment.FirstByXPath(fmt.Sprintf(`//div[.="%s"]`, app.Name))).Should(matchers.BeFound(), fmt.Sprintf("Failed to verify %s Graph/Deployment", app.Name))
		gomega.Expect(graph.Deployment.FirstByXPath(fmt.Sprintf(`//div[.="%s"]`, app.TargetNamespace))).Should(matchers.BeFound(), fmt.Sprintf("Failed to verify %s Graph/Deployment namespace", app.Name))
		gomega.Expect(graph.ReplicaSet.FirstByXPath(fmt.Sprintf(`//div[.="%s"]`, app.Name))).Should(matchers.BeFound(), fmt.Sprintf("Failed to verify %s Graph/ReplicaSet", app.Name))
		gomega.Expect(graph.ReplicaSet.FirstByXPath(fmt.Sprintf(`//div[.="%s"]`, app.TargetNamespace))).Should(matchers.BeFound(), fmt.Sprintf("Failed to verify %s Graph/ReplicaSet namespace", app.Name))
		gomega.Expect(graph.Pod.FirstByXPath(fmt.Sprintf(`//div[.="%s"]`, app.Name))).Should(matchers.BeFound(), fmt.Sprintf("Failed to verify %s Graph/Pod", app.Name))
		gomega.Expect(graph.Pod.FirstByXPath(fmt.Sprintf(`//div[.="%s"]`, app.TargetNamespace))).Should(matchers.BeFound(), fmt.Sprintf("Failed to verify %s Graph/Pod namespace", app.Name))
	})
}

func verifyAppSourcePage(applicationInfo *pages.ApplicationInformation, app Application) {
	ginkgo.By(fmt.Sprintf("And navigate directly to %s Sources page", app.Name), func() {
		gomega.Expect(applicationInfo.Source.Click()).Should(gomega.Succeed(), fmt.Sprintf("Failed to navigate to %s Sources pages directly", app.Name))

		sourceDetailPage := pages.GetSourceDetailPage(webDriver)
		gomega.Eventually(sourceDetailPage.Header.Text).Should(gomega.MatchRegexp(app.Source), fmt.Sprintf("Failed to verify dashboard header source name %s ", app.Source))
		gomega.Eventually(sourceDetailPage.Title.Text).Should(gomega.MatchRegexp(app.Source), fmt.Sprintf("Failed to verify application title %s on source page", app.Source))
	})
}

func verifyAppViolationsList(violatingApp Application, violationsData ApplicationViolations) {

	// Declare application details page variable
	appDetailPage := pages.GetApplicationsDetailPage(webDriver, violatingApp.Type)

	ginkgo.By(fmt.Sprintf("And open  '%s' application Violations tab", violatingApp.Name), func() {

		gomega.Eventually(appDetailPage.Violations.Click).Should(gomega.Succeed(), fmt.Sprintf("Failed to click '%s' Violations tab button", violatingApp.Name))
		pages.WaitForPageToLoad(webDriver)

	})
<<<<<<< HEAD
=======

>>>>>>> 9238b1ce
	appViolationsList := pages.GetApplicationViolationsList(webDriver, violationsData.ViolationMessage)
	ginkgo.By("And check violations are visible in the Application Violations List", func() {

		gomega.Expect(webDriver.Refresh()).ShouldNot(gomega.HaveOccurred())
		pages.WaitForPageToLoad(webDriver)
		gomega.Expect((webDriver.URL())).Should(gomega.ContainSubstring("/violations?clusterName="))

		// Checking that application violation are visible.
		gomega.Eventually(appDetailPage.Violations).Should(matchers.BeVisible())

		// Checking the Violation Message in the application violation list.
<<<<<<< HEAD
		gomega.Eventually(appViolationsList.ViolationMessage.Text).Should(gomega.Equal("MESSAGE"), "Failed to get Violation Message title in violations List page")
		gomega.Eventually(appViolationsList.ViolationMessageValue.Text).Should(gomega.Equal(violationsData.ViolationMessage), fmt.Sprintf("Failed to list '%s' violation in '%s' vioilations list", violationsData.ViolationMessage, violatingApp.Name))
		// Checking the Severity in the application violation list.
		gomega.Eventually(appViolationsList.Severity.Text).Should(gomega.Equal("SEVERITY"), "Failed to get the Severity title in App violations List")
		gomega.Expect(appViolationsList.SeverityIcon).ShouldNot(gomega.BeNil(), "Failed to get the Severity icon in App violations List")
		gomega.Eventually(appViolationsList.SeverityValue.Text).Should(gomega.Equal(violationsData.ViolationSeverity), "Failed to get the Severity Value in App violations List")
		// Checking the Violated policy in the application violation list.
		gomega.Eventually(appViolationsList.ViolatedPolicy.Text).Should(gomega.Equal("VIOLATED POLICY"), "Failed to get the Violated Policy title in App violations List")
		gomega.Eventually(appViolationsList.ViolatedPolicyValue.Text).Should(gomega.Equal(violationsData.PolicyName), "Failed to get the Violated Policy Value in App violations List")
		// Checking the Violation Time in the application violation list.
		gomega.Eventually(appViolationsList.ViolationTime.Text).Should(gomega.Equal("VIOLATION TIME"), "Failed to get the Violation time title in App violations List")
=======
		gomega.Eventually(appViolationsList.ViolationMessage.Text).Should(gomega.MatchRegexp("MESSAGE"), "Failed to get Violation Message title in violations List page")
		gomega.Eventually(appViolationsList.ViolationMessageValue.Text).Should(gomega.MatchRegexp(violationsData.ViolationMessage), "Failed to get the Violation Message Value in App violations List")
		// Checking the Severity in the application violation list.
		gomega.Eventually(appViolationsList.Severity.Text).Should(gomega.MatchRegexp("SEVERITY"), "Failed to get the Severity title in App violations List")
		gomega.Expect(appViolationsList.SeverityIcon).ShouldNot(gomega.BeNil(), "Failed to get the Severity icon in App violations List")
		gomega.Eventually(appViolationsList.SeverityValue.Text).Should(gomega.MatchRegexp(violationsData.ViolationSeverity), "Failed to get the Severity Value in App violations List")
		// Checking the Violated policy in the application violation list.
		gomega.Eventually(appViolationsList.ViolatedPolicy.Text).Should(gomega.MatchRegexp("VIOLATED POLICY"), "Failed to get the Violated Policy title in App violations List")
		gomega.Eventually(appViolationsList.ViolatedPolicyValue.Text).Should(gomega.MatchRegexp(violationsData.PolicyName), "Failed to get the Violated Policy Value in App violations List")
		// Checking the Violation Time in the application violation list.
		gomega.Eventually(appViolationsList.ViolationTime.Text).Should(gomega.MatchRegexp("VIOLATION TIME"), "Failed to get the Violation time title in App violations List")
>>>>>>> 9238b1ce
		gomega.Expect(appViolationsList.ViolationTimeValue.Text()).NotTo(gomega.BeEmpty(), "Failed to get violation time value in App violations List")
	})

	// Checking that the Violations can be filtered in the application violation list.
	ginkgo.By("And Violations can be filtered by Severity", func() {
<<<<<<< HEAD

		filterID := "severity: medium"
=======
		filterID := "severity: high"
>>>>>>> 9238b1ce
		searchPage := pages.GetSearchPage(webDriver)
		searchPage.SelectFilter("severity", filterID)
		gomega.Eventually(func(g gomega.Gomega) int {
			return pages.CountAppViolations(webDriver)
		}).Should(gomega.BeNumerically(">=", 2), "The number of selected violations for high severity should be equal or greater than 2")
		gomega.Expect(pages.CountAppViolations(webDriver)).Should(gomega.Equal(pages.AppViolationOccurrances(webDriver, "severity", "high")), "The application violations list contains severity other then the filtered high severity")
		// Clear the filter
		searchPage.SelectFilter("severity", filterID)
	})

	// Checking that you can search by violated policy name in the application violation list.
	ginkgo.By(fmt.Sprintf("And search by violated policy name in '%s' app violations list", violatingApp.Name), func() {
<<<<<<< HEAD

=======
>>>>>>> 9238b1ce
		searchPage := pages.GetSearchPage(webDriver)
		searchPage.SearchName(violationsData.PolicyName)
		gomega.Eventually(func(g gomega.Gomega) int {
			return pages.CountAppViolations(webDriver)
		}).Should(gomega.BeNumerically(">=", 1), "There should be at least '1' Violation Message in the list after search")
<<<<<<< HEAD
		gomega.Eventually(appViolationsList.ViolationMessageValue.Text).Should(gomega.Equal(violationsData.ViolationMessage), "Failed to get the Violation Message Value in App violations List")

=======
		gomega.Eventually(appViolationsList.ViolationMessageValue.Text).Should(gomega.MatchRegexp(violationsData.ViolationMessage), "Failed to get the Violation Message Value in App violations List")
>>>>>>> 9238b1ce
	})

}

func verifyAppViolationsDetailsPage(clusterName string, violatingApp Application, violationsData ApplicationViolations) {

	ginkgo.By(fmt.Sprintf("Verify '%s' Application Violation Details", violationsData.PolicyName), func() {

		appViolationsList := pages.GetApplicationViolationsList(webDriver, violationsData.ViolationMessage)
<<<<<<< HEAD
=======

>>>>>>> 9238b1ce
		gomega.Eventually(appViolationsList.ViolationMessageValue.Click).Should(gomega.Succeed(), fmt.Sprintf("Failed to navigate to violation details page of violation '%s'", violationsData.ViolationMessage))

		gomega.Expect(webDriver.URL()).Should(gomega.ContainSubstring("/clusters/violations/details?clusterName"))

		appViolationsDetialsPage := pages.GetApplicationViolationsDetailsPage(webDriver)

		gomega.Eventually(appViolationsDetialsPage.ViolationHeader.Text).Should(gomega.Equal(violationsData.ViolationMessage), "Failed to get violation header on App violations details page")
		gomega.Eventually(appViolationsDetialsPage.PolicyName.Text).Should(gomega.Equal("Policy Name :"), "Failed to get policy name field on App violations details page")
		gomega.Eventually(appViolationsDetialsPage.PolicyNameValue.Text).Should(gomega.Equal(violationsData.PolicyName), "Failed to get policy name value on App violations details page")

		// Click policy name from app violations details page to navigate to policy details page
		gomega.Eventually(appViolationsDetialsPage.PolicyNameValue.Click).Should(gomega.Succeed(), fmt.Sprintf("Failed to navigate to '%s' policy detail page", appViolationsDetialsPage.PolicyNameValue))
		gomega.Expect(webDriver.URL()).Should(gomega.ContainSubstring("/policies/details?"))

		// Navigate back to the app violations list
		gomega.Expect(webDriver.Back()).ShouldNot(gomega.HaveOccurred(), fmt.Sprintf("Failed to navigate back to the '%s' app violations list", violatingApp.Name))

		gomega.Eventually(appViolationsDetialsPage.ClusterName.Text).Should(gomega.Equal("Cluster Name :"), "Failed to get cluster name field on App violations details page")
		gomega.Eventually(appViolationsDetialsPage.ClusterNameValue.Text).Should(gomega.MatchRegexp(clusterName), "Failed to get cluster name value on App violations details page")

		gomega.Eventually(appViolationsDetialsPage.ViolationTime.Text).Should(gomega.Equal("Violation Time :"), "Failed to get violation time field on App violations details page")
		gomega.Expect(appViolationsDetialsPage.ViolationTimeValue.Text()).NotTo(gomega.BeEmpty(), "Failed to get violation time value on App violations details page")

		gomega.Eventually(appViolationsDetialsPage.Severity.Text).Should(gomega.Equal("Severity :"), "Failed to get severity field on App violations details page")
		gomega.Expect(appViolationsDetialsPage.SeverityIcon).NotTo(gomega.BeNil(), "Failed to get severity icon value on App violations details page")
		gomega.Eventually(appViolationsDetialsPage.SeverityValue.Text).Should(gomega.Equal(violationsData.ViolationSeverity), "Failed to get severity value on App violations details page")

		gomega.Eventually(appViolationsDetialsPage.Category.Text).Should(gomega.Equal("Category :"), "Failed to get category field on App violations details page")
		gomega.Eventually(appViolationsDetialsPage.CategoryValue.Text).Should(gomega.Equal(violationsData.ViolationCategory), "Failed to get category value on App violations details page")

		gomega.Eventually(appViolationsDetialsPage.Occurrences.Text).Should(gomega.MatchRegexp("Occurrences"), "Failed to get Occurrences field on App violations details page")
		gomega.Eventually(appViolationsDetialsPage.OccurrencesCount.Text).Should(gomega.Equal("( 1 )"), "Failed to get Occurrences count on App violations details page")
		gomega.Expect(appViolationsDetialsPage.OccurrencesValue.Text()).NotTo(gomega.BeEmpty(), "Failed to get Occurrences value on App violations details page")

		gomega.Eventually(appViolationsDetialsPage.Description.Text).Should(gomega.Equal("Description:"), "Failed to get description field on App violations details page")
		gomega.Expect(appViolationsDetialsPage.DescriptionValue.Text()).NotTo(gomega.BeEmpty(), "Failed to get description value on App violations details page")

		gomega.Eventually(appViolationsDetialsPage.HowToSolve.Text).Should(gomega.Equal("How to solve:"), "Failed to get how to resolve field on App violations details page")
		gomega.Expect(appViolationsDetialsPage.HowToSolveValue.Text()).NotTo(gomega.BeEmpty(), "Failed to get how to resolve value on App violations details page")

		gomega.Eventually(appViolationsDetialsPage.ViolatingEntity.Text).Should(gomega.Equal("Violating Entity:"), "Failed to get violating entity field on App violations details page")
		gomega.Expect(appViolationsDetialsPage.ViolatingEntityValue.Text()).NotTo(gomega.BeEmpty(), "Failed to get violating entity value on App violations details page")
	})

}

func verifyPolicyConfigInAppViolationsDetails(policyName string, violationMsg string) {

	ginkgo.By("Navigate back to Violations list", func() {

		gomega.Eventually(webDriver.Back).ShouldNot(gomega.HaveOccurred(), "Failed to navigate back to violations list")
		pages.WaitForPageToLoad(webDriver)

	})
	appViolationsList := pages.GetApplicationViolationsList(webDriver, violationMsg)

	gomega.Eventually(appViolationsList.ViolationMessageValue.Click).Should(gomega.Succeed(), fmt.Sprintf("Failed to navigate to violation details page of violation '%s'", violationMsg))
	pages.WaitForPageToLoad(webDriver)
	ViolationsDetialsPage := pages.GetApplicationViolationsDetailsPage(webDriver)

	ginkgo.By(fmt.Sprintf("And verify policy config parameters values  for '%s'", policyName), func() {
		parameter := ViolationsDetialsPage.GetPolicyConfigViolationsParameters("replica_count")
		gomega.Expect(parameter.ParameterName.Text()).Should(gomega.MatchRegexp(`replica_count`), "Failed to verify `replica_count` parameter 'Name'")
		gomega.Expect(parameter.ParameterValue.Text()).Should(gomega.MatchRegexp(`4`), "Failed to verify `replica_count` parameter 'Value'")
		gomega.Expect(parameter.PolicyConfigName.Text()).Should(gomega.MatchRegexp(`policy-config-001`), "Failed to verify `replica_count` parameter Policy Config 'Name'")

		parameter = ViolationsDetialsPage.GetPolicyConfigViolationsParameters("exclude_namespaces")
		gomega.Expect(parameter.ParameterName.Text()).Should(gomega.MatchRegexp(`exclude_namespaces`), "Failed to verify `exclude_namespaces` parameter 'Name'")
		gomega.Expect(parameter.ParameterValue.Text()).Should(gomega.MatchRegexp(`undefined`), "Failed to verify `exclude_namespaces` parameter 'Value'")
		gomega.Expect(parameter.PolicyConfigName.Text()).Should(gomega.MatchRegexp(`-`), "Failed to verify `exclude_namespaces` parameter 'Value'")

		parameter = ViolationsDetialsPage.GetPolicyConfigViolationsParameters("exclude_label_key")
		gomega.Expect(parameter.ParameterName.Text()).Should(gomega.MatchRegexp(`exclude_label_key`), "Failed to verify `exclude_label_key` parameter'Name'")
		gomega.Expect(parameter.ParameterValue.Text()).Should(gomega.MatchRegexp(`undefined`), "Failed to verify `exclude_label_key` parameter 'Value'")
		gomega.Expect(parameter.PolicyConfigName.Text()).Should(gomega.MatchRegexp(`-`), "Failed to verify `exclude_label_key` parameter Policy Config 'Name'")

		parameter = ViolationsDetialsPage.GetPolicyConfigViolationsParameters("exclude_label_value")
		gomega.Expect(parameter.ParameterName.Text()).Should(gomega.MatchRegexp(`exclude_label_value`), "Failed to verify `exclude_label_value` parameter 'Name'")
		gomega.Expect(parameter.ParameterValue.Text()).Should(gomega.MatchRegexp(`undefined`), "Failed to verify `exclude_label_value` parameter 'Value'")
		gomega.Expect(parameter.PolicyConfigName.Text()).Should(gomega.MatchRegexp(`-`), "Failed to verify `exclude_label_value` parameter Policy Config 'Name'")
	})
}

func verifyDeleteApplication(applicationsPage *pages.ApplicationsPage, existingAppCount int, appName, appKustomization string) {
	navigatetoApplicationsPage(applicationsPage)

	if appKustomization != "" {
		ginkgo.By(fmt.Sprintf("And delete the %s kustomization and source maifest from the repository's master branch", appName), func() {
			cleanGitRepository(appKustomization)
		})
	}

	ginkgo.By("Then force reconcile flux-system to immediately start application deletion take effect", func() {
		reconcile("reconcile", "source", "git", "flux-system", GITOPS_DEFAULT_NAMESPACE, "")
		reconcile("reconcile", "", "kustomization", "flux-system", GITOPS_DEFAULT_NAMESPACE, "")
	})

	ginkgo.By(fmt.Sprintf("And wait for %s application to dissappeare from the dashboard", appName), func() {
		gomega.Eventually(func(g gomega.Gomega) int {
			g.Expect(webDriver.Refresh()).ShouldNot(gomega.HaveOccurred())
			time.Sleep(POLL_INTERVAL_1SECONDS)
			return applicationsPage.CountApplications()
		}, ASSERTION_3MINUTE_TIME_OUT, POLL_INTERVAL_5SECONDS).Should(gomega.Equal(existingAppCount), fmt.Sprintf("There should be %d application enteries in application table", existingAppCount))
	})
}

func createGitopsPR(pullRequest PullRequest) (prUrl string) {
	ginkgo.By("And set GitOps values for pull request", func() {
		gitops := pages.GetGitOps(webDriver)
		gomega.Eventually(gitops.GitOpsLabel).Should(matchers.BeFound())

		if pullRequest.Branch != "" {
			pages.ClearFieldValue(gitops.BranchName)
			gomega.Expect(gitops.BranchName.SendKeys(pullRequest.Branch)).To(gomega.Succeed())
		}
		if pullRequest.Title != "" {
			pages.ClearFieldValue(gitops.PullRequestTile)
			gomega.Expect(gitops.PullRequestTile.SendKeys(pullRequest.Title)).To(gomega.Succeed())
		}
		if pullRequest.Message != "" {
			pages.ClearFieldValue(gitops.CommitMessage)
			gomega.Expect(gitops.CommitMessage.SendKeys(pullRequest.Message)).To(gomega.Succeed())
		}

		AuthenticateWithGitProvider(webDriver, gitProviderEnv.Type, gitProviderEnv.Hostname)
		gomega.Eventually(gitops.GitCredentials).Should(matchers.BeVisible())
	})

	gitops := pages.GetGitOps(webDriver)
	messages := pages.GetMessages(webDriver)
	ginkgo.By("Then I should see see a toast with a link to the creation PR", func() {
		gomega.Eventually(func(g gomega.Gomega) {
			g.Expect(gitops.CreatePR.Click()).Should(gomega.Succeed())
			g.Eventually(messages.Success, ASSERTION_30SECONDS_TIME_OUT).Should(matchers.MatchText("PR created successfully"))
		}, ASSERTION_2MINUTE_TIME_OUT).ShouldNot(gomega.HaveOccurred(), "Failed to create pull request")
	})

	prUrl, _ = messages.Success.Find("a").Attribute("href")
	return prUrl
}

func DescribeApplications(gitopsTestRunner GitopsTestRunner) {
	var _ = ginkgo.Describe("Multi-Cluster Control Plane Applications", func() {

		ginkgo.BeforeEach(func() {
			gomega.Expect(webDriver.Navigate(test_ui_url)).To(gomega.Succeed())

			if !pages.ElementExist(pages.Navbar(webDriver).Title, 3) {
				loginUser()
			}
		})

		ginkgo.Context("[UI] When no applications are installed", func() {
			ginkgo.It("Verify management cluster dashboard shows bootstrap 'flux-system' application", ginkgo.Label("integration"), func() {
				fluxSystem := Application{
					Type:      "Kustomization",
					Chart:     "weaveworks-charts",
					Name:      "flux-system",
					Namespace: GITOPS_DEFAULT_NAMESPACE,
					Source:    "flux-system",
				}

				mgmtCluster := ClusterConfig{
					Type:      "management",
					Name:      "management",
					Namespace: "",
				}

				pages.NavigateToPage(webDriver, "Applications")

				ginkgo.By("And wait for  good looking response from /v1/objects", func() {
					gomega.Expect(waitForGitopsResources(context.Background(), Request{"objects", []byte(`{"kind": "Kustomization"}`)}, POLL_INTERVAL_15SECONDS)).To(gomega.Succeed(), "Failed to get a successful response from /v1/objects")
				})

				applicationsPage := pages.GetApplicationsPage(webDriver)
				pages.WaitForPageToLoad(webDriver)

				ginkgo.By("And wait for Applications page to be rendered", func() {
					gomega.Eventually(applicationsPage.ApplicationHeader).Should(matchers.BeVisible())
					gomega.Eventually(applicationsPage.CountApplications, ASSERTION_1MINUTE_TIME_OUT).Should(gomega.Equal(1), "There should not be any application in application's table except flux-system")
				})

				verifyAppInformation(applicationsPage, fluxSystem, mgmtCluster, "Ready")
			})
		})

		ginkgo.Context("[UI] Applications(s) can be installed on management cluster", func() {

			var existingAppCount int
			var downloadedResourcesPath string
			appNameSpace := "test-kustomization"
			appTargetNamespace := "test-system"

			mgmtCluster := ClusterConfig{
				Type:      "management",
				Name:      "management",
				Namespace: "",
			}

			ginkgo.JustBeforeEach(func() {
				downloadedResourcesPath = path.Join(os.Getenv("HOME"), "Downloads", "resources.zip")
				// Application target namespace is created by the kustomization 'Add Application' UI
				createNamespace([]string{appNameSpace, appTargetNamespace})
				_ = deleteFile([]string{downloadedResourcesPath})
			})

			ginkgo.JustAfterEach(func() {
				// Wait for the application to be deleted gracefully, needed when the test fails before deleting the application
				gomega.Eventually(func(g gomega.Gomega) int {
					return getApplicationCount()
				}, ASSERTION_2MINUTE_TIME_OUT, POLL_INTERVAL_5SECONDS).Should(gomega.Equal(existingAppCount), fmt.Sprintf("There should be %d application enteries after application(s) deletion", existingAppCount))

				deleteNamespace([]string{appNameSpace, appTargetNamespace})
				_ = deleteFile([]string{downloadedResourcesPath})
			})

			ginkgo.It("Verify application with annotations/metadata can be installed  and dashboard is updated accordingly", ginkgo.Label("integration", "application", "browser-logs"), func() {

				podinfo := Application{
					Type:            "kustomization",
					Name:            "my-podinfo",
					DeploymentName:  "podinfo",
					Namespace:       appNameSpace,
					TargetNamespace: appTargetNamespace,
					Source:          "my-podinfo",
					Path:            "./kustomize",
					SyncInterval:    "30s",
				}

				sourceURL := "https://github.com/stefanprodan/podinfo"
				addSource("git", podinfo.Source, podinfo.Namespace, sourceURL, "master", "")

				appDir := fmt.Sprintf("./clusters/%s/podinfo", mgmtCluster.Name)
				repoAbsolutePath := configRepoAbsolutePath(gitProviderEnv)
				existingAppCount = getApplicationCount()

				appKustomization := createGitKustomization(podinfo.Name, podinfo.Namespace, podinfo.Path, podinfo.Source, podinfo.Namespace, podinfo.TargetNamespace)
				defer deleteSource("git", podinfo.Source, podinfo.Namespace, "")
				defer cleanGitRepository(appDir)

				pages.NavigateToPage(webDriver, "Applications")
				applicationsPage := pages.GetApplicationsPage(webDriver)

				ginkgo.By("And add Kustomization & GitRepository Source manifests pointing to podinfo repository’s master branch)", func() {

					pullGitRepo(repoAbsolutePath)
					_ = runCommandPassThrough("sh", "-c", fmt.Sprintf("mkdir -p %[2]v && cp -f %[1]v %[2]v", appKustomization, path.Join(repoAbsolutePath, appDir)))
					gitUpdateCommitPush(repoAbsolutePath, "Adding podinfo kustomization")
				})

				ginkgo.By("And wait for podinfo application to be visibe on the dashboard", func() {
					gomega.Eventually(applicationsPage.ApplicationHeader).Should(matchers.BeVisible())

					totalAppCount := existingAppCount + 1
					gomega.Eventually(applicationsPage.CountApplications, ASSERTION_3MINUTE_TIME_OUT).Should(gomega.Equal(totalAppCount), fmt.Sprintf("There should be %d application enteries in application table", totalAppCount))
				})

				verifyAppInformation(applicationsPage, podinfo, mgmtCluster, "Ready")

				applicationInfo := applicationsPage.FindApplicationInList(podinfo.Name)
				ginkgo.By(fmt.Sprintf("And navigate to %s application page", podinfo.Name), func() {
					gomega.Eventually(applicationInfo.Name.Click).Should(gomega.Succeed(), fmt.Sprintf("Failed to navigate to %s application detail page", podinfo.Name))
				})

				verifyAppPage(podinfo)
				verifyAppDetails(podinfo, mgmtCluster)
				verifyAppAnnotations(podinfo)

				navigatetoApplicationsPage(applicationsPage)
				verifyAppSourcePage(applicationInfo, podinfo)

				verifyDeleteApplication(applicationsPage, existingAppCount, podinfo.Name, appDir)
			})

			ginkgo.It("Verify application can be installed from HelmRepository source and dashboard is updated accordingly", ginkgo.Label("integration", "application", "browser-logs"), func() {
				metallb := Application{
					Type:            "helm_release",
					Chart:           "weaveworks-charts",
					SyncInterval:    "10m",
					Name:            "metallb",
					DeploymentName:  "metallb-controller",
					Namespace:       GITOPS_DEFAULT_NAMESPACE, // HelmRelease application always get installed in flux-system namespace
					TargetNamespace: appNameSpace,
					Source:          GITOPS_DEFAULT_NAMESPACE + "-metallb",
					Version:         "0.0.2",
					ValuesRegex:     `namespace: ""`,
					Values:          fmt.Sprintf(`namespace: %s`, appNameSpace),
				}

				appEvent := ApplicationEvent{
					Reason:    "info",
					Message:   "Helm install succeeded|Helm install has started",
					Component: "helm-controller",
					Timestamp: "seconds|minutes|minute ago",
				}

				pullRequest := PullRequest{
					Branch:  "management-helm-apps",
					Title:   "Management Helm Applications",
					Message: "Adding management helm applications",
				}
				sourceURL := "https://raw.githubusercontent.com/weaveworks/profiles-catalog/gh-pages"
				appKustomization := fmt.Sprintf("./clusters/%s/%s-%s-helmrelease.yaml", mgmtCluster.Name, metallb.Name, appNameSpace)

				repoAbsolutePath := configRepoAbsolutePath(gitProviderEnv)
				existingAppCount = getApplicationCount()

				defer cleanGitRepository(appKustomization)

				ginkgo.By("And wait for cluster-service to cache profiles", func() {
					gomega.Expect(waitForGitopsResources(context.Background(), Request{Path: `charts/list?repository.name=weaveworks-charts&repository.namespace=flux-system&repository.cluster.name=management`}, POLL_INTERVAL_5SECONDS, ASSERTION_15MINUTE_TIME_OUT)).To(gomega.Succeed(), "Failed to get a successful response from /v1/charts")
				})

				pages.NavigateToPage(webDriver, "Applications")
				applicationsPage := pages.GetApplicationsPage(webDriver)

				ginkgo.By(`And navigate to 'Add Application' page`, func() {
					gomega.Expect(applicationsPage.AddApplication.Click()).Should(gomega.Succeed(), "Failed to click 'Add application' button")

					addApplication := pages.GetAddApplicationsPage(webDriver)
					gomega.Eventually(addApplication.ApplicationHeader.Text).Should(gomega.MatchRegexp("Applications"))
				})

				application := pages.GetAddApplication(webDriver)
				createPage := pages.GetCreateClusterPage(webDriver)
				profile := createPage.GetProfileInList(metallb.Name)
				ginkgo.By(fmt.Sprintf("And select %s HelmRepository", metallb.Chart), func() {
					gomega.Eventually(func(g gomega.Gomega) bool {
						g.Expect(webDriver.Refresh()).ShouldNot(gomega.HaveOccurred())
						g.Eventually(application.Cluster.Click).Should(gomega.Succeed(), "Failed to click Select Cluster list")
						g.Eventually(application.SelectListItem(webDriver, mgmtCluster.Name).Click).Should(gomega.Succeed(), "Failed to select 'management' cluster from clusters list")
						g.Eventually(application.Source.Click).Should(gomega.Succeed(), "Failed to click Select Source list")
						return pages.ElementExist(application.SelectListItem(webDriver, metallb.Chart))
					}, ASSERTION_2MINUTE_TIME_OUT, POLL_INTERVAL_5SECONDS).Should(gomega.BeTrue(), fmt.Sprintf("HelmRepository %s source is not listed in source's list", metallb.Name))

					gomega.Eventually(application.SelectListItem(webDriver, metallb.Chart).Click).Should(gomega.Succeed(), "Failed to select HelmRepository source from sources list")
					gomega.Eventually(application.SourceHref.Text).Should(gomega.MatchRegexp(sourceURL), "Failed to find the source href")
				})

				AddHelmReleaseApp(profile, metallb)

				preview := pages.GetPreview(webDriver)
				ginkgo.By("Then I should preview the PR", func() {
					gomega.Eventually(func(g gomega.Gomega) {
						g.Expect(createPage.PreviewPR.Click()).Should(gomega.Succeed())
						g.Expect(preview.Title.Text()).Should(gomega.MatchRegexp("PR Preview"))

					}, ASSERTION_1MINUTE_TIME_OUT).Should(gomega.Succeed(), "Failed to get PR preview")
				})

				ginkgo.By("Then verify preview tab lists", func() {
					// Verify profiles preview
					gomega.Eventually(preview.GetPreviewTab("Helm Releases").Click).Should(gomega.Succeed(), "Failed to switch to 'PROFILES' preview tab")
					gomega.Eventually(preview.Text).Should(matchers.MatchText(fmt.Sprintf(`kind: HelmRelease[\s\w\d./:-]*name: %s[\s\w\d./:-]*namespace: %s[\s\w\d./:-]*spec`, metallb.Name, metallb.Namespace)))
					gomega.Eventually(preview.Text).Should(matchers.MatchText(fmt.Sprintf(`chart: %s[\s\w\d./:-]*sourceRef:[\s\w\d./:-]*name: %s[\s\w\d./:-]*version: %s[\s\w\d./:-]*targetNamespace: %s[\s\w\d./:-]*prometheus[\s\w\d./:-]*namespace: %s`, metallb.Name, metallb.Chart, metallb.Version, metallb.TargetNamespace, metallb.TargetNamespace)))
				})

				ginkgo.By("And verify downloaded preview resources", func() {
					// verify download prview resources
					gomega.Eventually(func(g gomega.Gomega) {
						g.Expect(preview.Download.Click()).Should(gomega.Succeed())
						_, err := os.Stat(downloadedResourcesPath)
						g.Expect(err).Should(gomega.Succeed())
					}, ASSERTION_1MINUTE_TIME_OUT, POLL_INTERVAL_3SECONDS).ShouldNot(gomega.HaveOccurred(), "Failed to click 'Download' preview resources")
					gomega.Eventually(preview.Close.Click).Should(gomega.Succeed())

					fileList, _ := getArchiveFileList(downloadedResourcesPath)
					previewResources := []string{
						path.Join("clusters/management", strings.Join([]string{metallb.Name, metallb.TargetNamespace, "helmrelease.yaml"}, "-")),
					}
					gomega.Expect(len(fileList)).Should(gomega.Equal(len(previewResources)), "Failed to verify expected number of downloaded preview resources")
					gomega.Expect(fileList).Should(gomega.ContainElements(previewResources), "Failed to verify downloaded preview resources files")
				})

				prUrl := createGitopsPR(pullRequest)
				ginkgo.By("Then I should merge the pull request to start application reconciliation", func() {
					createPRUrl := verifyPRCreated(gitProviderEnv, repoAbsolutePath)
					gomega.Expect(createPRUrl).Should(gomega.Equal(prUrl))

				})

				ginkgo.By("And the manifests are present in the cluster config repository", func() {
					mergePullRequest(gitProviderEnv, repoAbsolutePath, prUrl)
					pullGitRepo(repoAbsolutePath)

					_, err := os.Stat(path.Join(repoAbsolutePath, "clusters/management", strings.Join([]string{metallb.Name, metallb.TargetNamespace, "helmrelease.yaml"}, "-")))
					gomega.Expect(err).ShouldNot(gomega.HaveOccurred(), "helmrelease kustomization yaml can not be found.")
				})

				ginkgo.By("Then force reconcile flux-system to immediately start application provisioning", func() {
					reconcile("reconcile", "source", "git", "flux-system", GITOPS_DEFAULT_NAMESPACE, "")
					reconcile("reconcile", "", "kustomization", "flux-system", GITOPS_DEFAULT_NAMESPACE, "")
				})

				ginkgo.By(fmt.Sprintf("And wait for %s application to be visibe on the dashboard", metallb.Name), func() {
					gomega.Eventually(applicationsPage.ApplicationHeader).Should(matchers.BeVisible())

					totalAppCount := existingAppCount + 1
					gomega.Eventually(applicationsPage.CountApplications, ASSERTION_3MINUTE_TIME_OUT).Should(gomega.Equal(totalAppCount), fmt.Sprintf("There should be %d application enteries in application table", totalAppCount))
				})

				verifyAppInformation(applicationsPage, metallb, mgmtCluster, "Ready")

				applicationInfo := applicationsPage.FindApplicationInList(metallb.Name)
				ginkgo.By(fmt.Sprintf("And navigate to %s application page", metallb.Name), func() {
					gomega.Eventually(applicationInfo.Name.Click).Should(gomega.Succeed(), fmt.Sprintf("Failed to navigate to %s application detail page", metallb.Name))
				})

				verifyAppPage(metallb)
				verifyAppEvents(metallb, appEvent)
				verifyAppDetails(metallb, mgmtCluster)
				verfifyAppGraph(metallb)

				navigatetoApplicationsPage(applicationsPage)
				verifyAppSourcePage(applicationInfo, metallb)

				verifyDeleteApplication(applicationsPage, existingAppCount, metallb.Name, appKustomization)
			})

			ginkgo.It("Verify application can be installed from GitRepository source and dashboard is updated accordingly", ginkgo.Label("integration", "application", "browser-logs"), func() {
				podinfo := Application{
					Type:            "kustomization",
					Name:            "my-podinfo",
					DeploymentName:  "podinfo",
					Namespace:       appNameSpace,
					TargetNamespace: appTargetNamespace,
					Source:          "my-podinfo",
					Path:            "./kustomize",
					SyncInterval:    "10m",
				}

				appEvent := ApplicationEvent{
					Reason:    "ReconciliationSucceeded",
					Message:   "next run in " + podinfo.SyncInterval,
					Component: "kustomize-controller",
					Timestamp: "seconds|minutes|minute ago",
				}

				pullRequest := PullRequest{
					Branch:  "management-kustomization-apps",
					Title:   "Management Kustomization Application",
					Message: "Adding management kustomization applications",
				}

				// tartget namespace is created by the kustomization, hence deleting it beforehand to avoid namespace creation errors
				deleteNamespace([]string{appTargetNamespace})

				sourceURL := "https://github.com/stefanprodan/podinfo"
				appKustomization := fmt.Sprintf("./clusters/%s/%s-%s-kustomization.yaml", mgmtCluster.Name, podinfo.Name, podinfo.Namespace)

				defer deleteSource("git", podinfo.Source, podinfo.Namespace, "")
				defer cleanGitRepository(appKustomization)
				defer cleanGitRepository(fmt.Sprintf("./clusters/%s/%s-namespace.yaml", mgmtCluster.Name, podinfo.TargetNamespace))

				repoAbsolutePath := configRepoAbsolutePath(gitProviderEnv)
				existingAppCount = getApplicationCount()

				pages.NavigateToPage(webDriver, "Applications")
				applicationsPage := pages.GetApplicationsPage(webDriver)

				addSource("git", podinfo.Source, podinfo.Namespace, sourceURL, "master", "")
				ginkgo.By(`And navigate to 'Add Application' page`, func() {
					gomega.Expect(applicationsPage.AddApplication.Click()).Should(gomega.Succeed(), "Failed to click 'Add application' button")

					addApplication := pages.GetAddApplicationsPage(webDriver)
					gomega.Eventually(addApplication.ApplicationHeader.Text).Should(gomega.MatchRegexp("Applications"))
				})

				application := pages.GetAddApplication(webDriver)
				ginkgo.By(fmt.Sprintf("And select %s GitRepository", podinfo.Source), func() {
					gomega.Eventually(func(g gomega.Gomega) bool {
						g.Expect(webDriver.Refresh()).ShouldNot(gomega.HaveOccurred())
						g.Eventually(application.Cluster.Click).Should(gomega.Succeed(), "Failed to click Select Cluster list")
						g.Eventually(application.SelectListItem(webDriver, mgmtCluster.Name).Click).Should(gomega.Succeed(), "Failed to select 'management' cluster from clusters list")
						g.Eventually(application.Source.Click).Should(gomega.Succeed(), "Failed to click Select Source list")
						return pages.ElementExist(application.SelectListItem(webDriver, podinfo.Source))
					}, ASSERTION_2MINUTE_TIME_OUT, POLL_INTERVAL_5SECONDS).Should(gomega.BeTrue(), fmt.Sprintf("GitRepository %s source is not listed in source's list", podinfo.Source))

					gomega.Eventually(application.SelectListItem(webDriver, podinfo.Source).Click).Should(gomega.Succeed(), "Failed to select GitRepository source from sources list")
					gomega.Eventually(application.SourceHref.Text).Should(gomega.MatchRegexp(sourceURL), "Failed to find the source href")
				})

				AddKustomizationApp(application, podinfo)

				createPage := pages.GetCreateClusterPage(webDriver)
				preview := pages.GetPreview(webDriver)
				ginkgo.By("Then I should preview the PR", func() {
					gomega.Eventually(func(g gomega.Gomega) {
						g.Expect(createPage.PreviewPR.Click()).Should(gomega.Succeed())
						g.Expect(preview.Title.Text()).Should(gomega.MatchRegexp("PR Preview"))

					}, ASSERTION_1MINUTE_TIME_OUT).Should(gomega.Succeed(), "Failed to get PR preview")
				})

				ginkgo.By("Then verify preview tab lists", func() {
					// Verify kustomizations preview resources.zip
					gomega.Eventually(preview.GetPreviewTab("Kustomizations").Click).Should(gomega.Succeed(), "Failed to switch to 'KUSTOMIZATION' preview tab")
					gomega.Eventually(preview.Text).Should(matchers.MatchText(fmt.Sprintf(`kind: Namespace[\s\w\d./:-]*name: %s`, podinfo.TargetNamespace)))
					gomega.Eventually(preview.Text).Should(matchers.MatchText(fmt.Sprintf(`kind: Kustomization[\s\w\d./:-]*name: %s[\s\w\d./:-]*namespace: %s[\s\w\d./:-]*spec`, podinfo.Name, podinfo.Namespace)))
					gomega.Eventually(preview.Text).Should(matchers.MatchText(fmt.Sprintf(`path: %s`, podinfo.Path)))
					gomega.Eventually(preview.Text).Should(matchers.MatchText(fmt.Sprintf(`sourceRef:[\s\w\d./:-]*kind: GitRepository[\s\w\d./:-]*name: %s[\s\w\d./:-]*namespace: %s[\s\w\d./:-]*targetNamespace: %s`, podinfo.Source, podinfo.Namespace, podinfo.TargetNamespace)))
				})

				ginkgo.By("And verify downloaded preview resources", func() {
					// verify download prview resources
					gomega.Eventually(func(g gomega.Gomega) {
						g.Expect(preview.Download.Click()).Should(gomega.Succeed())
						_, err := os.Stat(downloadedResourcesPath)
						g.Expect(err).Should(gomega.Succeed())
					}, ASSERTION_1MINUTE_TIME_OUT, POLL_INTERVAL_3SECONDS).ShouldNot(gomega.HaveOccurred(), "Failed to click 'Download' preview resources")
					gomega.Eventually(preview.Close.Click).Should(gomega.Succeed())

					fileList, _ := getArchiveFileList(downloadedResourcesPath)
					previewResources := []string{
						path.Join("clusters/management", strings.Join([]string{podinfo.TargetNamespace, "namespace.yaml"}, "-")),
						path.Join("clusters/management", strings.Join([]string{podinfo.Name, podinfo.Namespace, "kustomization.yaml"}, "-")),
					}
					gomega.Expect(len(fileList)).Should(gomega.Equal(len(previewResources)), "Failed to verify expected number of downloaded preview resources")
					gomega.Expect(fileList).Should(gomega.ContainElements(previewResources), "Failed to verify downloaded preview resources files")
				})

				prUrl := createGitopsPR(pullRequest)

				ginkgo.By("Then I should merge the pull request to start application reconciliation", func() {
					createPRUrl := verifyPRCreated(gitProviderEnv, repoAbsolutePath)
					gomega.Expect(createPRUrl).Should(gomega.Equal(prUrl))

				})

				ginkgo.By("And the manifests are present in the cluster config repository", func() {
					mergePullRequest(gitProviderEnv, repoAbsolutePath, prUrl)
					pullGitRepo(repoAbsolutePath)

					_, err := os.Stat(path.Join(repoAbsolutePath, "clusters/management", strings.Join([]string{podinfo.TargetNamespace, "namespace.yaml"}, "-")))
					gomega.Expect(err).ShouldNot(gomega.HaveOccurred(), "target namespace.yaml can not be found.")

					_, err = os.Stat(path.Join(repoAbsolutePath, "clusters/management", strings.Join([]string{podinfo.Name, podinfo.Namespace, "kustomization.yaml"}, "-")))
					gomega.Expect(err).ShouldNot(gomega.HaveOccurred(), "Kustomization kustomization.yaml can not be found.")
				})

				ginkgo.By("Then force reconcile flux-system to immediately start application provisioning", func() {
					reconcile("reconcile", "source", "git", "flux-system", GITOPS_DEFAULT_NAMESPACE, "")
					reconcile("reconcile", "", "kustomization", "flux-system", GITOPS_DEFAULT_NAMESPACE, "")
				})

				ginkgo.By(fmt.Sprintf("And wait for %s application to be visibe on the dashboard", podinfo.Name), func() {
					gomega.Eventually(applicationsPage.ApplicationHeader).Should(matchers.BeVisible())

					totalAppCount := existingAppCount + 1
					gomega.Eventually(applicationsPage.CountApplications, ASSERTION_3MINUTE_TIME_OUT).Should(gomega.Equal(totalAppCount), fmt.Sprintf("There should be %d application enteries in application table", totalAppCount))
				})

				verifyAppInformation(applicationsPage, podinfo, mgmtCluster, "Ready")

				applicationInfo := applicationsPage.FindApplicationInList(podinfo.Name)
				ginkgo.By(fmt.Sprintf("And navigate to %s application page", podinfo.Name), func() {
					gomega.Eventually(applicationInfo.Name.Click).Should(gomega.Succeed(), fmt.Sprintf("Failed to navigate to %s application detail page", podinfo.Name))
				})

				verifyAppPage(podinfo)
				verifyAppEvents(podinfo, appEvent)
				verifyAppDetails(podinfo, mgmtCluster)
				verfifyAppGraph(podinfo)

				navigatetoApplicationsPage(applicationsPage)
				verifyAppSourcePage(applicationInfo, podinfo)

				verifyDeleteApplication(applicationsPage, existingAppCount, podinfo.Name, appKustomization)
			})
		})

		ginkgo.Context("[UI] Applications(s) can be installed on leaf cluster", func() {
			var mgmtClusterContext string
			var leafClusterContext string
			var leafClusterkubeconfig string
			var clusterBootstrapCopnfig string
			var gitopsCluster string
			var existingAppCount int
			patSecret := "application-pat"
			bootstrapLabel := "bootstrap"

			appNameSpace := "test-kustomization"
			appTargetNamespace := "test-system"

			leafCluster := ClusterConfig{
				Type:      "other",
				Name:      "wge-leaf-application-kind",
				Namespace: "test-system",
			}

			ginkgo.JustBeforeEach(func() {
				existingAppCount = getApplicationCount()
				mgmtClusterContext, _ = runCommandAndReturnStringOutput("kubectl config current-context")
				createCluster("kind", leafCluster.Name, "")
				createNamespace([]string{appNameSpace, appTargetNamespace})
				leafClusterContext, _ = runCommandAndReturnStringOutput("kubectl config current-context")
			})

			ginkgo.JustAfterEach(func() {
				useClusterContext(mgmtClusterContext)

				deleteSecret([]string{leafClusterkubeconfig, patSecret}, leafCluster.Namespace)
				_ = gitopsTestRunner.KubectlDelete([]string{}, clusterBootstrapCopnfig)
				_ = gitopsTestRunner.KubectlDelete([]string{}, gitopsCluster)

				deleteCluster("kind", leafCluster.Name, "")
				cleanGitRepository(path.Join("./clusters", leafCluster.Namespace))
				deleteNamespace([]string{leafCluster.Namespace})

			})

			ginkgo.It("Verify application can be installed from GitRepository source on leaf cluster and management dashboard is updated accordingly", ginkgo.Label("integration", "application", "leaf-application"), func() {
				podinfo := Application{
					Type:            "kustomization",
					Name:            "my-podinfo",
					DeploymentName:  "podinfo",
					Namespace:       appNameSpace,
					TargetNamespace: appTargetNamespace,
					Source:          "my-podinfo",
					Path:            "./kustomize",
					SyncInterval:    "10m",
				}

				appEvent := ApplicationEvent{
					Reason:    "ReconciliationSucceeded",
					Message:   "next run in " + podinfo.SyncInterval,
					Component: "kustomize-controller",
					Timestamp: "seconds|minutes|minute ago",
				}

				pullRequest := PullRequest{
					Branch:  "management-kustomization-leaf-cluster-apps",
					Title:   "Management Kustomization Leaf Cluster Application",
					Message: "Adding management kustomization leaf cluster applications",
				}

				sourceURL := "https://github.com/stefanprodan/podinfo"
				appKustomization := fmt.Sprintf("./clusters/%s/%s/%s-%s-kustomization.yaml", leafCluster.Namespace, leafCluster.Name, podinfo.Name, podinfo.Namespace)

				repoAbsolutePath := configRepoAbsolutePath(gitProviderEnv)
				leafClusterkubeconfig = createLeafClusterKubeconfig(leafClusterContext, leafCluster.Name, leafCluster.Namespace)

				useClusterContext(mgmtClusterContext)
				createNamespace([]string{leafCluster.Namespace})

				createPATSecret(leafCluster.Namespace, patSecret)
				clusterBootstrapCopnfig = createClusterBootstrapConfig(leafCluster.Name, leafCluster.Namespace, bootstrapLabel, patSecret)
				gitopsCluster = connectGitopsCluster(leafCluster.Name, leafCluster.Namespace, bootstrapLabel, leafClusterkubeconfig)
				createLeafClusterSecret(leafCluster.Namespace, leafClusterkubeconfig)

				waitForLeafClusterAvailability(leafCluster.Name, "Ready")
				addKustomizationBases("leaf", leafCluster.Name, leafCluster.Namespace)

				ginkgo.By(fmt.Sprintf("And I verify %s GitopsCluster/leafCluster is bootstraped)", leafCluster.Name), func() {
					useClusterContext(leafClusterContext)
					verifyFluxControllers(GITOPS_DEFAULT_NAMESPACE)
					waitForGitRepoReady("flux-system", GITOPS_DEFAULT_NAMESPACE)
				})

				// Add GitRepository source to leaf cluster
				addSource("git", podinfo.Source, podinfo.Namespace, sourceURL, "master", "")
				useClusterContext(mgmtClusterContext)

				pages.NavigateToPage(webDriver, "Applications")
				applicationsPage := pages.GetApplicationsPage(webDriver)

				ginkgo.By("And wait for existing applications to be visibe on the dashboard", func() {
					gomega.Eventually(applicationsPage.ApplicationHeader).Should(matchers.BeVisible())
					existingAppCount += 2 // flux-system + clusters-bases-kustomization (leaf cluster)
				})

				ginkgo.By(`And navigate to 'Add Application' page`, func() {
					gomega.Expect(applicationsPage.AddApplication.Click()).Should(gomega.Succeed(), "Failed to click 'Add application' button")

					addApplication := pages.GetAddApplicationsPage(webDriver)
					gomega.Eventually(addApplication.ApplicationHeader.Text).Should(gomega.MatchRegexp("Applications"))
				})

				application := pages.GetAddApplication(webDriver)
				ginkgo.By(fmt.Sprintf("And select %s GitRepository for cluster %s", podinfo.Source, leafCluster.Name), func() {
					gomega.Eventually(func(g gomega.Gomega) bool {
						g.Expect(webDriver.Refresh()).ShouldNot(gomega.HaveOccurred())
						g.Eventually(application.Cluster.Click).Should(gomega.Succeed(), "Failed to click Select Cluster list")
						g.Eventually(application.SelectListItem(webDriver, leafCluster.Name).Click).Should(gomega.Succeed(), fmt.Sprintf("Failed to select %s cluster from clusters list", leafCluster.Name))
						g.Eventually(application.Source.Click).Should(gomega.Succeed(), "Failed to click Select Source list")
						return pages.ElementExist(application.SelectListItem(webDriver, podinfo.Source))
					}, ASSERTION_2MINUTE_TIME_OUT, POLL_INTERVAL_5SECONDS).Should(gomega.BeTrue(), fmt.Sprintf("GitRepository %s source is not listed in source's list", podinfo.Source))

					gomega.Eventually(application.SelectListItem(webDriver, podinfo.Source).Click).Should(gomega.Succeed(), "Failed to select GitRepository source from sources list")
					gomega.Eventually(application.SourceHref.Text).Should(gomega.MatchRegexp(sourceURL), "Failed to find the source href")
				})

				AddKustomizationApp(application, podinfo)
				_ = createGitopsPR(pullRequest)

				ginkgo.By("Then I should merge the pull request to start application reconciliation", func() {
					createPRUrl := verifyPRCreated(gitProviderEnv, repoAbsolutePath)
					mergePullRequest(gitProviderEnv, repoAbsolutePath, createPRUrl)
				})

				ginkgo.By("Then force reconcile leaf cluster flux-system to immediately start application provisioning", func() {
					useClusterContext(leafClusterContext)
					reconcile("reconcile", "source", "git", "flux-system", GITOPS_DEFAULT_NAMESPACE, "")
					reconcile("reconcile", "", "kustomization", "flux-system", GITOPS_DEFAULT_NAMESPACE, "")
					useClusterContext(mgmtClusterContext)
				})

				ginkgo.By("And wait for leaf cluster podinfo application to be visibe on the dashboard", func() {
					gomega.Eventually(applicationsPage.ApplicationHeader).Should(matchers.BeVisible())

					totalAppCount := existingAppCount + 1 // podinfo (leaf cluster)
					gomega.Eventually(applicationsPage.CountApplications, ASSERTION_3MINUTE_TIME_OUT).Should(gomega.Equal(totalAppCount), fmt.Sprintf("There should be %d application enteries in application table", totalAppCount))
				})

				ginkgo.By(fmt.Sprintf("And search leaf cluster '%s' app", leafCluster.Name), func() {
					searchPage := pages.GetSearchPage(webDriver)
					searchPage.SearchName(podinfo.Name)
					gomega.Eventually(applicationsPage.CountApplications).Should(gomega.Equal(1), "There should be '1' application entery in application table after search")
				})

				verifyAppInformation(applicationsPage, podinfo, leafCluster, "Ready")

				applicationInfo := applicationsPage.FindApplicationInList(podinfo.Name)
				ginkgo.By(fmt.Sprintf("And navigate to %s application page", podinfo.Name), func() {
					gomega.Eventually(applicationInfo.Name.Click).Should(gomega.Succeed(), fmt.Sprintf("Failed to navigate to %s application detail page", podinfo.Name))
				})

				verifyAppPage(podinfo)
				verifyAppEvents(podinfo, appEvent)
				verifyAppDetails(podinfo, leafCluster)
				verfifyAppGraph(podinfo)

				navigatetoApplicationsPage(applicationsPage)
				verifyAppSourcePage(applicationInfo, podinfo)

				verifyDeleteApplication(applicationsPage, existingAppCount, podinfo.Name, appKustomization)
			})

			ginkgo.It("Verify application can be installed from HelmRepository source on leaf cluster and management dashboard is updated accordingly", ginkgo.Label("integration", "application", "leaf-application"), func() {
				ginkgo.Skip("Test is waiting for #1282 to be fixed. Can't get profile from leaf clusters")

				metallb := Application{
					Type:            "helm_release",
					Chart:           "profiles-catalog",
					SyncInterval:    "10m",
					Name:            "metallb",
					DeploymentName:  "metallb-controller",
					Namespace:       appNameSpace,
					TargetNamespace: appTargetNamespace,
					Source:          appNameSpace + "-metallb",
					Version:         "0.0.2",
					ValuesRegex:     `namespace: ""`,
					Values:          fmt.Sprintf(`namespace: %s`, appNameSpace),
				}

				appEvent := ApplicationEvent{
					Reason:    "info",
					Message:   "Helm install has started|Helm install succeeded",
					Component: "helm-controller",
					Timestamp: "seconds|minutes|minute ago",
				}

				pullRequest := PullRequest{
					Branch:  "management-helm-leaf-cluster-apps",
					Title:   "Management Helm Leaf Cluster Application",
					Message: "Adding management helm leaf cluster applications",
				}

				sourceURL := "https://raw.githubusercontent.com/weaveworks/profiles-catalog/gh-pages"
				appKustomization := fmt.Sprintf("./clusters/%s/%s/%s-%s-kustomization.yaml", leafCluster.Namespace, leafCluster.Name, metallb.Name, metallb.Namespace)

				repoAbsolutePath := configRepoAbsolutePath(gitProviderEnv)
				leafClusterkubeconfig = createLeafClusterKubeconfig(leafClusterContext, leafCluster.Name, leafCluster.Namespace)

				useClusterContext(mgmtClusterContext)
				createNamespace([]string{leafCluster.Namespace})

				createPATSecret(leafCluster.Namespace, patSecret)
				clusterBootstrapCopnfig = createClusterBootstrapConfig(leafCluster.Name, leafCluster.Namespace, bootstrapLabel, patSecret)
				gitopsCluster = connectGitopsCluster(leafCluster.Name, leafCluster.Namespace, bootstrapLabel, leafClusterkubeconfig)
				createLeafClusterSecret(leafCluster.Namespace, leafClusterkubeconfig)

				waitForLeafClusterAvailability(leafCluster.Name, "Ready")
				addKustomizationBases("leaf", leafCluster.Name, leafCluster.Namespace)

				ginkgo.By(fmt.Sprintf("And I verify %s GitopsCluster/leafCluster is bootstraped)", leafCluster.Name), func() {
					useClusterContext(leafClusterContext)
					verifyFluxControllers(GITOPS_DEFAULT_NAMESPACE)
					waitForGitRepoReady("flux-system", GITOPS_DEFAULT_NAMESPACE)
				})

				// Add HelmRepository source to leaf cluster
				addSource("helm", metallb.Chart, metallb.Namespace, sourceURL, "", "")
				useClusterContext(mgmtClusterContext)

				ginkgo.By("And wait for cluster-service to cache profiles", func() {
					gomega.Expect(waitForGitopsResources(context.Background(), Request{Path: `charts/list?repository.name=weaveworks-charts&repository.namespace=flux-system&repository.cluster.name=management`}, POLL_INTERVAL_5SECONDS, ASSERTION_15MINUTE_TIME_OUT)).To(gomega.Succeed(), "Failed to get a successful response from /v1/charts ")
				})

				pages.NavigateToPage(webDriver, "Applications")
				applicationsPage := pages.GetApplicationsPage(webDriver)

				ginkgo.By("And wait for existing applications to be visibe on the dashboard", func() {
					gomega.Eventually(applicationsPage.ApplicationHeader).Should(matchers.BeVisible())

					existingAppCount += 2 // flux-system + clusters-bases-kustomization (leaf cluster)
				})

				ginkgo.By(`And navigate to 'Add Application' page`, func() {
					gomega.Expect(applicationsPage.AddApplication.Click()).Should(gomega.Succeed(), "Failed to click 'Add application' button")

					addApplication := pages.GetAddApplicationsPage(webDriver)
					gomega.Eventually(addApplication.ApplicationHeader.Text).Should(gomega.MatchRegexp("Applications"))
				})

				application := pages.GetAddApplication(webDriver)
				createPage := pages.GetCreateClusterPage(webDriver)
				profile := createPage.GetProfileInList(metallb.Name)
				ginkgo.By(fmt.Sprintf("And select %s HelmRepository", metallb.Chart), func() {
					gomega.Eventually(func(g gomega.Gomega) bool {
						g.Expect(webDriver.Refresh()).ShouldNot(gomega.HaveOccurred())
						g.Eventually(application.Cluster.Click).Should(gomega.Succeed(), "Failed to click Select Cluster list")
						g.Eventually(application.SelectListItem(webDriver, leafCluster.Name).Click).Should(gomega.Succeed(), "Failed to select 'management' cluster from clusters list")
						g.Eventually(application.Source.Click).Should(gomega.Succeed(), "Failed to click Select Source list")
						return pages.ElementExist(application.SelectListItem(webDriver, metallb.Chart))
					}, ASSERTION_2MINUTE_TIME_OUT, POLL_INTERVAL_5SECONDS).Should(gomega.BeTrue(), fmt.Sprintf("HelmRepository %s source is not listed in source's list", metallb.Name))

					gomega.Expect(pages.ClickElement(webDriver, application.SelectListItem(webDriver, metallb.Chart), -250, 0)).Should(gomega.Succeed(), "Failed to select HelmRepository source from sources list")
				})

				AddHelmReleaseApp(profile, metallb)
				_ = createGitopsPR(pullRequest)

				ginkgo.By("Then I should merge the pull request to start application reconciliation", func() {
					createPRUrl := verifyPRCreated(gitProviderEnv, repoAbsolutePath)
					mergePullRequest(gitProviderEnv, repoAbsolutePath, createPRUrl)
				})

				ginkgo.By("Then force reconcile leaf cluster flux-system to immediately start application provisioning", func() {
					useClusterContext(leafClusterContext)
					reconcile("reconcile", "source", "git", "flux-system", GITOPS_DEFAULT_NAMESPACE, "")
					reconcile("reconcile", "", "kustomization", "flux-system", GITOPS_DEFAULT_NAMESPACE, "")
					useClusterContext(mgmtClusterContext)
				})

				ginkgo.By(fmt.Sprintf("And wait for %s application to be visibe on the dashboard", metallb.Name), func() {
					gomega.Eventually(applicationsPage.ApplicationHeader).Should(matchers.BeVisible())

					totalAppCount := existingAppCount + 1 // metallb (leaf cluster)
					gomega.Eventually(applicationsPage.CountApplications, ASSERTION_3MINUTE_TIME_OUT).Should(gomega.Equal(totalAppCount), fmt.Sprintf("There should be %d application enteries in application table", totalAppCount))
				})

				ginkgo.By(fmt.Sprintf("And search leaf cluster '%s' app", leafCluster.Name), func() {
					searchPage := pages.GetSearchPage(webDriver)
					searchPage.SearchName(metallb.Name)
					gomega.Eventually(applicationsPage.CountApplications).Should(gomega.Equal(1), "There should be '1' application entery in application table after search")
				})

				verifyAppInformation(applicationsPage, metallb, leafCluster, "Ready")

				applicationInfo := applicationsPage.FindApplicationInList(metallb.Name)
				ginkgo.By(fmt.Sprintf("And navigate to %s application page", metallb.Name), func() {
					gomega.Eventually(applicationInfo.Name.Click).Should(gomega.Succeed(), fmt.Sprintf("Failed to navigate to %s application detail page", metallb.Name))
				})

				verifyAppPage(metallb)
				verifyAppEvents(metallb, appEvent)
				verifyAppDetails(metallb, leafCluster)
				verfifyAppGraph(metallb)

				navigatetoApplicationsPage(applicationsPage)
				verifyAppSourcePage(applicationInfo, metallb)

				verifyDeleteApplication(applicationsPage, existingAppCount, metallb.Name, appKustomization)
			})

		})

		// Application Violations tests
		ginkgo.Context("[UI] Application violations are available for management cluster", func() {
			// Count of existing applications before deploying new application
			var existingAppCount int
			var downloadedResourcesPath string
			var policiesYaml string
			var policyConfigYaml string

			// Just specify the violated application info to create it
			appNameSpace := "test-kustomization"
			appTargetNamespace := "test-system"

			mgmtCluster := ClusterConfig{
				Type:      "management",
				Name:      "management",
				Namespace: "",
			}

			ginkgo.JustBeforeEach(func() {
<<<<<<< HEAD
				downloadedResourcesPath = path.Join(os.Getenv("HOME"), "Downloads", "resources.zip")
				policiesYaml = path.Join(testDataPath, "policies/policies.yaml")
				policyConfigYaml = path.Join(testDataPath, "policies/policy-config.yaml")

				// Application target namespace is created by the kustomization 'Add Application' UI
=======
				policiesYaml = path.Join(testDataPath, "policies/policies.yaml")
>>>>>>> 9238b1ce
				createNamespace([]string{appNameSpace, appTargetNamespace})
				_ = deleteFile([]string{downloadedResourcesPath})

				// Add/Install test Policies,Policy Config on the management cluster
				installTestPolicies(mgmtCluster.Name, policiesYaml)
				installPolicyConfig(mgmtCluster.Name, policyConfigYaml)
			})

			ginkgo.JustAfterEach(func() {
				// Wait for the application to be deleted gracefully, needed when the test fails before deleting the application
				gomega.Eventually(func(g gomega.Gomega) int {
					return getApplicationCount()
				}, ASSERTION_2MINUTE_TIME_OUT, POLL_INTERVAL_5SECONDS).Should(gomega.Equal(existingAppCount), fmt.Sprintf("There should be %d application enteries after application(s) deletion", existingAppCount))

				// Delete the Policy config and test policies
				_ = gitopsTestRunner.KubectlDelete([]string{}, policyConfigYaml)
				_ = gitopsTestRunner.KubectlDelete([]string{}, policiesYaml)

				deleteNamespace([]string{appNameSpace, appTargetNamespace})
				_ = deleteFile([]string{downloadedResourcesPath})
			})

			ginkgo.It("Verify application violations for management cluster", ginkgo.Label("integration", "application", "violation", "management-cluster-app"), func() {
				// Podinfo application details
				podinfo := Application{
					Type:            "kustomization",
					Name:            "app-violations-podinfo",
					DeploymentName:  "podinfo",
					Namespace:       appNameSpace,
					TargetNamespace: appTargetNamespace,
					Source:          "app-violations-podinfo",
					Path:            "./kustomize",
					SyncInterval:    "30s",
				}

				// App Violations data
				appViolations := ApplicationViolations{
<<<<<<< HEAD
					PolicyName:               "Container Image Pull Policy acceptance test",
					ViolationMessage:         `Container Image Pull Policy acceptance test in deployment podinfo (1 occurrences)`,
					ViolationSeverity:        "Medium",
					ViolationCategory:        "weave.categories.software-supply-chain",
					ConfigPolicy:             "Containers Minimum Replica Count acceptance test",
					PolicyConfigViolationMsg: `Containers Minimum Replica Count acceptance test in deployment podinfo (1 occurrences)`,
=======
					PolicyName:        "Container Running As Root acceptance test",
					ViolationMessage:  `Container Running As Root acceptance test in deployment podinfo`,
					ViolationSeverity: "High",
					ViolationCategory: "weave.categories.pod-security",
>>>>>>> 9238b1ce
				}

				sourceURL := "https://github.com/stefanprodan/podinfo"
				addSource("git", podinfo.Source, podinfo.Namespace, sourceURL, "master", "")

				appDir := fmt.Sprintf("./clusters/%s/podinfo", mgmtCluster.Name)
				repoAbsolutePath := configRepoAbsolutePath(gitProviderEnv)
				existingAppCount = getApplicationCount()

				appKustomization := createGitKustomization(podinfo.Name, podinfo.Namespace, podinfo.Path, podinfo.Source, podinfo.Namespace, podinfo.TargetNamespace)
				defer deleteSource("git", podinfo.Source, podinfo.Namespace, "")
				defer cleanGitRepository(appDir)

				pages.NavigateToPage(webDriver, "Applications")
				// Declare application page variable
				applicationsPage := pages.GetApplicationsPage(webDriver)

<<<<<<< HEAD
				ginkgo.By("And add Kustomization & GitRepository Source manifests pointing to podinfo repository’s master branch)", func() {
=======
				ginkgo.By("Add Application/Kustomization manifests to management cluster's repository main branch", func() {
					pullGitRepo(repoAbsolutePath)
					podinfoPath := path.Join(testDataPath, "deployments/podinfo-app-violations-manifest.yaml")
					createCommand := fmt.Sprintf("mkdir -p %[2]v && cp -f %[1]v %[2]v", podinfoPath, path.Join(repoAbsolutePath, "apps/podinfo"))
					err := runCommandPassThrough("sh", "-c", createCommand)
					gomega.Expect(err).Should(gomega.BeNil(), "Failed to run '%s'", createCommand)
					gitUpdateCommitPush(repoAbsolutePath, "Adding podinfo kustomization")
				})
>>>>>>> 9238b1ce

					pullGitRepo(repoAbsolutePath)
					err := runCommandPassThrough("sh", "-c", fmt.Sprintf("mkdir -p %[2]v && cp -f %[1]v %[2]v", appKustomization, path.Join(repoAbsolutePath, appDir)))
					gomega.Expect(err).Should(gomega.BeNil(), "Failed to add kustomization file for '%s'", podinfo.Name)
					gitUpdateCommitPush(repoAbsolutePath, "Adding podinfo kustomization")
				})

				ginkgo.By("And wait for podinfo application to be visibe on the dashboard", func() {
					gomega.Eventually(applicationsPage.ApplicationHeader).Should(matchers.BeVisible())

					totalAppCount := existingAppCount + 1
					gomega.Eventually(applicationsPage.CountApplications, ASSERTION_3MINUTE_TIME_OUT).Should(gomega.Equal(totalAppCount), fmt.Sprintf("There should be %d application enteries in application table", totalAppCount))
				})

				verifyAppInformation(applicationsPage, podinfo, mgmtCluster, "Ready")

				applicationInfo := applicationsPage.FindApplicationInList(podinfo.Name)
				ginkgo.By(fmt.Sprintf("And navigate to %s application page", podinfo.Name), func() {
					gomega.Eventually(applicationInfo.Name.Click).Should(gomega.Succeed(), fmt.Sprintf("Failed to navigate to %s application detail page", podinfo.Name))
				})

				verifyAppViolationsList(podinfo, appViolations)
				verifyAppViolationsDetailsPage(mgmtCluster.Name, podinfo, appViolations)
				verifyPolicyConfigInAppViolationsDetails(appViolations.ConfigPolicy, appViolations.PolicyConfigViolationMsg)
				verifyDeleteApplication(applicationsPage, existingAppCount, podinfo.Name, appDir)

			})
		})

		ginkgo.Context("[UI] Application violations are available for leaf cluster", func() {
			var mgmtClusterContext string
			var leafClusterContext string
			var leafClusterkubeconfig string
			var clusterBootstrapCopnfig string
			var gitopsCluster string
			var appSourcePath string
			var existingAppCount int
			var policiesYaml string
			var policyConfigYaml string
			patSecret := "application-violations-pat"
			bootstrapLabel := "bootstrap"

			// Just specify the violated application info to create it
			appNameSpace := "test-kustomization"
			appTargetNamespace := "test-system"

			// Just specify the leaf cluster info to create it
			leafCluster := ClusterConfig{
				Type:      "leaf",
				Name:      "app-violations-leaf-cluster-test",
				Namespace: "test-system",
			}

			ginkgo.JustBeforeEach(func() {
<<<<<<< HEAD
				policiesYaml = path.Join(testDataPath, "policies/policies.yaml")
				policyConfigYaml = path.Join(testDataPath, "policies/policy-config.yaml")

=======
				// Just specify policies yaml path
				policiesYaml = path.Join(testDataPath, "policies/policies.yaml")
>>>>>>> 9238b1ce
				// Get the count of existing applications before deploying new application
				existingAppCount = getApplicationCount()
				mgmtClusterContext, _ = runCommandAndReturnStringOutput("kubectl config current-context")

				createCluster("kind", leafCluster.Name, "")
				// Create App namespace
				createNamespace([]string{appNameSpace, appTargetNamespace})
				leafClusterContext, _ = runCommandAndReturnStringOutput("kubectl config current-context")

				// Add/Install Policy Agent on the leaf cluster
				installPolicyAgent(leafCluster.Name)
			})

			ginkgo.JustAfterEach(func() {

				useClusterContext(mgmtClusterContext)

				deleteSecret([]string{leafClusterkubeconfig, patSecret}, leafCluster.Namespace)
				_ = gitopsTestRunner.KubectlDelete([]string{}, clusterBootstrapCopnfig)
				_ = gitopsTestRunner.KubectlDelete([]string{}, gitopsCluster)

				deleteCluster("kind", leafCluster.Name, "")
				cleanGitRepository(path.Join("./clusters", leafCluster.Namespace))
				cleanGitRepository(appSourcePath)

				deleteNamespace([]string{leafCluster.Namespace})
			})

			ginkgo.It("Verify application violations for leaf cluster", ginkgo.Label("integration", "application", "violation", "leaf-cluster-app"), func() {
				// Podinfo application details
				podinfo := Application{
					Type:            "kustomization",
					Name:            "app-violations-podinfo",
					DeploymentName:  "podinfo",
					Namespace:       appNameSpace,
					TargetNamespace: appTargetNamespace,
					Source:          "app-violations-podinfo",
					Path:            "./kustomize",
					SyncInterval:    "10m",
				}

				pullRequest := PullRequest{
					Branch:  "management-kustomization-leaf-cluster-apps",
					Title:   "Management Kustomization Leaf Cluster Application",
					Message: "Adding management kustomization leaf cluster applications",
				}

				sourceURL := "https://github.com/stefanprodan/podinfo"
				appKustomization := fmt.Sprintf("./clusters/%s/%s/%s-%s-kustomization.yaml", leafCluster.Namespace, leafCluster.Name, podinfo.Name, podinfo.Namespace)

				repoAbsolutePath := configRepoAbsolutePath(gitProviderEnv)

				// App Violations data
				appViolations := ApplicationViolations{
<<<<<<< HEAD
					PolicyName:               "Container Image Pull Policy acceptance test",
					ViolationMessage:         `Container Image Pull Policy acceptance test in deployment podinfo (1 occurrences)`,
					ViolationSeverity:        "Medium",
					ViolationCategory:        "weave.categories.software-supply-chain",
					ConfigPolicy:             "Containers Minimum Replica Count acceptance test",
					PolicyConfigViolationMsg: `Containers Minimum Replica Count acceptance test in deployment podinfo (1 occurrences)`,
=======
					PolicyName:        "Container Running As Root acceptance test",
					ViolationMessage:  `Container Running As Root acceptance test in deployment podinfo`,
					ViolationSeverity: "High",
					ViolationCategory: "weave.categories.pod-security",
>>>>>>> 9238b1ce
				}
				appDir := fmt.Sprintf("./clusters/%s/%s/podinfo", leafCluster.Namespace, leafCluster.Name)

				defer cleanGitRepository(appDir)

				useClusterContext(mgmtClusterContext)
				// Create leaf cluster namespace
				createNamespace([]string{leafCluster.Namespace})

				// Create leaf cluster kubeconfig
				leafClusterkubeconfig = createLeafClusterKubeconfig(leafClusterContext, leafCluster.Name, leafCluster.Namespace)

				createPATSecret(leafCluster.Namespace, patSecret)
				clusterBootstrapCopnfig = createClusterBootstrapConfig(leafCluster.Name, leafCluster.Namespace, bootstrapLabel, patSecret)
				gitopsCluster = connectGitopsCluster(leafCluster.Name, leafCluster.Namespace, bootstrapLabel, leafClusterkubeconfig)
				createLeafClusterSecret(leafCluster.Namespace, leafClusterkubeconfig)

				// Declare application page variable
				applicationsPage := pages.GetApplicationsPage(webDriver)

				// First let the leaf cluster to bootstrap and be Ready before installing policies.'Containers Minimum Replica Count acceptance test' policy will prevent the bootstrap if deployed first
				waitForLeafClusterAvailability(leafCluster.Name, "Ready")
				addKustomizationBases(leafCluster.Type, leafCluster.Name, leafCluster.Namespace)

				ginkgo.By(fmt.Sprintf("And verify '%s' leafCluster is bootstraped", leafCluster.Name), func() {
					useClusterContext(leafClusterContext)
					verifyFluxControllers(GITOPS_DEFAULT_NAMESPACE)
					waitForGitRepoReady("flux-system", GITOPS_DEFAULT_NAMESPACE)
				})

				// Add/Install test Policies and Policy Config on the leaf cluster
				installTestPolicies(leafCluster.Name, policiesYaml)
				installPolicyConfig(leafCluster.Name, policyConfigYaml)

				// Add GitRepository source to leaf cluster
				addSource("git", podinfo.Source, podinfo.Namespace, sourceURL, "master", "")
				useClusterContext(mgmtClusterContext)

<<<<<<< HEAD
				pages.NavigateToPage(webDriver, "Applications")
=======
				appSourcePath = addKustomizationManifests([]string{"deployments/podinfo-app-violations-manifest.yaml"})
>>>>>>> 9238b1ce

				ginkgo.By("And wait for existing applications to be visibe on the dashboard", func() {
					gomega.Eventually(applicationsPage.ApplicationHeader).Should(matchers.BeVisible())

					existingAppCount += 2 // flux-system + clusters-bases-kustomization (leaf cluster)
				})

				ginkgo.By(`And navigate to 'Add Application' page`, func() {
					gomega.Expect(applicationsPage.AddApplication.Click()).Should(gomega.Succeed(), "Failed to click 'Add application' button")

					addApplication := pages.GetAddApplicationsPage(webDriver)
					gomega.Eventually(addApplication.ApplicationHeader.Text).Should(gomega.MatchRegexp("Applications"))
				})

				application := pages.GetAddApplication(webDriver)
				ginkgo.By(fmt.Sprintf("And select %s GitRepository for cluster %s", podinfo.Source, leafCluster.Name), func() {
					gomega.Eventually(func(g gomega.Gomega) bool {
						g.Expect(webDriver.Refresh()).ShouldNot(gomega.HaveOccurred())
						g.Eventually(application.Cluster.Click).Should(gomega.Succeed(), "Failed to click Select Cluster list")
						g.Eventually(application.SelectListItem(webDriver, leafCluster.Name).Click).Should(gomega.Succeed(), fmt.Sprintf("Failed to select %s cluster from clusters list", leafCluster.Name))
						g.Eventually(application.Source.Click).Should(gomega.Succeed(), "Failed to click Select Source list")
						return pages.ElementExist(application.SelectListItem(webDriver, podinfo.Source))
					}, ASSERTION_2MINUTE_TIME_OUT, POLL_INTERVAL_5SECONDS).Should(gomega.BeTrue(), fmt.Sprintf("GitRepository %s source is not listed in source's list", podinfo.Source))

					gomega.Eventually(application.SelectListItem(webDriver, podinfo.Source).Click).Should(gomega.Succeed(), "Failed to select GitRepository source from sources list")
					gomega.Eventually(application.SourceHref.Text).Should(gomega.MatchRegexp(sourceURL), "Failed to find the source href")
				})

				AddKustomizationApp(application, podinfo)
				_ = createGitopsPR(pullRequest)

				ginkgo.By("Then merge the pull request to start application reconciliation", func() {
					createPRUrl := verifyPRCreated(gitProviderEnv, repoAbsolutePath)
					mergePullRequest(gitProviderEnv, repoAbsolutePath, createPRUrl)
				})

				ginkgo.By("Then force reconcile leaf cluster flux-system for immediate application availability", func() {
					useClusterContext(leafClusterContext)
					reconcile("reconcile", "source", "git", "flux-system", GITOPS_DEFAULT_NAMESPACE, "")
					reconcile("reconcile", "", "kustomization", "flux-system", GITOPS_DEFAULT_NAMESPACE, "")
					useClusterContext(mgmtClusterContext)
				})

				ginkgo.By(fmt.Sprintf("And wait for leaf cluster %s application to be visibe on the dashboard", podinfo.Name), func() {
					gomega.Eventually(applicationsPage.ApplicationHeader).Should(matchers.BeVisible())

					totalAppCount := existingAppCount + 1 // podinfo (leaf cluster)
					gomega.Eventually(applicationsPage.CountApplications, ASSERTION_3MINUTE_TIME_OUT).Should(gomega.Equal(totalAppCount), fmt.Sprintf("There should be %d application enteries in application table, but found %d", totalAppCount, existingAppCount))
				})

				ginkgo.By(fmt.Sprintf("And search leaf cluster '%s' app", leafCluster.Name), func() {
					searchPage := pages.GetSearchPage(webDriver)
					searchPage.SearchName(podinfo.Name)
					gomega.Eventually(applicationsPage.CountApplications).Should(gomega.Equal(1), "There should be '1' application entery in application table after search")
				})

				verifyAppInformation(applicationsPage, podinfo, leafCluster, "Ready")

				applicationInfo := applicationsPage.FindApplicationInList(podinfo.Name)

				ginkgo.By(fmt.Sprintf("And navigate to %s application page", podinfo.Name), func() {
					gomega.Eventually(applicationInfo.Name.Click).Should(gomega.Succeed(), fmt.Sprintf("Failed to navigate to %s application detail page", podinfo.Name))
				})

				verifyAppViolationsList(podinfo, appViolations)
				verifyAppViolationsDetailsPage(leafCluster.Name, podinfo, appViolations)
				verifyPolicyConfigInAppViolationsDetails(appViolations.ConfigPolicy, appViolations.PolicyConfigViolationMsg)
				verifyDeleteApplication(applicationsPage, existingAppCount, podinfo.Name, appKustomization)

			})

		})
	})
}<|MERGE_RESOLUTION|>--- conflicted
+++ resolved
@@ -328,10 +328,6 @@
 		pages.WaitForPageToLoad(webDriver)
 
 	})
-<<<<<<< HEAD
-=======
-
->>>>>>> 9238b1ce
 	appViolationsList := pages.GetApplicationViolationsList(webDriver, violationsData.ViolationMessage)
 	ginkgo.By("And check violations are visible in the Application Violations List", func() {
 
@@ -343,7 +339,6 @@
 		gomega.Eventually(appDetailPage.Violations).Should(matchers.BeVisible())
 
 		// Checking the Violation Message in the application violation list.
-<<<<<<< HEAD
 		gomega.Eventually(appViolationsList.ViolationMessage.Text).Should(gomega.Equal("MESSAGE"), "Failed to get Violation Message title in violations List page")
 		gomega.Eventually(appViolationsList.ViolationMessageValue.Text).Should(gomega.Equal(violationsData.ViolationMessage), fmt.Sprintf("Failed to list '%s' violation in '%s' vioilations list", violationsData.ViolationMessage, violatingApp.Name))
 		// Checking the Severity in the application violation list.
@@ -355,30 +350,13 @@
 		gomega.Eventually(appViolationsList.ViolatedPolicyValue.Text).Should(gomega.Equal(violationsData.PolicyName), "Failed to get the Violated Policy Value in App violations List")
 		// Checking the Violation Time in the application violation list.
 		gomega.Eventually(appViolationsList.ViolationTime.Text).Should(gomega.Equal("VIOLATION TIME"), "Failed to get the Violation time title in App violations List")
-=======
-		gomega.Eventually(appViolationsList.ViolationMessage.Text).Should(gomega.MatchRegexp("MESSAGE"), "Failed to get Violation Message title in violations List page")
-		gomega.Eventually(appViolationsList.ViolationMessageValue.Text).Should(gomega.MatchRegexp(violationsData.ViolationMessage), "Failed to get the Violation Message Value in App violations List")
-		// Checking the Severity in the application violation list.
-		gomega.Eventually(appViolationsList.Severity.Text).Should(gomega.MatchRegexp("SEVERITY"), "Failed to get the Severity title in App violations List")
-		gomega.Expect(appViolationsList.SeverityIcon).ShouldNot(gomega.BeNil(), "Failed to get the Severity icon in App violations List")
-		gomega.Eventually(appViolationsList.SeverityValue.Text).Should(gomega.MatchRegexp(violationsData.ViolationSeverity), "Failed to get the Severity Value in App violations List")
-		// Checking the Violated policy in the application violation list.
-		gomega.Eventually(appViolationsList.ViolatedPolicy.Text).Should(gomega.MatchRegexp("VIOLATED POLICY"), "Failed to get the Violated Policy title in App violations List")
-		gomega.Eventually(appViolationsList.ViolatedPolicyValue.Text).Should(gomega.MatchRegexp(violationsData.PolicyName), "Failed to get the Violated Policy Value in App violations List")
-		// Checking the Violation Time in the application violation list.
-		gomega.Eventually(appViolationsList.ViolationTime.Text).Should(gomega.MatchRegexp("VIOLATION TIME"), "Failed to get the Violation time title in App violations List")
->>>>>>> 9238b1ce
 		gomega.Expect(appViolationsList.ViolationTimeValue.Text()).NotTo(gomega.BeEmpty(), "Failed to get violation time value in App violations List")
 	})
 
 	// Checking that the Violations can be filtered in the application violation list.
 	ginkgo.By("And Violations can be filtered by Severity", func() {
-<<<<<<< HEAD
 
 		filterID := "severity: medium"
-=======
-		filterID := "severity: high"
->>>>>>> 9238b1ce
 		searchPage := pages.GetSearchPage(webDriver)
 		searchPage.SelectFilter("severity", filterID)
 		gomega.Eventually(func(g gomega.Gomega) int {
@@ -391,21 +369,14 @@
 
 	// Checking that you can search by violated policy name in the application violation list.
 	ginkgo.By(fmt.Sprintf("And search by violated policy name in '%s' app violations list", violatingApp.Name), func() {
-<<<<<<< HEAD
-
-=======
->>>>>>> 9238b1ce
+
 		searchPage := pages.GetSearchPage(webDriver)
 		searchPage.SearchName(violationsData.PolicyName)
 		gomega.Eventually(func(g gomega.Gomega) int {
 			return pages.CountAppViolations(webDriver)
 		}).Should(gomega.BeNumerically(">=", 1), "There should be at least '1' Violation Message in the list after search")
-<<<<<<< HEAD
 		gomega.Eventually(appViolationsList.ViolationMessageValue.Text).Should(gomega.Equal(violationsData.ViolationMessage), "Failed to get the Violation Message Value in App violations List")
 
-=======
-		gomega.Eventually(appViolationsList.ViolationMessageValue.Text).Should(gomega.MatchRegexp(violationsData.ViolationMessage), "Failed to get the Violation Message Value in App violations List")
->>>>>>> 9238b1ce
 	})
 
 }
@@ -415,10 +386,6 @@
 	ginkgo.By(fmt.Sprintf("Verify '%s' Application Violation Details", violationsData.PolicyName), func() {
 
 		appViolationsList := pages.GetApplicationViolationsList(webDriver, violationsData.ViolationMessage)
-<<<<<<< HEAD
-=======
-
->>>>>>> 9238b1ce
 		gomega.Eventually(appViolationsList.ViolationMessageValue.Click).Should(gomega.Succeed(), fmt.Sprintf("Failed to navigate to violation details page of violation '%s'", violationsData.ViolationMessage))
 
 		gomega.Expect(webDriver.URL()).Should(gomega.ContainSubstring("/clusters/violations/details?clusterName"))
@@ -1316,15 +1283,11 @@
 			}
 
 			ginkgo.JustBeforeEach(func() {
-<<<<<<< HEAD
 				downloadedResourcesPath = path.Join(os.Getenv("HOME"), "Downloads", "resources.zip")
 				policiesYaml = path.Join(testDataPath, "policies/policies.yaml")
 				policyConfigYaml = path.Join(testDataPath, "policies/policy-config.yaml")
 
 				// Application target namespace is created by the kustomization 'Add Application' UI
-=======
-				policiesYaml = path.Join(testDataPath, "policies/policies.yaml")
->>>>>>> 9238b1ce
 				createNamespace([]string{appNameSpace, appTargetNamespace})
 				_ = deleteFile([]string{downloadedResourcesPath})
 
@@ -1362,19 +1325,12 @@
 
 				// App Violations data
 				appViolations := ApplicationViolations{
-<<<<<<< HEAD
 					PolicyName:               "Container Image Pull Policy acceptance test",
 					ViolationMessage:         `Container Image Pull Policy acceptance test in deployment podinfo (1 occurrences)`,
 					ViolationSeverity:        "Medium",
 					ViolationCategory:        "weave.categories.software-supply-chain",
 					ConfigPolicy:             "Containers Minimum Replica Count acceptance test",
 					PolicyConfigViolationMsg: `Containers Minimum Replica Count acceptance test in deployment podinfo (1 occurrences)`,
-=======
-					PolicyName:        "Container Running As Root acceptance test",
-					ViolationMessage:  `Container Running As Root acceptance test in deployment podinfo`,
-					ViolationSeverity: "High",
-					ViolationCategory: "weave.categories.pod-security",
->>>>>>> 9238b1ce
 				}
 
 				sourceURL := "https://github.com/stefanprodan/podinfo"
@@ -1392,18 +1348,7 @@
 				// Declare application page variable
 				applicationsPage := pages.GetApplicationsPage(webDriver)
 
-<<<<<<< HEAD
 				ginkgo.By("And add Kustomization & GitRepository Source manifests pointing to podinfo repository’s master branch)", func() {
-=======
-				ginkgo.By("Add Application/Kustomization manifests to management cluster's repository main branch", func() {
-					pullGitRepo(repoAbsolutePath)
-					podinfoPath := path.Join(testDataPath, "deployments/podinfo-app-violations-manifest.yaml")
-					createCommand := fmt.Sprintf("mkdir -p %[2]v && cp -f %[1]v %[2]v", podinfoPath, path.Join(repoAbsolutePath, "apps/podinfo"))
-					err := runCommandPassThrough("sh", "-c", createCommand)
-					gomega.Expect(err).Should(gomega.BeNil(), "Failed to run '%s'", createCommand)
-					gitUpdateCommitPush(repoAbsolutePath, "Adding podinfo kustomization")
-				})
->>>>>>> 9238b1ce
 
 					pullGitRepo(repoAbsolutePath)
 					err := runCommandPassThrough("sh", "-c", fmt.Sprintf("mkdir -p %[2]v && cp -f %[1]v %[2]v", appKustomization, path.Join(repoAbsolutePath, appDir)))
@@ -1458,14 +1403,9 @@
 			}
 
 			ginkgo.JustBeforeEach(func() {
-<<<<<<< HEAD
 				policiesYaml = path.Join(testDataPath, "policies/policies.yaml")
 				policyConfigYaml = path.Join(testDataPath, "policies/policy-config.yaml")
 
-=======
-				// Just specify policies yaml path
-				policiesYaml = path.Join(testDataPath, "policies/policies.yaml")
->>>>>>> 9238b1ce
 				// Get the count of existing applications before deploying new application
 				existingAppCount = getApplicationCount()
 				mgmtClusterContext, _ = runCommandAndReturnStringOutput("kubectl config current-context")
@@ -1520,19 +1460,12 @@
 
 				// App Violations data
 				appViolations := ApplicationViolations{
-<<<<<<< HEAD
 					PolicyName:               "Container Image Pull Policy acceptance test",
 					ViolationMessage:         `Container Image Pull Policy acceptance test in deployment podinfo (1 occurrences)`,
 					ViolationSeverity:        "Medium",
 					ViolationCategory:        "weave.categories.software-supply-chain",
 					ConfigPolicy:             "Containers Minimum Replica Count acceptance test",
 					PolicyConfigViolationMsg: `Containers Minimum Replica Count acceptance test in deployment podinfo (1 occurrences)`,
-=======
-					PolicyName:        "Container Running As Root acceptance test",
-					ViolationMessage:  `Container Running As Root acceptance test in deployment podinfo`,
-					ViolationSeverity: "High",
-					ViolationCategory: "weave.categories.pod-security",
->>>>>>> 9238b1ce
 				}
 				appDir := fmt.Sprintf("./clusters/%s/%s/podinfo", leafCluster.Namespace, leafCluster.Name)
 
@@ -1571,11 +1504,7 @@
 				addSource("git", podinfo.Source, podinfo.Namespace, sourceURL, "master", "")
 				useClusterContext(mgmtClusterContext)
 
-<<<<<<< HEAD
 				pages.NavigateToPage(webDriver, "Applications")
-=======
-				appSourcePath = addKustomizationManifests([]string{"deployments/podinfo-app-violations-manifest.yaml"})
->>>>>>> 9238b1ce
 
 				ginkgo.By("And wait for existing applications to be visibe on the dashboard", func() {
 					gomega.Eventually(applicationsPage.ApplicationHeader).Should(matchers.BeVisible())

package acceptance

import (
	"context"
	"fmt"
	"io/ioutil"
	"os"
	"path"
	"strings"
	"text/template"
	"time"

	"github.com/onsi/ginkgo/v2"
	"github.com/onsi/gomega"
	"github.com/sclevine/agouti/matchers"
	"github.com/weaveworks/weave-gitops-enterprise/test/acceptance/test/pages"
	"golang.org/x/text/cases"
	"golang.org/x/text/language"
)

type Application struct {
	DefaultApp      bool
	Type            string
	Chart           string
	Source          string
	Path            string
	SyncInterval    string
	Name            string
	Namespace       string
	Tenant          string
	TargetNamespace string
	DeploymentName  string
	Version         string
	ValuesRegex     string
	Values          string
	Layer           string
}

type ApplicationEvent struct {
	Reason    string
	Message   string
	Component string
	Timestamp string
}

type PullRequest struct {
	Branch      string
	Title       string
	Message     string
	Description string
}

type ApplicationViolations struct {
	PolicyName               string
	ViolationMessage         string
	ViolationSeverity        string
	ViolationCategory        string
	ConfigPolicy             string
	PolicyConfigViolationMsg string
}

func createGitKustomization(kustomizationName, kustomizationNameSpace, kustomizationPath, repoName, sourceNameSpace, targetNamespace string) (kustomization string) {
	contents, err := ioutil.ReadFile(path.Join(testDataPath, "git-kustomization.yaml"))
	gomega.Expect(err).To(gomega.BeNil(), "Failed to read git-kustomization template yaml")

	t := template.Must(template.New("kustomization").Parse(string(contents)))

	type TemplateInput struct {
		KustomizationName      string
		KustomizationNameSpace string
		KustomizationPath      string
		GitRepoName            string
		SourceNameSpace        string
		TargetNamespace        string
	}
	input := TemplateInput{kustomizationName, kustomizationNameSpace, kustomizationPath, repoName, sourceNameSpace, targetNamespace}

	kustomization = path.Join("/tmp", kustomizationName+"-kustomization.yaml")

	f, err := os.Create(kustomization)
	gomega.Expect(err).To(gomega.BeNil(), "Failed to create kustomization manifest yaml")

	err = t.Execute(f, input)
	f.Close()
	gomega.Expect(err).To(gomega.BeNil(), "Failed to generate kustomization manifest yaml")

	return kustomization
}

func installPolicyConfig(clusterName string, policyConfigYaml string) {
	ginkgo.By(fmt.Sprintf("Add/Install Policy config to the %s cluster", clusterName), func() {
		err := runCommandPassThrough("kubectl", "apply", "-f", policyConfigYaml)
		gomega.Expect(err).ShouldNot(gomega.HaveOccurred(), "Failed to install policy Config to cluster:"+clusterName)
	})
}

func navigatetoApplicationsPage(applicationsPage *pages.ApplicationsPage) {
	ginkgo.By("And navigate to Applicartions page via header link", func() {
		gomega.Expect(applicationsPage.ApplicationHeader.Click()).Should(gomega.Succeed(), "Failed to navigate to Applications pages via header link")
		pages.WaitForPageToLoad(webDriver)
	})
}

func AddKustomizationApp(application *pages.AddApplication, app Application) {
	ginkgo.By(fmt.Sprintf("And add %s application from %s GitRepository path", app.Name, app.Path), func() {
		gomega.Expect(application.Name.SendKeys(app.Name)).Should(gomega.Succeed(), "Failed to input application name")
		gomega.Expect(application.Namespace.SendKeys(app.Namespace)).Should(gomega.Succeed(), "Failed to input application namespace")
		gomega.Expect(application.TargetNamespace.SendKeys(app.TargetNamespace)).Should(gomega.Succeed(), "Failed to input application target namespace")
		gomega.Expect(application.Path.SendKeys(app.Path)).Should(gomega.Succeed(), "Failed to input application path")

		if source, _ := application.Source.Attribute("value"); source != "" {
			gomega.Expect(source).Should(gomega.MatchRegexp(app.Source), "Application source GitRepository is incorrect")
		}

		if app.TargetNamespace != GITOPS_DEFAULT_NAMESPACE {
			gomega.Eventually(application.CreateTargetNamespace.Check).Should(gomega.Succeed(), "Failed to select 'Create target namespace for kustomization'")
		}
	})
}

func AddHelmReleaseApp(profile *pages.ProfileInformation, app Application) {
	ginkgo.By(fmt.Sprintf("And add %s profile/application from %s HelmRepository", app.Name, app.Chart), func() {
		gomega.Eventually(profile.Name.Click, ASSERTION_1MINUTE_TIME_OUT).Should(gomega.Succeed(), fmt.Sprintf("Failed to find %s profile", app.Name))

		if app.DefaultApp {
			gomega.Eventually(profile.Checkbox).Should(matchers.BeSelected(), fmt.Sprintf("Default profile %s is not selected as default", app.Name))
		} else {
			gomega.Eventually(profile.Checkbox).ShouldNot(matchers.BeSelected(), fmt.Sprintf("Profile %s should not be selected as default", app.Name))
			gomega.Eventually(profile.Checkbox.Check).Should(gomega.Succeed(), fmt.Sprintf("Failed to select the %s profile", app.Name))
		}

		gomega.Eventually(profile.Version.Click).Should(gomega.Succeed(), fmt.Sprintf("Failed to select expeted %s profile version", app.Version))
		gomega.Eventually(pages.GetOption(webDriver, app.Version).Click).Should(gomega.Succeed(), fmt.Sprintf("Failed to select %s version: %s", app.Name, app.Version))

		if app.Layer != "" {
			gomega.Eventually(profile.Layer.Text).Should(gomega.MatchRegexp(app.Layer), fmt.Sprintf("Failed to verify expeted %s profile layer", app.Layer))
		}

		gomega.Expect(profile.Namespace.SendKeys(app.TargetNamespace)).To(gomega.Succeed())

		gomega.Eventually(profile.Values.Click).Should(gomega.Succeed())
		valuesYaml := pages.GetValuesYaml(webDriver)
		gomega.Eventually(valuesYaml.Title.Text, ASSERTION_30SECONDS_TIME_OUT).Should(gomega.MatchRegexp(app.Name))
		gomega.Eventually(valuesYaml.TextArea.Text, ASSERTION_30SECONDS_TIME_OUT).Should(gomega.MatchRegexp(strings.Split(app.ValuesRegex, ",")[0]))

		if app.DefaultApp {
			// Default profiles values are updated via annotation template parameters
			gomega.Eventually(valuesYaml.Cancel.Click).Should(gomega.Succeed())
		} else {
			// Update values.yaml for the profile
			text, _ := valuesYaml.TextArea.Text()
			for i, val := range strings.Split(app.Values, ",") {
				text = strings.ReplaceAll(text, strings.Split(app.ValuesRegex, ",")[i], val)
			}

			gomega.Expect(valuesYaml.TextArea.Clear()).To(gomega.Succeed())
			gomega.Expect(valuesYaml.TextArea.SendKeys(text)).To(gomega.Succeed(), fmt.Sprintf("Failed to change values.yaml for %s profile", app.Name))

			gomega.Eventually(valuesYaml.Save.Click).Should(gomega.Succeed(), fmt.Sprintf("Failed to save values.yaml for %s profile", app.Name))
		}
	})
}

func verifyAppInformation(applicationsPage *pages.ApplicationsPage, app Application, cluster ClusterConfig, status string) {

	ginkgo.By(fmt.Sprintf("And verify %s application information in application table for cluster: %s", app.Name, cluster.Name), func() {
		applicationInfo := applicationsPage.FindApplicationInList(app.Name)

		if app.Type == "helm_release" {
			gomega.Eventually(applicationInfo.Type, ASSERTION_1MINUTE_TIME_OUT).Should(matchers.MatchText("HelmRelease"), fmt.Sprintf("Failed to have expected %s application type: %s", app.Name, app.Type))
		} else {
			gomega.Eventually(applicationInfo.Type, ASSERTION_1MINUTE_TIME_OUT).Should(matchers.MatchText("Kustomization"), fmt.Sprintf("Failed to have expected %s application type: %s", app.Name, app.Type))
		}

		gomega.Eventually(applicationInfo.Name).Should(matchers.MatchText(app.Name), fmt.Sprintf("Failed to list %s application in  application table", app.Name))
		gomega.Eventually(applicationInfo.Namespace).Should(matchers.MatchText(app.Namespace), fmt.Sprintf("Failed to have expected %s application namespace: %s", app.Name, app.Namespace))
		gomega.Eventually(applicationInfo.Cluster).Should(matchers.MatchText(path.Join(cluster.Namespace, cluster.Name)), fmt.Sprintf("Failed to have expected %s application cluster: %s", app.Name, path.Join(cluster.Namespace, cluster.Name)))
		gomega.Eventually(applicationInfo.Source).Should(matchers.MatchText(app.Source), fmt.Sprintf("Failed to have expected %s application source: %s", app.Name, app.Source))
		gomega.Eventually(applicationInfo.Status, ASSERTION_2MINUTE_TIME_OUT).Should(matchers.MatchText(status), fmt.Sprintf("Failed to have expected %s application status: %s", app.Name, status))

		if app.Tenant != "" {
			gomega.Eventually(applicationInfo.Tenant).Should(matchers.MatchText(app.Tenant), fmt.Sprintf("Failed to have expected %s tenant", app.Tenant))
		}
	})
}

func verifyAppPage(app Application) {
	appDetailPage := pages.GetApplicationsDetailPage(webDriver, app.Type)

	ginkgo.By(fmt.Sprintf("And verify %s application page", app.Name), func() {
		gomega.Eventually(appDetailPage.Header.Text).Should(gomega.MatchRegexp(app.Name), fmt.Sprintf("Failed to verify dashboard application name %s", app.Name))
		gomega.Eventually(appDetailPage.Title.Text).Should(gomega.MatchRegexp(app.Name), fmt.Sprintf("Failed to verify application title %s on application page", app.Name))
		gomega.Eventually(appDetailPage.Sync).Should(matchers.BeEnabled(), fmt.Sprintf("Sync button is not visible/enable for %s", app.Name))
		gomega.Eventually(appDetailPage.Details).Should(matchers.BeEnabled(), fmt.Sprintf("Details tab button is not visible/enable for %s", app.Name))
		gomega.Eventually(appDetailPage.Events).Should(matchers.BeEnabled(), fmt.Sprintf("Events tab button is not visible/enable for %s", app.Name))
		gomega.Eventually(appDetailPage.Graph).Should(matchers.BeEnabled(), fmt.Sprintf("Graph tab button is not visible/enable for %s", app.Name))
		gomega.Eventually(appDetailPage.Violations).Should(matchers.BeEnabled(), fmt.Sprintf("Violations tab button is not visible/enable for %s", app.Name))
	})
}

func verifyAppDetails(app Application, cluster ClusterConfig) {
	appDetailPage := pages.GetApplicationsDetailPage(webDriver, app.Type)

	ginkgo.By(fmt.Sprintf("And verify %s application Details", app.Name), func() {
		gomega.Expect(appDetailPage.Details.Click()).Should(gomega.Succeed(), fmt.Sprintf("Failed to click %s Details tab button", app.Name))
		pages.WaitForPageToLoad(webDriver)

		details := pages.GetApplicationDetail(webDriver)

		if app.Type == "helm_release" {
			gomega.Eventually(details.Source.Text).Should(gomega.MatchRegexp("HelmChart/"+app.Namespace+"-"+app.Name), fmt.Sprintf("Failed to verify %s Source", app.Name))
			gomega.Eventually(details.Chart.Text).Should(gomega.MatchRegexp(app.Name), fmt.Sprintf("Failed to verify %s Chart", app.Name))
			gomega.Eventually(details.ChartVersion.Text).Should(gomega.MatchRegexp(app.Version), fmt.Sprintf("Failed to verify %s Chart Version", app.Name))

			gomega.Eventually(func(g gomega.Gomega) (string, error) {
				g.Expect(webDriver.Refresh()).ShouldNot(gomega.HaveOccurred())
				time.Sleep(POLL_INTERVAL_1SECONDS)
				return details.AppliedRevision.Text()
			}, ASSERTION_1MINUTE_TIME_OUT, POLL_INTERVAL_5SECONDS).Should(gomega.MatchRegexp(app.Version), fmt.Sprintf("Failed to verify %s Last Applied Version", app.Name))

			gomega.Eventually(details.AttemptedRevision.Text, ASSERTION_30SECONDS_TIME_OUT).Should(gomega.MatchRegexp(app.Version), fmt.Sprintf("Failed to verify %s Last Attempted Version", app.Name))

		} else {
			gomega.Eventually(details.Kind.Text).Should(gomega.MatchRegexp(cases.Title(language.English, cases.NoLower).String(app.Type)), fmt.Sprintf("Failed to verify %s kind", app.Name))
			gomega.Eventually(details.Source.Text).Should(gomega.MatchRegexp("GitRepository/"+app.Name), fmt.Sprintf("Failed to verify %s Source", app.Name))
			gomega.Eventually(details.AppliedRevision.Text).Should(gomega.MatchRegexp("master"), fmt.Sprintf("Failed to verify %s AppliedRevision", app.Name))
			gomega.Eventually(details.Path.Text).Should(gomega.MatchRegexp(app.Path), fmt.Sprintf("Failed to verify %s Path", app.Name))
		}

		if cluster.Type == "management" {
			gomega.Eventually(details.Cluster.Text).Should(gomega.MatchRegexp(cluster.Name), fmt.Sprintf("Failed to verify %s Cluster", app.Name))
		} else {
			gomega.Eventually(details.Cluster.Text).Should(gomega.MatchRegexp(cluster.Namespace+"/"+cluster.Name), fmt.Sprintf("Failed to verify %s Cluster", app.Name))
		}

		if app.Tenant != "" {
			gomega.Eventually(details.Tenant.Text).Should(gomega.MatchRegexp(app.Tenant), fmt.Sprintf("Failed to verify %s Tenant", app.Tenant))
		}

		gomega.Eventually(details.Interval.Text).Should(gomega.MatchRegexp(app.SyncInterval), fmt.Sprintf("Failed to verify %s AppliedRevision", app.Name))
		gomega.Eventually(appDetailPage.Sync.Click).Should(gomega.Succeed(), fmt.Sprintf("Failed to sync %s kustomization", app.Name))
		gomega.Eventually(details.LastUpdated.Text).Should(gomega.MatchRegexp("seconds ago"), fmt.Sprintf("Failed to verify %s LastUpdated", app.Name))

		gomega.Eventually(details.Name.Text).Should(gomega.MatchRegexp(app.DeploymentName), fmt.Sprintf("Failed to verify %s Deployment name", app.Name))
		gomega.Eventually(details.Type.Text).Should(gomega.MatchRegexp("Deployment"), fmt.Sprintf("Failed to verify %s Type", app.Name))
		gomega.Eventually(details.Namespace.Text).Should(gomega.MatchRegexp(app.TargetNamespace), fmt.Sprintf("Failed to verify %s Namespace", app.Name))

		gomega.Eventually(func(g gomega.Gomega) (string, error) {
			g.Expect(webDriver.Refresh()).ShouldNot(gomega.HaveOccurred())
			time.Sleep(POLL_INTERVAL_1SECONDS)
			return details.Status.Text()
		}, ASSERTION_3MINUTE_TIME_OUT, POLL_INTERVAL_5SECONDS).Should(gomega.MatchRegexp("^Ready"), fmt.Sprintf("Failed to verify %s Status", app.Name))

		msgRegex := fmt.Sprintf(`ReplicaSet "%s.+" has successfully progressed|Deployment has minimum availability`, app.DeploymentName)
		gomega.Eventually(details.Message.Text).Should(gomega.MatchRegexp(msgRegex), fmt.Sprintf("Failed to verify %s Message", app.Name))
	})
}

func verifyAppAnnotations(app Application) {
	details := pages.GetApplicationDetail(webDriver)

	gomega.Expect(details.GetMetadata("Description").Text()).Should(gomega.MatchRegexp(`Podinfo is a tiny web application made with Go`), "Failed to verify Metada description")
	verifyDashboard(details.GetMetadata("Grafana Dashboard").Find("a"), "management", "Grafana")
	gomega.Expect(details.GetMetadata("Javascript Alert").Find("a")).ShouldNot(matchers.BeFound(), "Javascript href is not sanitized")
	gomega.Expect(details.GetMetadata("Javascript Alert").Text()).Should(gomega.MatchRegexp(`javascript:alert\('hello there'\);`), "Failed to verify Javascript alert text")
}

func verifyAppEvents(app Application, appEvent ApplicationEvent) {
	appDetailPage := pages.GetApplicationsDetailPage(webDriver, app.Type)

	ginkgo.By(fmt.Sprintf("And verify %s application Events", app.Name), func() {
		gomega.Expect(appDetailPage.Events.Click()).Should(gomega.Succeed(), fmt.Sprintf("Failed to click %s Events tab button", app.Name))
		pages.WaitForPageToLoad(webDriver)

		event := pages.GetApplicationEvent(webDriver, appEvent.Reason)

		gomega.Eventually(event.Reason.Text).Should(gomega.MatchRegexp(cases.Title(language.English, cases.NoLower).String(appEvent.Reason)), fmt.Sprintf("Failed to verify %s Event/Reason", app.Name))
		gomega.Eventually(event.Message.Text).Should(gomega.MatchRegexp(appEvent.Message), fmt.Sprintf("Failed to verify %s Event/Message", app.Name))
		gomega.Eventually(event.Component.Text).Should(gomega.MatchRegexp(appEvent.Component), fmt.Sprintf("Failed to verify %s Event/Component", app.Name))
		gomega.Eventually(event.TimeStamp.Text).Should(gomega.MatchRegexp(appEvent.Timestamp), fmt.Sprintf("Failed to verify %s Event/Timestamp", app.Name))
	})
}

func verfifyAppGraph(app Application) {
	appDetailPage := pages.GetApplicationsDetailPage(webDriver, app.Type)

	ginkgo.By(fmt.Sprintf("And verify %s application Grapg", app.Name), func() {
		gomega.Expect(appDetailPage.Graph.Click()).Should(gomega.Succeed(), fmt.Sprintf("Failed to click %s Graph tab button", app.Name))
		pages.WaitForPageToLoad(webDriver)

		graph := pages.GetApplicationGraph(webDriver)

		if app.Type == "helm_release" {
			gomega.Expect(graph.HelmRepository.FirstByXPath(fmt.Sprintf(`//div[.="%s"]`, app.Chart))).Should(matchers.BeFound(), fmt.Sprintf("Failed to verify %s Graph/HelmRepository", app.Name))
			gomega.Expect(graph.HelmRelease.FirstByXPath(fmt.Sprintf(`//div[.="%s"]`, app.Namespace))).Should(matchers.BeFound(), fmt.Sprintf("Failed to verify %s Graph/Helmrelease", app.Name))
		} else {
			gomega.Expect(graph.GitRepository.FirstByXPath(fmt.Sprintf(`//div[.="%s"]`, app.Chart))).Should(matchers.BeFound(), fmt.Sprintf("Failed to verify %s Graph/GitRepository", app.Name))
			gomega.Expect(graph.Kustomization.FirstByXPath(fmt.Sprintf(`//div[.="%s"]`, app.Namespace))).Should(matchers.BeFound(), fmt.Sprintf("Failed to verify %s Graph/Kustomization", app.Name))
		}

		gomega.Expect(graph.Deployment.FirstByXPath(fmt.Sprintf(`//div[.="%s"]`, app.Name))).Should(matchers.BeFound(), fmt.Sprintf("Failed to verify %s Graph/Deployment", app.Name))
		gomega.Expect(graph.Deployment.FirstByXPath(fmt.Sprintf(`//div[.="%s"]`, app.TargetNamespace))).Should(matchers.BeFound(), fmt.Sprintf("Failed to verify %s Graph/Deployment namespace", app.Name))
		gomega.Expect(graph.ReplicaSet.FirstByXPath(fmt.Sprintf(`//div[.="%s"]`, app.Name))).Should(matchers.BeFound(), fmt.Sprintf("Failed to verify %s Graph/ReplicaSet", app.Name))
		gomega.Expect(graph.ReplicaSet.FirstByXPath(fmt.Sprintf(`//div[.="%s"]`, app.TargetNamespace))).Should(matchers.BeFound(), fmt.Sprintf("Failed to verify %s Graph/ReplicaSet namespace", app.Name))
		gomega.Expect(graph.Pod.FirstByXPath(fmt.Sprintf(`//div[.="%s"]`, app.Name))).Should(matchers.BeFound(), fmt.Sprintf("Failed to verify %s Graph/Pod", app.Name))
		gomega.Expect(graph.Pod.FirstByXPath(fmt.Sprintf(`//div[.="%s"]`, app.TargetNamespace))).Should(matchers.BeFound(), fmt.Sprintf("Failed to verify %s Graph/Pod namespace", app.Name))
	})
}

func verifyAppSourcePage(applicationInfo *pages.ApplicationInformation, app Application) {
	ginkgo.By(fmt.Sprintf("And navigate directly to %s Sources page", app.Name), func() {
		gomega.Expect(applicationInfo.Source.Click()).Should(gomega.Succeed(), fmt.Sprintf("Failed to navigate to %s Sources pages directly", app.Name))

		sourceDetailPage := pages.GetSourceDetailPage(webDriver)
		gomega.Eventually(sourceDetailPage.Header.Text).Should(gomega.MatchRegexp(app.Source), fmt.Sprintf("Failed to verify dashboard header source name %s ", app.Source))
		gomega.Eventually(sourceDetailPage.Title.Text).Should(gomega.MatchRegexp(app.Source), fmt.Sprintf("Failed to verify application title %s on source page", app.Source))
	})
}

func verifyAppViolationsList(violatingApp Application, violationsData ApplicationViolations) {

	// Declare application details page variable
	appDetailPage := pages.GetApplicationsDetailPage(webDriver, violatingApp.Type)

	ginkgo.By(fmt.Sprintf("And open  '%s' application Violations tab", violatingApp.Name), func() {

		gomega.Eventually(appDetailPage.Violations.Click).Should(gomega.Succeed(), fmt.Sprintf("Failed to click '%s' Violations tab button", violatingApp.Name))
		pages.WaitForPageToLoad(webDriver)

	})

	ginkgo.By("And check violations are visible in the Application Violations List", func() {

		gomega.Expect(webDriver.Refresh()).ShouldNot(gomega.HaveOccurred())
		pages.WaitForPageToLoad(webDriver)
		gomega.Expect((webDriver.URL())).Should(gomega.ContainSubstring("/violations?clusterName="))

		// Checking that application violation are visible.
		gomega.Eventually(appDetailPage.Violations).Should(matchers.BeVisible())

		appViolationsMsg := pages.GetAppViolationsMsgInList(webDriver, violationsData.PolicyName)
		//fmt.Println(appViolationsMsg.AppViolationMessage.Text())
		//fmt.Println(violationsData.ViolationMessage)
		gomega.Eventually(appViolationsMsg.AppViolationMessage.Text, ASSERTION_30SECONDS_TIME_OUT).Should(gomega.Equal(violationsData.ViolationMessage), fmt.Sprintf("Failed to list '%s' violation in '%s' vioilations list", violationsData.ViolationMessage, violatingApp.Name))

		ApplicationViolationsList := pages.GetApplicationViolationsList(webDriver)

		// Checking the Violation Message in the application violation list.
		gomega.Eventually(ApplicationViolationsList.ViolationMessage.Text).Should(gomega.Equal("MESSAGE"), "Failed to get Violation Message title in violations List page")
		gomega.Eventually(ApplicationViolationsList.ViolationMessageValue.Text).Should(gomega.Equal(violationsData.ViolationMessage), "Failed to get the Violation Message Value in App violations List")
		// Checking the Severity in the application violation list.
		gomega.Eventually(ApplicationViolationsList.Severity.Text).Should(gomega.Equal("SEVERITY"), "Failed to get the Severity title in App violations List")
		gomega.Expect(ApplicationViolationsList.SeverityIcon).ShouldNot(gomega.BeNil(), "Failed to get the Severity icon in App violations List")
		gomega.Eventually(ApplicationViolationsList.SeverityValue.Text).Should(gomega.Equal(violationsData.ViolationSeverity), "Failed to get the Severity Value in App violations List")
		// Checking the Violated policy in the application violation list.
		gomega.Eventually(ApplicationViolationsList.ViolatedPolicy.Text).Should(gomega.Equal("VIOLATED POLICY"), "Failed to get the Violated Policy title in App violations List")
		gomega.Eventually(ApplicationViolationsList.ViolatedPolicyValue.Text).Should(gomega.Equal(violationsData.PolicyName), "Failed to get the Violated Policy Value in App violations List")
		// Checking the Violation Time in the application violation list.
		gomega.Eventually(ApplicationViolationsList.ViolationTime.Text).Should(gomega.Equal("VIOLATION TIME"), "Failed to get the Violation time title in App violations List")
		gomega.Expect(ApplicationViolationsList.ViolationTimeValue.Text()).NotTo(gomega.BeEmpty(), "Failed to get violation time value in App violations List")
		gomega.Expect(ApplicationViolationsList.ViolationTimeValueSorting).ShouldNot(gomega.BeNil(), "Failed to get the Violation Time sorting icon in App violations List")
		pages.WaitForPageToLoad(webDriver)
	})

	// Checking that the Violations can be filtered in the application violation list.
	ginkgo.By("And Violations can be filtered by Severity", func() {
		ApplicationViolationsList := pages.GetApplicationViolationsList(webDriver)
		filterID := "severity: medium"
		searchPage := pages.GetSearchPage(webDriver)
		searchPage.SelectFilter("severity", filterID)
		gomega.Eventually(ApplicationViolationsList.CountViolations).Should(gomega.BeNumerically("~", 2, 4), "The number of selected violations for medium severity should be equal two")
		// Clear the filter
		searchPage.SelectFilter("severity", filterID)
	})
	// Checking that you can search by violated policy name in the application violation list.
	ginkgo.By(fmt.Sprintf("And search by violated policy name in '%s' app violations list", violatingApp.Name), func() {
		ApplicationViolationsList := pages.GetApplicationViolationsList(webDriver)
		searchPage := pages.GetSearchPage(webDriver)
		searchPage.SearchName(violationsData.PolicyName)
		gomega.Eventually(func(g gomega.Gomega) int {
			return ApplicationViolationsList.CountViolations()
		}).Should(gomega.BeNumerically("~", 1, 2), "There should be '1' Violation Message in the list after search")
		//gomega.Eventually(ApplicationViolationsList.ViolationMessageValue.Text).Should(gomega.MatchRegexp(violationsData.ViolationMessage), "Failed to get the Violation Message Value in App violations List")
		pages.WaitForPageToLoad(webDriver)
	})

}

func verifyAppViolationsDetailsPage(clusterName string, violatingApp Application, violationsData ApplicationViolations) {

	ginkgo.By(fmt.Sprintf("Verify '%s' Application Violation Details", violationsData.PolicyName), func() {

		appViolationsMsg := pages.GetAppViolationsMsgInList(webDriver, violationsData.PolicyName)

		gomega.Eventually(appViolationsMsg.AppViolationMessage.Click).Should(gomega.Succeed(), fmt.Sprintf("Failed to navigate to violation details page of violation '%s'", violationsData.ViolationMessage))

		gomega.Expect(webDriver.URL()).Should(gomega.ContainSubstring("/clusters/violations/details?clusterName"))

		appViolationsDetialsPage := pages.GetApplicationViolationsDetailsPage(webDriver)

		gomega.Eventually(appViolationsDetialsPage.ViolationHeader.Text).Should(gomega.Equal(violationsData.ViolationMessage), "Failed to get violation header on App violations details page")
		gomega.Eventually(appViolationsDetialsPage.PolicyName.Text).Should(gomega.Equal("Policy Name :"), "Failed to get policy name field on App violations details page")
		gomega.Eventually(appViolationsDetialsPage.PolicyNameValue.Text).Should(gomega.Equal(violationsData.PolicyName), "Failed to get policy name value on App violations details page")

		// Click policy name from app violations details page to navigate to policy details page
		gomega.Eventually(appViolationsDetialsPage.PolicyNameValue.Click).Should(gomega.Succeed(), fmt.Sprintf("Failed to navigate to '%s' policy detail page", appViolationsDetialsPage.PolicyNameValue))
		gomega.Expect(webDriver.URL()).Should(gomega.ContainSubstring("/policies/details?"))

		// Navigate back to the app violations list
		gomega.Expect(webDriver.Back()).ShouldNot(gomega.HaveOccurred(), fmt.Sprintf("Failed to navigate back to the '%s' app violations list", violatingApp.Name))

		gomega.Eventually(appViolationsDetialsPage.ClusterName.Text).Should(gomega.Equal("Cluster Name :"), "Failed to get cluster name field on App violations details page")
		gomega.Eventually(appViolationsDetialsPage.ClusterNameValue.Text).Should(gomega.MatchRegexp(clusterName), "Failed to get cluster name value on App violations details page")

		gomega.Eventually(appViolationsDetialsPage.ViolationTime.Text).Should(gomega.Equal("Violation Time :"), "Failed to get violation time field on App violations details page")
		gomega.Expect(appViolationsDetialsPage.ViolationTimeValue.Text()).NotTo(gomega.BeEmpty(), "Failed to get violation time value on App violations details page")

		gomega.Eventually(appViolationsDetialsPage.Severity.Text).Should(gomega.Equal("Severity :"), "Failed to get severity field on App violations details page")
		gomega.Expect(appViolationsDetialsPage.SeverityIcon).NotTo(gomega.BeNil(), "Failed to get severity icon value on App violations details page")
		gomega.Eventually(appViolationsDetialsPage.SeverityValue.Text).Should(gomega.Equal(violationsData.ViolationSeverity), "Failed to get severity value on App violations details page")

		gomega.Eventually(appViolationsDetialsPage.Category.Text).Should(gomega.Equal("Category :"), "Failed to get category field on App violations details page")
		gomega.Eventually(appViolationsDetialsPage.CategoryValue.Text).Should(gomega.Equal(violationsData.ViolationCategory), "Failed to get category value on App violations details page")

		gomega.Eventually(appViolationsDetialsPage.Occurrences.Text).Should(gomega.MatchRegexp("Occurrences"), "Failed to get Occurrences field on App violations details page")
		gomega.Eventually(appViolationsDetialsPage.OccurrencesCount.Text).Should(gomega.Equal("( 1 )"), "Failed to get Occurrences count on App violations details page")
		gomega.Expect(appViolationsDetialsPage.OccurrencesValue.Text()).NotTo(gomega.BeEmpty(), "Failed to get Occurrences value on App violations details page")

		gomega.Eventually(appViolationsDetialsPage.Description.Text).Should(gomega.Equal("Description:"), "Failed to get description field on App violations details page")
		gomega.Expect(appViolationsDetialsPage.DescriptionValue.Text()).NotTo(gomega.BeEmpty(), "Failed to get description value on App violations details page")

		gomega.Eventually(appViolationsDetialsPage.HowToSolve.Text).Should(gomega.Equal("How to solve:"), "Failed to get how to resolve field on App violations details page")
		gomega.Expect(appViolationsDetialsPage.HowToSolveValue.Text()).NotTo(gomega.BeEmpty(), "Failed to get how to resolve value on App violations details page")

		gomega.Eventually(appViolationsDetialsPage.ViolatingEntity.Text).Should(gomega.Equal("Violating Entity:"), "Failed to get violating entity field on App violations details page")
		gomega.Expect(appViolationsDetialsPage.ViolatingEntityValue.Text()).NotTo(gomega.BeEmpty(), "Failed to get violating entity value on App violations details page")
	})

}

func verifyPolicyConfigInAppViolationsDetails(policyName string, violationMsg string) {

	ginkgo.By("Navigate back to Violations list", func() {

		gomega.Eventually(webDriver.Back).ShouldNot(gomega.HaveOccurred(), "Failed to navigate back to violations list")
		pages.WaitForPageToLoad(webDriver)

	})

	appViolationsMsg := pages.GetAppViolationsMsgInList(webDriver, policyName)

	gomega.Eventually(appViolationsMsg.AppViolationMessage.Click).Should(gomega.Succeed(), fmt.Sprintf("Failed to navigate to violation details page of violation '%s'", violationMsg))
	pages.WaitForPageToLoad(webDriver)
	ViolationsDetialsPage := pages.GetApplicationViolationsDetailsPage(webDriver)

	ginkgo.By(fmt.Sprintf("And verify policy config parameters values  for '%s'", policyName), func() {
		parameter := ViolationsDetialsPage.GetPolicyConfigViolationsParameters("replica_count")
		gomega.Expect(parameter.ParameterName.Text()).Should(gomega.MatchRegexp(`replica_count`), "Failed to verify `replica_count` parameter 'Name'")
		gomega.Expect(parameter.ParameterValue.Text()).Should(gomega.MatchRegexp(`4`), "Failed to verify `replica_count` parameter 'Value'")
		gomega.Expect(parameter.PolicyConfigName.Text()).Should(gomega.MatchRegexp(`policy-config-001`), "Failed to verify `replica_count` parameter Policy Config 'Name'")

		parameter = ViolationsDetialsPage.GetPolicyConfigViolationsParameters("exclude_namespaces")
		gomega.Expect(parameter.ParameterName.Text()).Should(gomega.MatchRegexp(`exclude_namespaces`), "Failed to verify `exclude_namespaces` parameter 'Name'")
		gomega.Expect(parameter.ParameterValue.Text()).Should(gomega.MatchRegexp(`undefined`), "Failed to verify `exclude_namespaces` parameter 'Value'")
		gomega.Expect(parameter.PolicyConfigName.Text()).Should(gomega.MatchRegexp(`-`), "Failed to verify `exclude_namespaces` parameter 'Value'")

		parameter = ViolationsDetialsPage.GetPolicyConfigViolationsParameters("exclude_label_key")
		gomega.Expect(parameter.ParameterName.Text()).Should(gomega.MatchRegexp(`exclude_label_key`), "Failed to verify `exclude_label_key` parameter'Name'")
		gomega.Expect(parameter.ParameterValue.Text()).Should(gomega.MatchRegexp(`undefined`), "Failed to verify `exclude_label_key` parameter 'Value'")
		gomega.Expect(parameter.PolicyConfigName.Text()).Should(gomega.MatchRegexp(`-`), "Failed to verify `exclude_label_key` parameter Policy Config 'Name'")

		parameter = ViolationsDetialsPage.GetPolicyConfigViolationsParameters("exclude_label_value")
		gomega.Expect(parameter.ParameterName.Text()).Should(gomega.MatchRegexp(`exclude_label_value`), "Failed to verify `exclude_label_value` parameter 'Name'")
		gomega.Expect(parameter.ParameterValue.Text()).Should(gomega.MatchRegexp(`undefined`), "Failed to verify `exclude_label_value` parameter 'Value'")
		gomega.Expect(parameter.PolicyConfigName.Text()).Should(gomega.MatchRegexp(`-`), "Failed to verify `exclude_label_value` parameter Policy Config 'Name'")
	})
}

func verifyDeleteApplication(applicationsPage *pages.ApplicationsPage, existingAppCount int, appName, appKustomization string) {
	navigatetoApplicationsPage(applicationsPage)

	if appKustomization != "" {
		ginkgo.By(fmt.Sprintf("And delete the %s kustomization and source maifest from the repository's master branch", appName), func() {
			cleanGitRepository(appKustomization)
		})
	}

	ginkgo.By("Then force reconcile flux-system to immediately start application deletion take effect", func() {
		reconcile("reconcile", "source", "git", "flux-system", GITOPS_DEFAULT_NAMESPACE, "")
		reconcile("reconcile", "", "kustomization", "flux-system", GITOPS_DEFAULT_NAMESPACE, "")
	})

	ginkgo.By(fmt.Sprintf("And wait for %s application to dissappeare from the dashboard", appName), func() {
		gomega.Eventually(func(g gomega.Gomega) int {
			g.Expect(webDriver.Refresh()).ShouldNot(gomega.HaveOccurred())
			time.Sleep(POLL_INTERVAL_1SECONDS)
			return applicationsPage.CountApplications()
		}, ASSERTION_3MINUTE_TIME_OUT, POLL_INTERVAL_5SECONDS).Should(gomega.Equal(existingAppCount), fmt.Sprintf("There should be %d application enteries in application table", existingAppCount))
	})
}

func createGitopsPR(pullRequest PullRequest) (prUrl string) {
	ginkgo.By("And set GitOps values for pull request", func() {
		gitops := pages.GetGitOps(webDriver)
		gomega.Eventually(gitops.GitOpsLabel).Should(matchers.BeFound())

		if pullRequest.Branch != "" {
			pages.ClearFieldValue(gitops.BranchName)
			gomega.Expect(gitops.BranchName.SendKeys(pullRequest.Branch)).To(gomega.Succeed())
		}
		if pullRequest.Title != "" {
			pages.ClearFieldValue(gitops.PullRequestTile)
			gomega.Expect(gitops.PullRequestTile.SendKeys(pullRequest.Title)).To(gomega.Succeed())
		}
		if pullRequest.Message != "" {
			pages.ClearFieldValue(gitops.CommitMessage)
			gomega.Expect(gitops.CommitMessage.SendKeys(pullRequest.Message)).To(gomega.Succeed())
		}

		AuthenticateWithGitProvider(webDriver, gitProviderEnv.Type, gitProviderEnv.Hostname)
		gomega.Eventually(gitops.GitCredentials).Should(matchers.BeVisible())
	})

	gitops := pages.GetGitOps(webDriver)
	messages := pages.GetMessages(webDriver)
	ginkgo.By("Then I should see see a toast with a link to the creation PR", func() {
		gomega.Eventually(func(g gomega.Gomega) {
			g.Expect(gitops.CreatePR.Click()).Should(gomega.Succeed())
			g.Eventually(messages.Success, ASSERTION_30SECONDS_TIME_OUT).Should(matchers.MatchText("PR created successfully"))
		}, ASSERTION_2MINUTE_TIME_OUT).ShouldNot(gomega.HaveOccurred(), "Failed to create pull request")
	})

	prUrl, _ = messages.Success.Find("a").Attribute("href")
	return prUrl
}

func DescribeApplications(gitopsTestRunner GitopsTestRunner) {
	var _ = ginkgo.Describe("Multi-Cluster Control Plane Applications", func() {

		ginkgo.BeforeEach(func() {
			gomega.Expect(webDriver.Navigate(test_ui_url)).To(gomega.Succeed())

			if !pages.ElementExist(pages.Navbar(webDriver).Title, 3) {
				loginUser()
			}
		})

		ginkgo.Context("[UI] When no applications are installed", func() {
			ginkgo.It("Verify management cluster dashboard shows bootstrap 'flux-system' application", ginkgo.Label("integration"), func() {
				fluxSystem := Application{
					Type:      "Kustomization",
					Chart:     "weaveworks-charts",
					Name:      "flux-system",
					Namespace: GITOPS_DEFAULT_NAMESPACE,
					Source:    "flux-system",
				}

				mgmtCluster := ClusterConfig{
					Type:      "management",
					Name:      "management",
					Namespace: "",
				}

				pages.NavigateToPage(webDriver, "Applications")

				ginkgo.By("And wait for  good looking response from /v1/objects", func() {
					gomega.Expect(waitForGitopsResources(context.Background(), Request{"objects", []byte(`{"kind": "Kustomization"}`)}, POLL_INTERVAL_15SECONDS)).To(gomega.Succeed(), "Failed to get a successful response from /v1/objects")
				})

				applicationsPage := pages.GetApplicationsPage(webDriver)
				pages.WaitForPageToLoad(webDriver)

				ginkgo.By("And wait for Applications page to be rendered", func() {
					gomega.Eventually(applicationsPage.ApplicationHeader).Should(matchers.BeVisible())
					gomega.Eventually(applicationsPage.CountApplications, ASSERTION_1MINUTE_TIME_OUT).Should(gomega.Equal(1), "There should not be any application in application's table except flux-system")
				})

				verifyAppInformation(applicationsPage, fluxSystem, mgmtCluster, "Ready")
			})
		})

		ginkgo.Context("[UI] Applications(s) can be installed on management cluster", func() {

			var existingAppCount int
			var downloadedResourcesPath string
			appNameSpace := "test-kustomization"
			appTargetNamespace := "test-system"

			mgmtCluster := ClusterConfig{
				Type:      "management",
				Name:      "management",
				Namespace: "",
			}

			ginkgo.JustBeforeEach(func() {
				downloadedResourcesPath = path.Join(os.Getenv("HOME"), "Downloads", "resources.zip")
				// Application target namespace is created by the kustomization 'Add Application' UI
				createNamespace([]string{appNameSpace, appTargetNamespace})
				_ = deleteFile([]string{downloadedResourcesPath})
			})

			ginkgo.JustAfterEach(func() {
				// Wait for the application to be deleted gracefully, needed when the test fails before deleting the application
				gomega.Eventually(func(g gomega.Gomega) int {
					return getApplicationCount()
				}, ASSERTION_2MINUTE_TIME_OUT, POLL_INTERVAL_5SECONDS).Should(gomega.Equal(existingAppCount), fmt.Sprintf("There should be %d application enteries after application(s) deletion", existingAppCount))

				deleteNamespace([]string{appNameSpace, appTargetNamespace})
				_ = deleteFile([]string{downloadedResourcesPath})
			})

			ginkgo.It("Verify application with annotations/metadata can be installed  and dashboard is updated accordingly", ginkgo.Label("integration", "application", "browser-logs"), func() {

				podinfo := Application{
					Type:            "kustomization",
					Name:            "my-podinfo",
					DeploymentName:  "podinfo",
					Namespace:       appNameSpace,
					TargetNamespace: appTargetNamespace,
					Source:          "my-podinfo",
					Path:            "./kustomize",
					SyncInterval:    "30s",
				}

				sourceURL := "https://github.com/stefanprodan/podinfo"
				addSource("git", podinfo.Source, podinfo.Namespace, sourceURL, "master", "")

				appDir := fmt.Sprintf("./clusters/%s/podinfo", mgmtCluster.Name)
				repoAbsolutePath := configRepoAbsolutePath(gitProviderEnv)
				existingAppCount = getApplicationCount()

				appKustomization := createGitKustomization(podinfo.Name, podinfo.Namespace, podinfo.Path, podinfo.Source, podinfo.Namespace, podinfo.TargetNamespace)
				defer deleteSource("git", podinfo.Source, podinfo.Namespace, "")
				defer cleanGitRepository(appDir)

				pages.NavigateToPage(webDriver, "Applications")
				applicationsPage := pages.GetApplicationsPage(webDriver)

				ginkgo.By("And add Kustomization & GitRepository Source manifests pointing to podinfo repository’s master branch)", func() {

					pullGitRepo(repoAbsolutePath)
					_ = runCommandPassThrough("sh", "-c", fmt.Sprintf("mkdir -p %[2]v && cp -f %[1]v %[2]v", appKustomization, path.Join(repoAbsolutePath, appDir)))
					gitUpdateCommitPush(repoAbsolutePath, "Adding podinfo kustomization")
				})

				ginkgo.By("And wait for podinfo application to be visibe on the dashboard", func() {
					gomega.Eventually(applicationsPage.ApplicationHeader).Should(matchers.BeVisible())

					totalAppCount := existingAppCount + 1
					gomega.Eventually(applicationsPage.CountApplications, ASSERTION_3MINUTE_TIME_OUT).Should(gomega.Equal(totalAppCount), fmt.Sprintf("There should be %d application enteries in application table", totalAppCount))
				})

				verifyAppInformation(applicationsPage, podinfo, mgmtCluster, "Ready")

				applicationInfo := applicationsPage.FindApplicationInList(podinfo.Name)
				ginkgo.By(fmt.Sprintf("And navigate to %s application page", podinfo.Name), func() {
					gomega.Eventually(applicationInfo.Name.Click).Should(gomega.Succeed(), fmt.Sprintf("Failed to navigate to %s application detail page", podinfo.Name))
				})

				verifyAppPage(podinfo)
				verifyAppDetails(podinfo, mgmtCluster)
				verifyAppAnnotations(podinfo)

				navigatetoApplicationsPage(applicationsPage)
				verifyAppSourcePage(applicationInfo, podinfo)

				verifyDeleteApplication(applicationsPage, existingAppCount, podinfo.Name, appDir)
			})

			ginkgo.It("Verify application can be installed from HelmRepository source and dashboard is updated accordingly", ginkgo.Label("integration", "application", "browser-logs"), func() {
				metallb := Application{
					Type:            "helm_release",
					Chart:           "weaveworks-charts",
					SyncInterval:    "10m",
					Name:            "metallb",
					DeploymentName:  "metallb-controller",
					Namespace:       GITOPS_DEFAULT_NAMESPACE, // HelmRelease application always get installed in flux-system namespace
					TargetNamespace: appNameSpace,
					Source:          GITOPS_DEFAULT_NAMESPACE + "-metallb",
					Version:         "0.0.2",
					ValuesRegex:     `namespace: ""`,
					Values:          fmt.Sprintf(`namespace: %s`, appNameSpace),
				}

				appEvent := ApplicationEvent{
					Reason:    "info",
					Message:   "Helm install succeeded|Helm install has started",
					Component: "helm-controller",
					Timestamp: "seconds|minutes|minute ago",
				}

				pullRequest := PullRequest{
					Branch:  "management-helm-apps",
					Title:   "Management Helm Applications",
					Message: "Adding management helm applications",
				}
				sourceURL := "https://raw.githubusercontent.com/weaveworks/profiles-catalog/gh-pages"
				appKustomization := fmt.Sprintf("./clusters/%s/%s-%s-helmrelease.yaml", mgmtCluster.Name, metallb.Name, appNameSpace)

				repoAbsolutePath := configRepoAbsolutePath(gitProviderEnv)
				existingAppCount = getApplicationCount()

				defer cleanGitRepository(appKustomization)

				ginkgo.By("And wait for cluster-service to cache profiles", func() {
					gomega.Expect(waitForGitopsResources(context.Background(), Request{Path: `charts/list?repository.name=weaveworks-charts&repository.namespace=flux-system&repository.cluster.name=management`}, POLL_INTERVAL_5SECONDS, ASSERTION_15MINUTE_TIME_OUT)).To(gomega.Succeed(), "Failed to get a successful response from /v1/charts")
				})

				pages.NavigateToPage(webDriver, "Applications")
				applicationsPage := pages.GetApplicationsPage(webDriver)

				ginkgo.By(`And navigate to 'Add Application' page`, func() {
					gomega.Expect(applicationsPage.AddApplication.Click()).Should(gomega.Succeed(), "Failed to click 'Add application' button")

					addApplication := pages.GetAddApplicationsPage(webDriver)
					gomega.Eventually(addApplication.ApplicationHeader.Text).Should(gomega.MatchRegexp("Applications"))
				})

				application := pages.GetAddApplication(webDriver)
				createPage := pages.GetCreateClusterPage(webDriver)
				profile := createPage.GetProfileInList(metallb.Name)
				ginkgo.By(fmt.Sprintf("And select %s HelmRepository", metallb.Chart), func() {
					gomega.Eventually(func(g gomega.Gomega) bool {
						g.Expect(webDriver.Refresh()).ShouldNot(gomega.HaveOccurred())
						g.Eventually(application.Cluster.Click).Should(gomega.Succeed(), "Failed to click Select Cluster list")
						g.Eventually(application.SelectListItem(webDriver, mgmtCluster.Name).Click).Should(gomega.Succeed(), "Failed to select 'management' cluster from clusters list")
						g.Eventually(application.Source.Click).Should(gomega.Succeed(), "Failed to click Select Source list")
						return pages.ElementExist(application.SelectListItem(webDriver, metallb.Chart))
					}, ASSERTION_2MINUTE_TIME_OUT, POLL_INTERVAL_5SECONDS).Should(gomega.BeTrue(), fmt.Sprintf("HelmRepository %s source is not listed in source's list", metallb.Name))

					gomega.Eventually(application.SelectListItem(webDriver, metallb.Chart).Click).Should(gomega.Succeed(), "Failed to select HelmRepository source from sources list")
					gomega.Eventually(application.SourceHref.Text).Should(gomega.MatchRegexp(sourceURL), "Failed to find the source href")
				})

				AddHelmReleaseApp(profile, metallb)

				preview := pages.GetPreview(webDriver)
				ginkgo.By("Then I should preview the PR", func() {
					gomega.Eventually(func(g gomega.Gomega) {
						g.Expect(createPage.PreviewPR.Click()).Should(gomega.Succeed())
						g.Expect(preview.Title.Text()).Should(gomega.MatchRegexp("PR Preview"))

					}, ASSERTION_1MINUTE_TIME_OUT).Should(gomega.Succeed(), "Failed to get PR preview")
				})

				ginkgo.By("Then verify preview tab lists", func() {
					// Verify profiles preview
					gomega.Eventually(preview.GetPreviewTab("Helm Releases").Click).Should(gomega.Succeed(), "Failed to switch to 'PROFILES' preview tab")
					gomega.Eventually(preview.Text).Should(matchers.MatchText(fmt.Sprintf(`kind: HelmRelease[\s\w\d./:-]*name: %s[\s\w\d./:-]*namespace: %s[\s\w\d./:-]*spec`, metallb.Name, metallb.Namespace)))
					gomega.Eventually(preview.Text).Should(matchers.MatchText(fmt.Sprintf(`chart: %s[\s\w\d./:-]*sourceRef:[\s\w\d./:-]*name: %s[\s\w\d./:-]*version: %s[\s\w\d./:-]*targetNamespace: %s[\s\w\d./:-]*prometheus[\s\w\d./:-]*namespace: %s`, metallb.Name, metallb.Chart, metallb.Version, metallb.TargetNamespace, metallb.TargetNamespace)))
				})

				ginkgo.By("And verify downloaded preview resources", func() {
					// verify download prview resources
					gomega.Eventually(func(g gomega.Gomega) {
						g.Expect(preview.Download.Click()).Should(gomega.Succeed())
						_, err := os.Stat(downloadedResourcesPath)
						g.Expect(err).Should(gomega.Succeed())
					}, ASSERTION_1MINUTE_TIME_OUT, POLL_INTERVAL_3SECONDS).ShouldNot(gomega.HaveOccurred(), "Failed to click 'Download' preview resources")
					gomega.Eventually(preview.Close.Click).Should(gomega.Succeed())

					fileList, _ := getArchiveFileList(downloadedResourcesPath)
					previewResources := []string{
						path.Join("clusters/management", strings.Join([]string{metallb.Name, metallb.TargetNamespace, "helmrelease.yaml"}, "-")),
					}
					gomega.Expect(len(fileList)).Should(gomega.Equal(len(previewResources)), "Failed to verify expected number of downloaded preview resources")
					gomega.Expect(fileList).Should(gomega.ContainElements(previewResources), "Failed to verify downloaded preview resources files")
				})

				prUrl := createGitopsPR(pullRequest)
				ginkgo.By("Then I should merge the pull request to start application reconciliation", func() {
					createPRUrl := verifyPRCreated(gitProviderEnv, repoAbsolutePath)
					gomega.Expect(createPRUrl).Should(gomega.Equal(prUrl))

				})

				ginkgo.By("And the manifests are present in the cluster config repository", func() {
					mergePullRequest(gitProviderEnv, repoAbsolutePath, prUrl)
					pullGitRepo(repoAbsolutePath)

					_, err := os.Stat(path.Join(repoAbsolutePath, "clusters/management", strings.Join([]string{metallb.Name, metallb.TargetNamespace, "helmrelease.yaml"}, "-")))
					gomega.Expect(err).ShouldNot(gomega.HaveOccurred(), "helmrelease kustomization yaml can not be found.")
				})

				ginkgo.By("Then force reconcile flux-system to immediately start application provisioning", func() {
					reconcile("reconcile", "source", "git", "flux-system", GITOPS_DEFAULT_NAMESPACE, "")
					reconcile("reconcile", "", "kustomization", "flux-system", GITOPS_DEFAULT_NAMESPACE, "")
				})

				ginkgo.By(fmt.Sprintf("And wait for %s application to be visibe on the dashboard", metallb.Name), func() {
					gomega.Eventually(applicationsPage.ApplicationHeader).Should(matchers.BeVisible())

					totalAppCount := existingAppCount + 1
					gomega.Eventually(applicationsPage.CountApplications, ASSERTION_3MINUTE_TIME_OUT).Should(gomega.Equal(totalAppCount), fmt.Sprintf("There should be %d application enteries in application table", totalAppCount))
				})

				verifyAppInformation(applicationsPage, metallb, mgmtCluster, "Ready")

				applicationInfo := applicationsPage.FindApplicationInList(metallb.Name)
				ginkgo.By(fmt.Sprintf("And navigate to %s application page", metallb.Name), func() {
					gomega.Eventually(applicationInfo.Name.Click).Should(gomega.Succeed(), fmt.Sprintf("Failed to navigate to %s application detail page", metallb.Name))
				})

				verifyAppPage(metallb)
				verifyAppEvents(metallb, appEvent)
				verifyAppDetails(metallb, mgmtCluster)
				verfifyAppGraph(metallb)

				navigatetoApplicationsPage(applicationsPage)
				verifyAppSourcePage(applicationInfo, metallb)

				verifyDeleteApplication(applicationsPage, existingAppCount, metallb.Name, appKustomization)
			})

			ginkgo.It("Verify application can be installed from GitRepository source and dashboard is updated accordingly", ginkgo.Label("integration", "application", "browser-logs"), func() {
				podinfo := Application{
					Type:            "kustomization",
					Name:            "my-podinfo",
					DeploymentName:  "podinfo",
					Namespace:       appNameSpace,
					TargetNamespace: appTargetNamespace,
					Source:          "my-podinfo",
					Path:            "./kustomize",
					SyncInterval:    "10m",
				}

				appEvent := ApplicationEvent{
					Reason:    "ReconciliationSucceeded",
					Message:   "next run in " + podinfo.SyncInterval,
					Component: "kustomize-controller",
					Timestamp: "seconds|minutes|minute ago",
				}

				pullRequest := PullRequest{
					Branch:  "management-kustomization-apps",
					Title:   "Management Kustomization Application",
					Message: "Adding management kustomization applications",
				}

				// tartget namespace is created by the kustomization, hence deleting it beforehand to avoid namespace creation errors
				deleteNamespace([]string{appTargetNamespace})

				sourceURL := "https://github.com/stefanprodan/podinfo"
				appKustomization := fmt.Sprintf("./clusters/%s/%s-%s-kustomization.yaml", mgmtCluster.Name, podinfo.Name, podinfo.Namespace)

				defer deleteSource("git", podinfo.Source, podinfo.Namespace, "")
				defer cleanGitRepository(appKustomization)
				defer cleanGitRepository(fmt.Sprintf("./clusters/%s/%s-namespace.yaml", mgmtCluster.Name, podinfo.TargetNamespace))

				repoAbsolutePath := configRepoAbsolutePath(gitProviderEnv)
				existingAppCount = getApplicationCount()

				pages.NavigateToPage(webDriver, "Applications")
				applicationsPage := pages.GetApplicationsPage(webDriver)

				addSource("git", podinfo.Source, podinfo.Namespace, sourceURL, "master", "")
				ginkgo.By(`And navigate to 'Add Application' page`, func() {
					gomega.Expect(applicationsPage.AddApplication.Click()).Should(gomega.Succeed(), "Failed to click 'Add application' button")

					addApplication := pages.GetAddApplicationsPage(webDriver)
					gomega.Eventually(addApplication.ApplicationHeader.Text).Should(gomega.MatchRegexp("Applications"))
				})

				application := pages.GetAddApplication(webDriver)
				ginkgo.By(fmt.Sprintf("And select %s GitRepository", podinfo.Source), func() {
					gomega.Eventually(func(g gomega.Gomega) bool {
						g.Expect(webDriver.Refresh()).ShouldNot(gomega.HaveOccurred())
						g.Eventually(application.Cluster.Click).Should(gomega.Succeed(), "Failed to click Select Cluster list")
						g.Eventually(application.SelectListItem(webDriver, mgmtCluster.Name).Click).Should(gomega.Succeed(), "Failed to select 'management' cluster from clusters list")
						g.Eventually(application.Source.Click).Should(gomega.Succeed(), "Failed to click Select Source list")
						return pages.ElementExist(application.SelectListItem(webDriver, podinfo.Source))
					}, ASSERTION_2MINUTE_TIME_OUT, POLL_INTERVAL_5SECONDS).Should(gomega.BeTrue(), fmt.Sprintf("GitRepository %s source is not listed in source's list", podinfo.Source))

					gomega.Eventually(application.SelectListItem(webDriver, podinfo.Source).Click).Should(gomega.Succeed(), "Failed to select GitRepository source from sources list")
					gomega.Eventually(application.SourceHref.Text).Should(gomega.MatchRegexp(sourceURL), "Failed to find the source href")
				})

				AddKustomizationApp(application, podinfo)

				createPage := pages.GetCreateClusterPage(webDriver)
				preview := pages.GetPreview(webDriver)
				ginkgo.By("Then I should preview the PR", func() {
					gomega.Eventually(func(g gomega.Gomega) {
						g.Expect(createPage.PreviewPR.Click()).Should(gomega.Succeed())
						g.Expect(preview.Title.Text()).Should(gomega.MatchRegexp("PR Preview"))

					}, ASSERTION_1MINUTE_TIME_OUT).Should(gomega.Succeed(), "Failed to get PR preview")
				})

				ginkgo.By("Then verify preview tab lists", func() {
					// Verify kustomizations preview resources.zip
					gomega.Eventually(preview.GetPreviewTab("Kustomizations").Click).Should(gomega.Succeed(), "Failed to switch to 'KUSTOMIZATION' preview tab")
					gomega.Eventually(preview.Text).Should(matchers.MatchText(fmt.Sprintf(`kind: Namespace[\s\w\d./:-]*name: %s`, podinfo.TargetNamespace)))
					gomega.Eventually(preview.Text).Should(matchers.MatchText(fmt.Sprintf(`kind: Kustomization[\s\w\d./:-]*name: %s[\s\w\d./:-]*namespace: %s[\s\w\d./:-]*spec`, podinfo.Name, podinfo.Namespace)))
					gomega.Eventually(preview.Text).Should(matchers.MatchText(fmt.Sprintf(`path: %s`, podinfo.Path)))
					gomega.Eventually(preview.Text).Should(matchers.MatchText(fmt.Sprintf(`sourceRef:[\s\w\d./:-]*kind: GitRepository[\s\w\d./:-]*name: %s[\s\w\d./:-]*namespace: %s[\s\w\d./:-]*targetNamespace: %s`, podinfo.Source, podinfo.Namespace, podinfo.TargetNamespace)))
				})

				ginkgo.By("And verify downloaded preview resources", func() {
					// verify download prview resources
					gomega.Eventually(func(g gomega.Gomega) {
						g.Expect(preview.Download.Click()).Should(gomega.Succeed())
						_, err := os.Stat(downloadedResourcesPath)
						g.Expect(err).Should(gomega.Succeed())
					}, ASSERTION_1MINUTE_TIME_OUT, POLL_INTERVAL_3SECONDS).ShouldNot(gomega.HaveOccurred(), "Failed to click 'Download' preview resources")
					gomega.Eventually(preview.Close.Click).Should(gomega.Succeed())

					fileList, _ := getArchiveFileList(downloadedResourcesPath)
					previewResources := []string{
						path.Join("clusters/management", strings.Join([]string{podinfo.TargetNamespace, "namespace.yaml"}, "-")),
						path.Join("clusters/management", strings.Join([]string{podinfo.Name, podinfo.Namespace, "kustomization.yaml"}, "-")),
					}
					gomega.Expect(len(fileList)).Should(gomega.Equal(len(previewResources)), "Failed to verify expected number of downloaded preview resources")
					gomega.Expect(fileList).Should(gomega.ContainElements(previewResources), "Failed to verify downloaded preview resources files")
				})

				prUrl := createGitopsPR(pullRequest)

				ginkgo.By("Then I should merge the pull request to start application reconciliation", func() {
					createPRUrl := verifyPRCreated(gitProviderEnv, repoAbsolutePath)
					gomega.Expect(createPRUrl).Should(gomega.Equal(prUrl))

				})

				ginkgo.By("And the manifests are present in the cluster config repository", func() {
					mergePullRequest(gitProviderEnv, repoAbsolutePath, prUrl)
					pullGitRepo(repoAbsolutePath)

					_, err := os.Stat(path.Join(repoAbsolutePath, "clusters/management", strings.Join([]string{podinfo.TargetNamespace, "namespace.yaml"}, "-")))
					gomega.Expect(err).ShouldNot(gomega.HaveOccurred(), "target namespace.yaml can not be found.")

					_, err = os.Stat(path.Join(repoAbsolutePath, "clusters/management", strings.Join([]string{podinfo.Name, podinfo.Namespace, "kustomization.yaml"}, "-")))
					gomega.Expect(err).ShouldNot(gomega.HaveOccurred(), "Kustomization kustomization.yaml can not be found.")
				})

				ginkgo.By("Then force reconcile flux-system to immediately start application provisioning", func() {
					reconcile("reconcile", "source", "git", "flux-system", GITOPS_DEFAULT_NAMESPACE, "")
					reconcile("reconcile", "", "kustomization", "flux-system", GITOPS_DEFAULT_NAMESPACE, "")
				})

				ginkgo.By(fmt.Sprintf("And wait for %s application to be visibe on the dashboard", podinfo.Name), func() {
					gomega.Eventually(applicationsPage.ApplicationHeader).Should(matchers.BeVisible())

					totalAppCount := existingAppCount + 1
					gomega.Eventually(applicationsPage.CountApplications, ASSERTION_3MINUTE_TIME_OUT).Should(gomega.Equal(totalAppCount), fmt.Sprintf("There should be %d application enteries in application table", totalAppCount))
				})

				verifyAppInformation(applicationsPage, podinfo, mgmtCluster, "Ready")

				applicationInfo := applicationsPage.FindApplicationInList(podinfo.Name)
				ginkgo.By(fmt.Sprintf("And navigate to %s application page", podinfo.Name), func() {
					gomega.Eventually(applicationInfo.Name.Click).Should(gomega.Succeed(), fmt.Sprintf("Failed to navigate to %s application detail page", podinfo.Name))
				})

				verifyAppPage(podinfo)
				verifyAppEvents(podinfo, appEvent)
				verifyAppDetails(podinfo, mgmtCluster)
				verfifyAppGraph(podinfo)

				navigatetoApplicationsPage(applicationsPage)
				verifyAppSourcePage(applicationInfo, podinfo)

				verifyDeleteApplication(applicationsPage, existingAppCount, podinfo.Name, appKustomization)
			})
		})

		ginkgo.Context("[UI] Applications(s) can be installed on leaf cluster", func() {
			var mgmtClusterContext string
			var leafClusterContext string
			var leafClusterkubeconfig string
			var clusterBootstrapCopnfig string
			var gitopsCluster string
			var existingAppCount int
			patSecret := "application-pat"
			bootstrapLabel := "bootstrap"

			appNameSpace := "test-kustomization"
			appTargetNamespace := "test-system"

			leafCluster := ClusterConfig{
				Type:      "other",
				Name:      "wge-leaf-application-kind",
				Namespace: "test-system",
			}

			ginkgo.JustBeforeEach(func() {
				existingAppCount = getApplicationCount()
				mgmtClusterContext, _ = runCommandAndReturnStringOutput("kubectl config current-context")
				createCluster("kind", leafCluster.Name, "")
				createNamespace([]string{appNameSpace, appTargetNamespace})
				leafClusterContext, _ = runCommandAndReturnStringOutput("kubectl config current-context")
			})

			ginkgo.JustAfterEach(func() {
				useClusterContext(mgmtClusterContext)

				deleteSecret([]string{leafClusterkubeconfig, patSecret}, leafCluster.Namespace)
				_ = gitopsTestRunner.KubectlDelete([]string{}, clusterBootstrapCopnfig)
				_ = gitopsTestRunner.KubectlDelete([]string{}, gitopsCluster)

				deleteCluster("kind", leafCluster.Name, "")
				cleanGitRepository(path.Join("./clusters", leafCluster.Namespace))
				deleteNamespace([]string{leafCluster.Namespace})

			})

			ginkgo.It("Verify application can be installed from GitRepository source on leaf cluster and management dashboard is updated accordingly", ginkgo.Label("integration", "application", "leaf-application"), func() {
				podinfo := Application{
					Type:            "kustomization",
					Name:            "my-podinfo",
					DeploymentName:  "podinfo",
					Namespace:       appNameSpace,
					TargetNamespace: appTargetNamespace,
					Source:          "my-podinfo",
					Path:            "./kustomize",
					SyncInterval:    "10m",
				}

				appEvent := ApplicationEvent{
					Reason:    "ReconciliationSucceeded",
					Message:   "next run in " + podinfo.SyncInterval,
					Component: "kustomize-controller",
					Timestamp: "seconds|minutes|minute ago",
				}

				pullRequest := PullRequest{
					Branch:  "management-kustomization-leaf-cluster-apps",
					Title:   "Management Kustomization Leaf Cluster Application",
					Message: "Adding management kustomization leaf cluster applications",
				}

				sourceURL := "https://github.com/stefanprodan/podinfo"
				appKustomization := fmt.Sprintf("./clusters/%s/%s/%s-%s-kustomization.yaml", leafCluster.Namespace, leafCluster.Name, podinfo.Name, podinfo.Namespace)

				repoAbsolutePath := configRepoAbsolutePath(gitProviderEnv)
				leafClusterkubeconfig = createLeafClusterKubeconfig(leafClusterContext, leafCluster.Name, leafCluster.Namespace)

				useClusterContext(mgmtClusterContext)
				createNamespace([]string{leafCluster.Namespace})

				createPATSecret(leafCluster.Namespace, patSecret)
				clusterBootstrapCopnfig = createClusterBootstrapConfig(leafCluster.Name, leafCluster.Namespace, bootstrapLabel, patSecret)
				gitopsCluster = connectGitopsCluster(leafCluster.Name, leafCluster.Namespace, bootstrapLabel, leafClusterkubeconfig)
				createLeafClusterSecret(leafCluster.Namespace, leafClusterkubeconfig)

				waitForLeafClusterAvailability(leafCluster.Name, "Ready")
				addKustomizationBases("leaf", leafCluster.Name, leafCluster.Namespace)

				ginkgo.By(fmt.Sprintf("And I verify %s GitopsCluster/leafCluster is bootstraped)", leafCluster.Name), func() {
					useClusterContext(leafClusterContext)
					verifyFluxControllers(GITOPS_DEFAULT_NAMESPACE)
					waitForGitRepoReady("flux-system", GITOPS_DEFAULT_NAMESPACE)
				})

				// Add GitRepository source to leaf cluster
				addSource("git", podinfo.Source, podinfo.Namespace, sourceURL, "master", "")
				useClusterContext(mgmtClusterContext)

				pages.NavigateToPage(webDriver, "Applications")
				applicationsPage := pages.GetApplicationsPage(webDriver)

				ginkgo.By("And wait for existing applications to be visibe on the dashboard", func() {
					gomega.Eventually(applicationsPage.ApplicationHeader).Should(matchers.BeVisible())
					existingAppCount += 2 // flux-system + clusters-bases-kustomization (leaf cluster)
				})

				ginkgo.By(`And navigate to 'Add Application' page`, func() {
					gomega.Expect(applicationsPage.AddApplication.Click()).Should(gomega.Succeed(), "Failed to click 'Add application' button")

					addApplication := pages.GetAddApplicationsPage(webDriver)
					gomega.Eventually(addApplication.ApplicationHeader.Text).Should(gomega.MatchRegexp("Applications"))
				})

				application := pages.GetAddApplication(webDriver)
				ginkgo.By(fmt.Sprintf("And select %s GitRepository for cluster %s", podinfo.Source, leafCluster.Name), func() {
					gomega.Eventually(func(g gomega.Gomega) bool {
						g.Expect(webDriver.Refresh()).ShouldNot(gomega.HaveOccurred())
						g.Eventually(application.Cluster.Click).Should(gomega.Succeed(), "Failed to click Select Cluster list")
						g.Eventually(application.SelectListItem(webDriver, leafCluster.Name).Click).Should(gomega.Succeed(), fmt.Sprintf("Failed to select %s cluster from clusters list", leafCluster.Name))
						g.Eventually(application.Source.Click).Should(gomega.Succeed(), "Failed to click Select Source list")
						return pages.ElementExist(application.SelectListItem(webDriver, podinfo.Source))
					}, ASSERTION_2MINUTE_TIME_OUT, POLL_INTERVAL_5SECONDS).Should(gomega.BeTrue(), fmt.Sprintf("GitRepository %s source is not listed in source's list", podinfo.Source))

					gomega.Eventually(application.SelectListItem(webDriver, podinfo.Source).Click).Should(gomega.Succeed(), "Failed to select GitRepository source from sources list")
					gomega.Eventually(application.SourceHref.Text).Should(gomega.MatchRegexp(sourceURL), "Failed to find the source href")
				})

				AddKustomizationApp(application, podinfo)
				_ = createGitopsPR(pullRequest)

				ginkgo.By("Then I should merge the pull request to start application reconciliation", func() {
					createPRUrl := verifyPRCreated(gitProviderEnv, repoAbsolutePath)
					mergePullRequest(gitProviderEnv, repoAbsolutePath, createPRUrl)
				})

				ginkgo.By("Then force reconcile leaf cluster flux-system to immediately start application provisioning", func() {
					useClusterContext(leafClusterContext)
					reconcile("reconcile", "source", "git", "flux-system", GITOPS_DEFAULT_NAMESPACE, "")
					reconcile("reconcile", "", "kustomization", "flux-system", GITOPS_DEFAULT_NAMESPACE, "")
					useClusterContext(mgmtClusterContext)
				})

				ginkgo.By("And wait for leaf cluster podinfo application to be visibe on the dashboard", func() {
					gomega.Eventually(applicationsPage.ApplicationHeader).Should(matchers.BeVisible())

					totalAppCount := existingAppCount + 1 // podinfo (leaf cluster)
					gomega.Eventually(applicationsPage.CountApplications, ASSERTION_3MINUTE_TIME_OUT).Should(gomega.Equal(totalAppCount), fmt.Sprintf("There should be %d application enteries in application table", totalAppCount))
				})

				ginkgo.By(fmt.Sprintf("And search leaf cluster '%s' app", leafCluster.Name), func() {
					searchPage := pages.GetSearchPage(webDriver)
					searchPage.SearchName(podinfo.Name)
					gomega.Eventually(applicationsPage.CountApplications).Should(gomega.Equal(1), "There should be '1' application entery in application table after search")
				})

				verifyAppInformation(applicationsPage, podinfo, leafCluster, "Ready")

				applicationInfo := applicationsPage.FindApplicationInList(podinfo.Name)
				ginkgo.By(fmt.Sprintf("And navigate to %s application page", podinfo.Name), func() {
					gomega.Eventually(applicationInfo.Name.Click).Should(gomega.Succeed(), fmt.Sprintf("Failed to navigate to %s application detail page", podinfo.Name))
				})

				verifyAppPage(podinfo)
				verifyAppEvents(podinfo, appEvent)
				verifyAppDetails(podinfo, leafCluster)
				verfifyAppGraph(podinfo)

				navigatetoApplicationsPage(applicationsPage)
				verifyAppSourcePage(applicationInfo, podinfo)

				verifyDeleteApplication(applicationsPage, existingAppCount, podinfo.Name, appKustomization)
			})

			ginkgo.It("Verify application can be installed from HelmRepository source on leaf cluster and management dashboard is updated accordingly", ginkgo.Label("integration", "application", "leaf-application"), func() {
				ginkgo.Skip("Test is waiting for #1282 to be fixed. Can't get profile from leaf clusters")

				metallb := Application{
					Type:            "helm_release",
					Chart:           "profiles-catalog",
					SyncInterval:    "10m",
					Name:            "metallb",
					DeploymentName:  "metallb-controller",
					Namespace:       appNameSpace,
					TargetNamespace: appTargetNamespace,
					Source:          appNameSpace + "-metallb",
					Version:         "0.0.2",
					ValuesRegex:     `namespace: ""`,
					Values:          fmt.Sprintf(`namespace: %s`, appNameSpace),
				}

				appEvent := ApplicationEvent{
					Reason:    "info",
					Message:   "Helm install has started|Helm install succeeded",
					Component: "helm-controller",
					Timestamp: "seconds|minutes|minute ago",
				}

				pullRequest := PullRequest{
					Branch:  "management-helm-leaf-cluster-apps",
					Title:   "Management Helm Leaf Cluster Application",
					Message: "Adding management helm leaf cluster applications",
				}

				sourceURL := "https://raw.githubusercontent.com/weaveworks/profiles-catalog/gh-pages"
				appKustomization := fmt.Sprintf("./clusters/%s/%s/%s-%s-kustomization.yaml", leafCluster.Namespace, leafCluster.Name, metallb.Name, metallb.Namespace)

				repoAbsolutePath := configRepoAbsolutePath(gitProviderEnv)
				leafClusterkubeconfig = createLeafClusterKubeconfig(leafClusterContext, leafCluster.Name, leafCluster.Namespace)

				useClusterContext(mgmtClusterContext)
				createNamespace([]string{leafCluster.Namespace})

				createPATSecret(leafCluster.Namespace, patSecret)
				clusterBootstrapCopnfig = createClusterBootstrapConfig(leafCluster.Name, leafCluster.Namespace, bootstrapLabel, patSecret)
				gitopsCluster = connectGitopsCluster(leafCluster.Name, leafCluster.Namespace, bootstrapLabel, leafClusterkubeconfig)
				createLeafClusterSecret(leafCluster.Namespace, leafClusterkubeconfig)

				waitForLeafClusterAvailability(leafCluster.Name, "Ready")
				addKustomizationBases("leaf", leafCluster.Name, leafCluster.Namespace)

				ginkgo.By(fmt.Sprintf("And I verify %s GitopsCluster/leafCluster is bootstraped)", leafCluster.Name), func() {
					useClusterContext(leafClusterContext)
					verifyFluxControllers(GITOPS_DEFAULT_NAMESPACE)
					waitForGitRepoReady("flux-system", GITOPS_DEFAULT_NAMESPACE)
				})

				// Add HelmRepository source to leaf cluster
				addSource("helm", metallb.Chart, metallb.Namespace, sourceURL, "", "")
				useClusterContext(mgmtClusterContext)

				ginkgo.By("And wait for cluster-service to cache profiles", func() {
					gomega.Expect(waitForGitopsResources(context.Background(), Request{Path: `charts/list?repository.name=weaveworks-charts&repository.namespace=flux-system&repository.cluster.name=management`}, POLL_INTERVAL_5SECONDS, ASSERTION_15MINUTE_TIME_OUT)).To(gomega.Succeed(), "Failed to get a successful response from /v1/charts ")
				})

				pages.NavigateToPage(webDriver, "Applications")
				applicationsPage := pages.GetApplicationsPage(webDriver)

				ginkgo.By("And wait for existing applications to be visibe on the dashboard", func() {
					gomega.Eventually(applicationsPage.ApplicationHeader).Should(matchers.BeVisible())

					existingAppCount += 2 // flux-system + clusters-bases-kustomization (leaf cluster)
				})

				ginkgo.By(`And navigate to 'Add Application' page`, func() {
					gomega.Expect(applicationsPage.AddApplication.Click()).Should(gomega.Succeed(), "Failed to click 'Add application' button")

					addApplication := pages.GetAddApplicationsPage(webDriver)
					gomega.Eventually(addApplication.ApplicationHeader.Text).Should(gomega.MatchRegexp("Applications"))
				})

				application := pages.GetAddApplication(webDriver)
				createPage := pages.GetCreateClusterPage(webDriver)
				profile := createPage.GetProfileInList(metallb.Name)
				ginkgo.By(fmt.Sprintf("And select %s HelmRepository", metallb.Chart), func() {
					gomega.Eventually(func(g gomega.Gomega) bool {
						g.Expect(webDriver.Refresh()).ShouldNot(gomega.HaveOccurred())
						g.Eventually(application.Cluster.Click).Should(gomega.Succeed(), "Failed to click Select Cluster list")
						g.Eventually(application.SelectListItem(webDriver, leafCluster.Name).Click).Should(gomega.Succeed(), "Failed to select 'management' cluster from clusters list")
						g.Eventually(application.Source.Click).Should(gomega.Succeed(), "Failed to click Select Source list")
						return pages.ElementExist(application.SelectListItem(webDriver, metallb.Chart))
					}, ASSERTION_2MINUTE_TIME_OUT, POLL_INTERVAL_5SECONDS).Should(gomega.BeTrue(), fmt.Sprintf("HelmRepository %s source is not listed in source's list", metallb.Name))

					gomega.Expect(pages.ClickElement(webDriver, application.SelectListItem(webDriver, metallb.Chart), -250, 0)).Should(gomega.Succeed(), "Failed to select HelmRepository source from sources list")
				})

				AddHelmReleaseApp(profile, metallb)
				_ = createGitopsPR(pullRequest)

				ginkgo.By("Then I should merge the pull request to start application reconciliation", func() {
					createPRUrl := verifyPRCreated(gitProviderEnv, repoAbsolutePath)
					mergePullRequest(gitProviderEnv, repoAbsolutePath, createPRUrl)
				})

				ginkgo.By("Then force reconcile leaf cluster flux-system to immediately start application provisioning", func() {
					useClusterContext(leafClusterContext)
					reconcile("reconcile", "source", "git", "flux-system", GITOPS_DEFAULT_NAMESPACE, "")
					reconcile("reconcile", "", "kustomization", "flux-system", GITOPS_DEFAULT_NAMESPACE, "")
					useClusterContext(mgmtClusterContext)
				})

				ginkgo.By(fmt.Sprintf("And wait for %s application to be visibe on the dashboard", metallb.Name), func() {
					gomega.Eventually(applicationsPage.ApplicationHeader).Should(matchers.BeVisible())

					totalAppCount := existingAppCount + 1 // metallb (leaf cluster)
					gomega.Eventually(applicationsPage.CountApplications, ASSERTION_3MINUTE_TIME_OUT).Should(gomega.Equal(totalAppCount), fmt.Sprintf("There should be %d application enteries in application table", totalAppCount))
				})

				ginkgo.By(fmt.Sprintf("And search leaf cluster '%s' app", leafCluster.Name), func() {
					searchPage := pages.GetSearchPage(webDriver)
					searchPage.SearchName(metallb.Name)
					gomega.Eventually(applicationsPage.CountApplications).Should(gomega.Equal(1), "There should be '1' application entery in application table after search")
				})

				verifyAppInformation(applicationsPage, metallb, leafCluster, "Ready")

				applicationInfo := applicationsPage.FindApplicationInList(metallb.Name)
				ginkgo.By(fmt.Sprintf("And navigate to %s application page", metallb.Name), func() {
					gomega.Eventually(applicationInfo.Name.Click).Should(gomega.Succeed(), fmt.Sprintf("Failed to navigate to %s application detail page", metallb.Name))
				})

				verifyAppPage(metallb)
				verifyAppEvents(metallb, appEvent)
				verifyAppDetails(metallb, leafCluster)
				verfifyAppGraph(metallb)

				navigatetoApplicationsPage(applicationsPage)
				verifyAppSourcePage(applicationInfo, metallb)

				verifyDeleteApplication(applicationsPage, existingAppCount, metallb.Name, appKustomization)
			})

		})

		// Application Violations tests
		ginkgo.Context("[UI] Application violations are available for management cluster", func() {
			// Count of existing applications before deploying new application
			var existingAppCount int
<<<<<<< HEAD

			var downloadedResourcesPath string

=======
>>>>>>> af9f73ab
			// Just specify policies yaml path
			var policiesYaml string

			// Just specify policy config yaml path
			policyConfigYaml := path.Join(getCheckoutRepoPath(), "test", "utils", "data", "policy-config.yaml")

			// Just specify the violated application info to create it
			appNameSpace := "test-kustomization"
			appTargetNamespace := "test-system"

			mgmtCluster := ClusterConfig{
				Type:      "management",
				Name:      "management",
				Namespace: "",
			}

			ginkgo.JustBeforeEach(func() {
<<<<<<< HEAD
				downloadedResourcesPath = path.Join(os.Getenv("HOME"), "Downloads", "resources.zip")
				// Application target namespace is created by the kustomization 'Add Application' UI
=======
				policiesYaml = path.Join(testDataPath, "policies.yaml")
>>>>>>> af9f73ab
				createNamespace([]string{appNameSpace, appTargetNamespace})
				_ = deleteFile([]string{downloadedResourcesPath})

				// Add/Install test Policies to the management cluster
				installTestPolicies(mgmtCluster.Name, policiesYaml)

				// Add/Install Policy config to the management cluster
				installPolicyConfig(mgmtCluster.Name, policyConfigYaml)
			})

			ginkgo.JustAfterEach(func() {
				// Wait for the application to be deleted gracefully, needed when the test fails before deleting the application
				gomega.Eventually(func(g gomega.Gomega) int {
					return getApplicationCount()
				}, ASSERTION_2MINUTE_TIME_OUT, POLL_INTERVAL_5SECONDS).Should(gomega.Equal(existingAppCount), fmt.Sprintf("There should be %d application enteries after application(s) deletion", existingAppCount))

				// Delete the Policy config
				_ = gitopsTestRunner.KubectlDelete([]string{}, policyConfigYaml)

				// Delete the test Policieis
				_ = gitopsTestRunner.KubectlDelete([]string{}, policiesYaml)

				deleteNamespace([]string{appNameSpace, appTargetNamespace})
				_ = deleteFile([]string{downloadedResourcesPath})
			})

			ginkgo.It("Verify application violations for management cluster", ginkgo.Label("integration", "application", "violation"), func() {
				// Podinfo application details
				podinfo := Application{
					Type:            "kustomization",
					Name:            "app-violations-podinfo",
					DeploymentName:  "podinfo",
					Namespace:       appNameSpace,
					TargetNamespace: appTargetNamespace,
					Source:          "app-violations-podinfo",
					Path:            "./kustomize",
					SyncInterval:    "30s",
				}

				// App Violations data
				appViolations := ApplicationViolations{
					PolicyName:               "Container Image Pull Policy acceptance test",
					ViolationMessage:         `Container Image Pull Policy acceptance test in deployment podinfo (1 occurrences)`,
					ViolationSeverity:        "Medium",
					ViolationCategory:        "weave.categories.software-supply-chain",
					ConfigPolicy:             "Containers Minimum Replica Count acceptance test",
					PolicyConfigViolationMsg: `Containers Minimum Replica Count acceptance test in deployment podinfo (1 occurrences)`,
				}

				sourceURL := "https://github.com/stefanprodan/podinfo"
				addSource("git", podinfo.Source, podinfo.Namespace, sourceURL, "master", "")

				appDir := fmt.Sprintf("./clusters/%s/podinfo", mgmtCluster.Name)
				repoAbsolutePath := configRepoAbsolutePath(gitProviderEnv)
				existingAppCount = getApplicationCount()

				appKustomization := createGitKustomization(podinfo.Name, podinfo.Namespace, podinfo.Path, podinfo.Source, podinfo.Namespace, podinfo.TargetNamespace)
				defer deleteSource("git", podinfo.Source, podinfo.Namespace, "")
				defer cleanGitRepository(appDir)

				pages.NavigateToPage(webDriver, "Applications")
				// Declare application page variable
				applicationsPage := pages.GetApplicationsPage(webDriver)

<<<<<<< HEAD
				ginkgo.By("And add Kustomization & GitRepository Source manifests pointing to podinfo repository’s master branch)", func() {
=======
				ginkgo.By("Add Application/Kustomization manifests to management cluster's repository main branch", func() {
					pullGitRepo(repoAbsolutePath)
					podinfoPath := path.Join(testDataPath, "podinfo-app-violations-manifest.yaml")
					createCommand := fmt.Sprintf("mkdir -p %[2]v && cp -f %[1]v %[2]v", podinfoPath, path.Join(repoAbsolutePath, "apps/podinfo"))
					err := runCommandPassThrough("sh", "-c", createCommand)
					gomega.Expect(err).Should(gomega.BeNil(), "Failed to run '%s'", createCommand)
					gitUpdateCommitPush(repoAbsolutePath, "Adding podinfo kustomization")
				})
>>>>>>> af9f73ab

					pullGitRepo(repoAbsolutePath)
					err := runCommandPassThrough("sh", "-c", fmt.Sprintf("mkdir -p %[2]v && cp -f %[1]v %[2]v", appKustomization, path.Join(repoAbsolutePath, appDir)))
					gomega.Expect(err).Should(gomega.BeNil(), "Failed to add kustomization file for '%s'", podinfo.Name)
					gitUpdateCommitPush(repoAbsolutePath, "Adding podinfo kustomization")
				})

				ginkgo.By("And wait for podinfo application to be visibe on the dashboard", func() {
					gomega.Eventually(applicationsPage.ApplicationHeader).Should(matchers.BeVisible())

					totalAppCount := existingAppCount + 1
					gomega.Eventually(applicationsPage.CountApplications, ASSERTION_3MINUTE_TIME_OUT).Should(gomega.Equal(totalAppCount), fmt.Sprintf("There should be %d application enteries in application table", totalAppCount))
				})

				verifyAppInformation(applicationsPage, podinfo, mgmtCluster, "Ready")

				applicationInfo := applicationsPage.FindApplicationInList(podinfo.Name)
				ginkgo.By(fmt.Sprintf("And navigate to %s application page", podinfo.Name), func() {
					gomega.Eventually(applicationInfo.Name.Click).Should(gomega.Succeed(), fmt.Sprintf("Failed to navigate to %s application detail page", podinfo.Name))
				})

				verifyAppViolationsList(podinfo, appViolations)
				verifyAppViolationsDetailsPage(mgmtCluster.Name, podinfo, appViolations)
				verifyPolicyConfigInAppViolationsDetails(appViolations.ConfigPolicy, appViolations.PolicyConfigViolationMsg)
				verifyDeleteApplication(applicationsPage, existingAppCount, podinfo.Name, appDir)

			})
		})

		ginkgo.Context("[UI] Application violations are available for leaf cluster", func() {
			var mgmtClusterContext string
			var leafClusterContext string
			var leafClusterkubeconfig string
			var clusterBootstrapCopnfig string
			var gitopsCluster string
			var appSourcePath string
			var existingAppCount int
			var policiesYaml string
			patSecret := "application-violations-pat"
			bootstrapLabel := "bootstrap"

<<<<<<< HEAD
			// Just specify policies yaml path
			policiesYaml := path.Join(getCheckoutRepoPath(), "test", "utils", "data", "policies.yaml")

			// Just specify policy config yaml path
			policyConfigYaml := path.Join(getCheckoutRepoPath(), "test", "utils", "data", "policy-config.yaml")

=======
>>>>>>> af9f73ab
			// Just specify the violated application info to create it
			appNameSpace := "test-kustomization"
			appTargetNamespace := "test-system"

			// Just specify the leaf cluster info to create it
			leafCluster := ClusterConfig{
				Type:      "leaf",
				Name:      "app-violations-leaf-cluster-test",
				Namespace: "test-system",
			}

			ginkgo.JustBeforeEach(func() {
				// Just specify policies yaml path
				policiesYaml = path.Join(testDataPath, "policies.yaml")
				// Get the count of existing applications before deploying new application
				existingAppCount = getApplicationCount()
				mgmtClusterContext, _ = runCommandAndReturnStringOutput("kubectl config current-context")

				createCluster("kind", leafCluster.Name, "")
				// Create App namespace
				createNamespace([]string{appNameSpace, appTargetNamespace})
				leafClusterContext, _ = runCommandAndReturnStringOutput("kubectl config current-context")

				// Install the policy agent on leaf clauster
				installPolicyAgent(leafCluster.Name)

				// Add/Install test Policies to the leaf cluster
				installTestPolicies(leafCluster.Name, policiesYaml)

				// Add/Install Policy config to the leaf cluster
				installPolicyConfig(leafCluster.Name, policyConfigYaml)
			})

			ginkgo.JustAfterEach(func() {

				useClusterContext(mgmtClusterContext)

				deleteSecret([]string{leafClusterkubeconfig, patSecret}, leafCluster.Namespace)
				_ = gitopsTestRunner.KubectlDelete([]string{}, clusterBootstrapCopnfig)
				_ = gitopsTestRunner.KubectlDelete([]string{}, gitopsCluster)

				deleteCluster("kind", leafCluster.Name, "")
				cleanGitRepository(path.Join("./clusters", leafCluster.Namespace))
				cleanGitRepository(appSourcePath)

				deleteNamespace([]string{leafCluster.Namespace})
			})

			ginkgo.It("Verify application violations for leaf cluster", ginkgo.Label("integration", "application", "violation", "leaf-application"), func() {
				// Podinfo application details
				podinfo := Application{
					Type:            "kustomization",
					Name:            "app-violations-podinfo",
					DeploymentName:  "podinfo",
					Namespace:       appNameSpace,
					TargetNamespace: appTargetNamespace,
<<<<<<< HEAD
					Source:          "app-violations-podinfo",
					Path:            "./kustomize",
					SyncInterval:    "10m",
=======
					Source:          "flux-system",
					Path:            "./apps/podinfo-app-violations-manifest",
					SyncInterval:    "30s",
>>>>>>> af9f73ab
				}

				pullRequest := PullRequest{
					Branch:  "management-kustomization-leaf-cluster-apps",
					Title:   "Management Kustomization Leaf Cluster Application",
					Message: "Adding management kustomization leaf cluster applications",
				}

				sourceURL := "https://github.com/stefanprodan/podinfo"
				appKustomization := fmt.Sprintf("./clusters/%s/%s/%s-%s-kustomization.yaml", leafCluster.Namespace, leafCluster.Name, podinfo.Name, podinfo.Namespace)

				repoAbsolutePath := configRepoAbsolutePath(gitProviderEnv)

				// App Violations data
				appViolations := ApplicationViolations{
					PolicyName:               "Container Image Pull Policy acceptance test",
					ViolationMessage:         `Container Image Pull Policy acceptance test in deployment podinfo (1 occurrences)`,
					ViolationSeverity:        "Medium",
					ViolationCategory:        "weave.categories.software-supply-chain",
					ConfigPolicy:             "Containers Minimum Replica Count acceptance test",
					PolicyConfigViolationMsg: `Containers Minimum Replica Count acceptance test in deployment podinfo (1 occurrences)`,
				}
				appDir := fmt.Sprintf("./clusters/%s/%s/podinfo", leafCluster.Namespace, leafCluster.Name)

				defer cleanGitRepository(appDir)

				useClusterContext(mgmtClusterContext)
				// Create leaf cluster namespace
				createNamespace([]string{leafCluster.Namespace})

				// Create leaf cluster kubeconfig
				leafClusterkubeconfig = createLeafClusterKubeconfig(leafClusterContext, leafCluster.Name, leafCluster.Namespace)

				createPATSecret(leafCluster.Namespace, patSecret)
				clusterBootstrapCopnfig = createClusterBootstrapConfig(leafCluster.Name, leafCluster.Namespace, bootstrapLabel, patSecret)
				gitopsCluster = connectGitopsCluster(leafCluster.Name, leafCluster.Namespace, bootstrapLabel, leafClusterkubeconfig)
				createLeafClusterSecret(leafCluster.Namespace, leafClusterkubeconfig)

				// Declare application page variable
				applicationsPage := pages.GetApplicationsPage(webDriver)

				waitForLeafClusterAvailability(leafCluster.Name, "Ready")
				addKustomizationBases(leafCluster.Type, leafCluster.Name, leafCluster.Namespace)

				ginkgo.By(fmt.Sprintf("And verify '%s' leafCluster is bootstraped", leafCluster.Name), func() {
					useClusterContext(leafClusterContext)
					verifyFluxControllers(GITOPS_DEFAULT_NAMESPACE)
					waitForGitRepoReady("flux-system", GITOPS_DEFAULT_NAMESPACE)
				})

				// Add GitRepository source to leaf cluster
				addSource("git", podinfo.Source, podinfo.Namespace, sourceURL, "master", "")
				useClusterContext(mgmtClusterContext)

<<<<<<< HEAD
				pages.NavigateToPage(webDriver, "Applications")

				ginkgo.By("And wait for existing applications to be visibe on the dashboard", func() {
					gomega.Eventually(applicationsPage.ApplicationHeader).Should(matchers.BeVisible())

					existingAppCount += 2 // flux-system + clusters-bases-kustomization (leaf cluster)
				})
=======
				appSourcePath = addKustomizationManifests([]string{"podinfo-app-violations-manifest.yaml"})
>>>>>>> af9f73ab

				ginkgo.By(`And navigate to 'Add Application' page`, func() {
					gomega.Expect(applicationsPage.AddApplication.Click()).Should(gomega.Succeed(), "Failed to click 'Add application' button")

					addApplication := pages.GetAddApplicationsPage(webDriver)
					gomega.Eventually(addApplication.ApplicationHeader.Text).Should(gomega.MatchRegexp("Applications"))
				})

<<<<<<< HEAD
				application := pages.GetAddApplication(webDriver)
				ginkgo.By(fmt.Sprintf("And select %s GitRepository for cluster %s", podinfo.Source, leafCluster.Name), func() {
					gomega.Eventually(func(g gomega.Gomega) bool {
						g.Expect(webDriver.Refresh()).ShouldNot(gomega.HaveOccurred())
						g.Eventually(application.Cluster.Click).Should(gomega.Succeed(), "Failed to click Select Cluster list")
						g.Eventually(application.SelectListItem(webDriver, leafCluster.Name).Click).Should(gomega.Succeed(), fmt.Sprintf("Failed to select %s cluster from clusters list", leafCluster.Name))
						g.Eventually(application.Source.Click).Should(gomega.Succeed(), "Failed to click Select Source list")
						return pages.ElementExist(application.SelectListItem(webDriver, podinfo.Source))
					}, ASSERTION_2MINUTE_TIME_OUT, POLL_INTERVAL_5SECONDS).Should(gomega.BeTrue(), fmt.Sprintf("GitRepository %s source is not listed in source's list", podinfo.Source))

					gomega.Eventually(application.SelectListItem(webDriver, podinfo.Source).Click).Should(gomega.Succeed(), "Failed to select GitRepository source from sources list")
					gomega.Eventually(application.SourceHref.Text).Should(gomega.MatchRegexp(sourceURL), "Failed to find the source href")
				})

				AddKustomizationApp(application, podinfo)
				_ = createGitopsPR(pullRequest)

				ginkgo.By("Then merge the pull request to start application reconciliation", func() {
					createPRUrl := verifyPRCreated(gitProviderEnv, repoAbsolutePath)
					mergePullRequest(gitProviderEnv, repoAbsolutePath, createPRUrl)
				})

				ginkgo.By("Then force reconcile leaf cluster flux-system for immediate application availability", func() {
=======
				ginkgo.By("Then force reconcile leaf cluster flux-system to immediately start application provisioning", func() {
>>>>>>> af9f73ab
					useClusterContext(leafClusterContext)
					reconcile("reconcile", "source", "git", "flux-system", GITOPS_DEFAULT_NAMESPACE, "")
					reconcile("reconcile", "", "kustomization", "flux-system", GITOPS_DEFAULT_NAMESPACE, "")
					useClusterContext(mgmtClusterContext)
				})

				ginkgo.By(fmt.Sprintf("And wait for leaf cluster %s application to be visibe on the dashboard", podinfo.Name), func() {
					gomega.Eventually(applicationsPage.ApplicationHeader).Should(matchers.BeVisible())

					totalAppCount := existingAppCount + 1 // podinfo (leaf cluster)
					gomega.Eventually(applicationsPage.CountApplications, ASSERTION_3MINUTE_TIME_OUT).Should(gomega.Equal(totalAppCount), fmt.Sprintf("There should be %d application enteries in application table, but found %d", totalAppCount, existingAppCount))
				})

				ginkgo.By(fmt.Sprintf("And search leaf cluster '%s' app", leafCluster.Name), func() {
					searchPage := pages.GetSearchPage(webDriver)
					searchPage.SearchName(podinfo.Name)
					gomega.Eventually(applicationsPage.CountApplications).Should(gomega.Equal(1), "There should be '1' application entery in application table after search")
				})

				verifyAppInformation(applicationsPage, podinfo, leafCluster, "Ready")

				applicationInfo := applicationsPage.FindApplicationInList(podinfo.Name)

				ginkgo.By(fmt.Sprintf("And navigate to %s application page", podinfo.Name), func() {
					gomega.Eventually(applicationInfo.Name.Click).Should(gomega.Succeed(), fmt.Sprintf("Failed to navigate to %s application detail page", podinfo.Name))
				})

				verifyAppViolationsList(podinfo, appViolations)
				verifyAppViolationsDetailsPage(leafCluster.Name, podinfo, appViolations)
				verifyPolicyConfigInAppViolationsDetails(appViolations.ConfigPolicy, appViolations.PolicyConfigViolationMsg)
				verifyDeleteApplication(applicationsPage, existingAppCount, podinfo.Name, appKustomization)

			})

		})
	})
}<|MERGE_RESOLUTION|>--- conflicted
+++ resolved
@@ -1275,12 +1275,9 @@
 		ginkgo.Context("[UI] Application violations are available for management cluster", func() {
 			// Count of existing applications before deploying new application
 			var existingAppCount int
-<<<<<<< HEAD
 
 			var downloadedResourcesPath string
 
-=======
->>>>>>> af9f73ab
 			// Just specify policies yaml path
 			var policiesYaml string
 
@@ -1298,12 +1295,8 @@
 			}
 
 			ginkgo.JustBeforeEach(func() {
-<<<<<<< HEAD
 				downloadedResourcesPath = path.Join(os.Getenv("HOME"), "Downloads", "resources.zip")
 				// Application target namespace is created by the kustomization 'Add Application' UI
-=======
-				policiesYaml = path.Join(testDataPath, "policies.yaml")
->>>>>>> af9f73ab
 				createNamespace([]string{appNameSpace, appTargetNamespace})
 				_ = deleteFile([]string{downloadedResourcesPath})
 
@@ -1368,18 +1361,7 @@
 				// Declare application page variable
 				applicationsPage := pages.GetApplicationsPage(webDriver)
 
-<<<<<<< HEAD
 				ginkgo.By("And add Kustomization & GitRepository Source manifests pointing to podinfo repository’s master branch)", func() {
-=======
-				ginkgo.By("Add Application/Kustomization manifests to management cluster's repository main branch", func() {
-					pullGitRepo(repoAbsolutePath)
-					podinfoPath := path.Join(testDataPath, "podinfo-app-violations-manifest.yaml")
-					createCommand := fmt.Sprintf("mkdir -p %[2]v && cp -f %[1]v %[2]v", podinfoPath, path.Join(repoAbsolutePath, "apps/podinfo"))
-					err := runCommandPassThrough("sh", "-c", createCommand)
-					gomega.Expect(err).Should(gomega.BeNil(), "Failed to run '%s'", createCommand)
-					gitUpdateCommitPush(repoAbsolutePath, "Adding podinfo kustomization")
-				})
->>>>>>> af9f73ab
 
 					pullGitRepo(repoAbsolutePath)
 					err := runCommandPassThrough("sh", "-c", fmt.Sprintf("mkdir -p %[2]v && cp -f %[1]v %[2]v", appKustomization, path.Join(repoAbsolutePath, appDir)))
@@ -1421,15 +1403,12 @@
 			patSecret := "application-violations-pat"
 			bootstrapLabel := "bootstrap"
 
-<<<<<<< HEAD
 			// Just specify policies yaml path
 			policiesYaml := path.Join(getCheckoutRepoPath(), "test", "utils", "data", "policies.yaml")
 
 			// Just specify policy config yaml path
 			policyConfigYaml := path.Join(getCheckoutRepoPath(), "test", "utils", "data", "policy-config.yaml")
 
-=======
->>>>>>> af9f73ab
 			// Just specify the violated application info to create it
 			appNameSpace := "test-kustomization"
 			appTargetNamespace := "test-system"
@@ -1486,15 +1465,9 @@
 					DeploymentName:  "podinfo",
 					Namespace:       appNameSpace,
 					TargetNamespace: appTargetNamespace,
-<<<<<<< HEAD
 					Source:          "app-violations-podinfo",
 					Path:            "./kustomize",
 					SyncInterval:    "10m",
-=======
-					Source:          "flux-system",
-					Path:            "./apps/podinfo-app-violations-manifest",
-					SyncInterval:    "30s",
->>>>>>> af9f73ab
 				}
 
 				pullRequest := PullRequest{
@@ -1549,7 +1522,6 @@
 				addSource("git", podinfo.Source, podinfo.Namespace, sourceURL, "master", "")
 				useClusterContext(mgmtClusterContext)
 
-<<<<<<< HEAD
 				pages.NavigateToPage(webDriver, "Applications")
 
 				ginkgo.By("And wait for existing applications to be visibe on the dashboard", func() {
@@ -1557,9 +1529,6 @@
 
 					existingAppCount += 2 // flux-system + clusters-bases-kustomization (leaf cluster)
 				})
-=======
-				appSourcePath = addKustomizationManifests([]string{"podinfo-app-violations-manifest.yaml"})
->>>>>>> af9f73ab
 
 				ginkgo.By(`And navigate to 'Add Application' page`, func() {
 					gomega.Expect(applicationsPage.AddApplication.Click()).Should(gomega.Succeed(), "Failed to click 'Add application' button")
@@ -1568,7 +1537,6 @@
 					gomega.Eventually(addApplication.ApplicationHeader.Text).Should(gomega.MatchRegexp("Applications"))
 				})
 
-<<<<<<< HEAD
 				application := pages.GetAddApplication(webDriver)
 				ginkgo.By(fmt.Sprintf("And select %s GitRepository for cluster %s", podinfo.Source, leafCluster.Name), func() {
 					gomega.Eventually(func(g gomega.Gomega) bool {
@@ -1592,9 +1560,6 @@
 				})
 
 				ginkgo.By("Then force reconcile leaf cluster flux-system for immediate application availability", func() {
-=======
-				ginkgo.By("Then force reconcile leaf cluster flux-system to immediately start application provisioning", func() {
->>>>>>> af9f73ab
 					useClusterContext(leafClusterContext)
 					reconcile("reconcile", "source", "git", "flux-system", GITOPS_DEFAULT_NAMESPACE, "")
 					reconcile("reconcile", "", "kustomization", "flux-system", GITOPS_DEFAULT_NAMESPACE, "")

--- conflicted
+++ resolved
@@ -978,11 +978,7 @@
 					profile := pages.GetProfile(webDriver, "podinfo")
 
 					Eventually(profile.Version.Click).Should(Succeed())
-<<<<<<< HEAD
-					Eventually(pages.GetOption(webDriver, "profile", "6.0.1").Click).Should(Succeed())
-=======
-					Eventually(pages.GetOption(webDriver, "6.0.0").Click).Should(Succeed())
->>>>>>> 30330e7e
+					Eventually(pages.GetOption(webDriver, "6.0.1").Click).Should(Succeed())
 
 					Eventually(profile.Values.Click).Should(Succeed())
 					valuesYaml := pages.GetValuesYaml(webDriver)

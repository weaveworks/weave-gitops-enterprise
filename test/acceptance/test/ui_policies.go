package acceptance

import (
	"fmt"
	"path"
	"strings"
	"time"

	"github.com/onsi/ginkgo/v2"
	"github.com/onsi/gomega"
	"github.com/sclevine/agouti/matchers"
	"github.com/weaveworks/weave-gitops-enterprise/test/acceptance/test/pages"
)

func installPolicyAgent(clusterName string) {
	ginkgo.By(fmt.Sprintf("And install cert-manager to %s cluster", clusterName), func() {
		stdOut, _ := runCommandAndReturnStringOutput("helm search repo cert-manager")
		if !strings.Contains(stdOut, `cert-manager/cert-manager`) {
			err := runCommandPassThrough("helm", "repo", "add", "cert-manager", "https://charts.jetstack.io")
			gomega.Expect(err).ShouldNot(gomega.HaveOccurred(), "Failed to add cert-manage repositoy")
		}

		err := runCommandPassThrough("helm", "upgrade", "--install", "cert-manager", "cert-manager/cert-manager", "--namespace", "cert-manager", "--create-namespace", "--version", "1.10.0", "--set", "installCRDs=true")
		gomega.Expect(err).ShouldNot(gomega.HaveOccurred(), fmt.Sprintf("Failed to install cert-manager to leaf cluster '%s'", clusterName))
	})

	ginkgo.By(fmt.Sprintf("And install policy agent to %s cluster", clusterName), func() {
		stdOut, _ := runCommandAndReturnStringOutput("helm search repo policy-agent")
		if !strings.Contains(stdOut, `policy-agent/policy-agent`) {
			err := runCommandPassThrough("helm", "repo", "add", "policy-agent", "https://weaveworks.github.io/policy-agent")
			gomega.Expect(err).ShouldNot(gomega.HaveOccurred(), "Failed to add policy-agent repositoy")
		}

		err := runCommandPassThrough("helm", "upgrade", "--install", "weave-policy-agent", "policy-agent/policy-agent", "--namespace", "policy-system", "--create-namespace", "--version", "2.0.x", "--set", "policy-agent.accountId=weaveworks", "--set", "policy-agent.clusterId="+clusterName)
		gomega.Expect(err).ShouldNot(gomega.HaveOccurred(), fmt.Sprintf("Failed to install policy agent to leaf cluster '%s'", clusterName))
		_ = runCommandPassThrough("kubectl", "wait", "--for=condition=Ready", "--timeout=60s", "--namespace", "policy-system", "pod", "-l", "name=policy-agent")
	})
}

func installTestPolicies(clusterName string, policiesYaml string) {
	ginkgo.By(fmt.Sprintf("Add/Install test Policies to the %s cluster", clusterName), func() {
		err := runCommandPassThrough("kubectl", "apply", "-f", policiesYaml)
		gomega.Expect(err).ShouldNot(gomega.HaveOccurred(), fmt.Sprintf("Failed to install test policies to cluster '%s'", clusterName))
	})
}

func installPolicySet(clusterName string, policySetYaml string) {
	ginkgo.By(fmt.Sprintf("Add/Install Policy Set to the %s cluster", clusterName), func() {
		err := runCommandPassThrough("kubectl", "apply", "-f", policySetYaml)
		gomega.Expect(err).ShouldNot(gomega.HaveOccurred(), fmt.Sprintf("Failed to install policy set on cluster '%s'", clusterName))
	})
}

func verifyPolicyModes() {
	ginkgo.By("Verify different policy Modes", func() {
		testPolicies := [5]string{
			"Container Image Pull Policy acceptance test",
			"Container Running As Root acceptance test",
			"Containers Minimum Replica Count acceptance test",
			"Containers Read Only Root Filesystem acceptance test",
			"Containers Running With Privilege Escalation acceptance test"}

		policiesPage := pages.GetPoliciesPage(webDriver)
		gomega.Eventually(webDriver.Refresh()).ShouldNot(gomega.HaveOccurred(), "Failed to get the updated modes for the policy list")
		pages.WaitForPageToLoad(webDriver)

		for _, policyName := range testPolicies {
			policyInfo := policiesPage.FindPolicyInList(policyName)

			if policyName == "Container Image Pull Policy acceptance test" { // It has both Audit & Enforce Modes
				gomega.Eventually(policyInfo.AuditModeIcon.Visible).Should(gomega.BeTrue(), fmt.Sprintf("Policy '%s' doesn't have the Audit Mode as expected", policyName))
				gomega.Eventually(policyInfo.EnforceModeIcon.Visible).Should(gomega.BeTrue(), fmt.Sprintf("Policy '%s' doesn't have the Enforce Mode as expected", policyName))

			} else if policyName == "Container Running As Root acceptance test" { // It has both Audit & Enforce Modes
				gomega.Eventually(policyInfo.AuditModeIcon.Visible).Should(gomega.BeTrue(), fmt.Sprintf("Policy '%s' doesn't have the Audit Mode as expected", policyName))
				gomega.Eventually(policyInfo.EnforceModeIcon.Visible).Should(gomega.BeTrue(), fmt.Sprintf("Policy '%s' doesn't have the Enforce Mode as expected", policyName))

			} else if policyName == "Containers Minimum Replica Count acceptance test" { // Both Audit & Enforce Modes are None
				gomega.Eventually(policyInfo.AuditModeNoneIcon.Visible).Should(gomega.BeTrue(), fmt.Sprintf("Policy '%s' has the Audit Mode which is not as expected, None is expected", policyName))
				gomega.Eventually(policyInfo.EnforceModeNoneIcon.Visible).Should(gomega.BeTrue(), fmt.Sprintf("Policy '%s' has the Enforce Mode which is not as expected, None is expected", policyName))

			} else if policyName == "Containers Read Only Root Filesystem acceptance test" { // It has Audit Mode only , Enforce Mode is None
				gomega.Eventually(policyInfo.AuditModeIcon.Visible).Should(gomega.BeTrue(), fmt.Sprintf("Policy '%s' doesn't have the Audit Mode as expected", policyName))
				gomega.Eventually(policyInfo.EnforceModeNoneIcon.Visible).Should(gomega.BeTrue(), fmt.Sprintf("Policy '%s' has the Enforce Mode which is not as expected, None is expected", policyName))

			} else if policyName == "Containers Running With Privilege Escalation acceptance test" { // It has Enforce Mode only , Audit Mode is None
				gomega.Eventually(policyInfo.AuditModeNoneIcon.Visible).Should(gomega.BeTrue(), fmt.Sprintf("Policy '%s' has the Audit Mode which is not as expected, None is expected", policyName))
				gomega.Eventually(policyInfo.EnforceModeIcon.Visible).Should(gomega.BeTrue(), fmt.Sprintf("Policy '%s' doesn't have the Enforce Mode as expected", policyName))

			} else {
				fmt.Printf("Failed to get Policy Mode for '%s' because it is not in the test policies list", policyName)
			}
		}

	})

}

func verifyFilterPoliciesByModes() {
	ginkgo.By("Filter Policies By Audit Mode = audit", func() {

		policyList := pages.GetPoliciesPage(webDriver)
		filterID := "Audit: audit"
		searchPage := pages.GetSearchPage(webDriver)
		searchPage.SelectFilter("Audit", filterID)
		gomega.Eventually(policyList.CountPolicies()).Should(gomega.BeNumerically(">=", 3), "The number of selected policies for Audit mode should equal to 3")
		// Clear the filter
		searchPage.SelectFilter("Audit", filterID)
	})

	ginkgo.By("Then Filter Policies By Enforce Mode = enforce", func() {

		policyList := pages.GetPoliciesPage(webDriver)
		filterID := "Enforce: enforce"
		searchPage := pages.GetSearchPage(webDriver)
		searchPage.SelectFilter("Enforce", filterID)
		gomega.Eventually(policyList.CountPolicies()).Should(gomega.BeNumerically(">=", 3), "The number of selected policies for Enforce mode should equal to 3")
		// Clear the filter
		searchPage.SelectFilter("Enforce", filterID)
	})

	ginkgo.By("After that Filter Policies By Audit Mode = '-'", func() {

		policyList := pages.GetPoliciesPage(webDriver)
		filterID := "Audit: -"
		searchPage := pages.GetSearchPage(webDriver)
		searchPage.SelectFilter("Audit", filterID)
		gomega.Eventually(policyList.CountPolicies()).Should(gomega.BeNumerically(">=", 2), "The number of selected policies for Audit mode has None value should equal to 2")
		// Clear the filter
		searchPage.SelectFilter("Audit", filterID)
	})

	ginkgo.By("Then Filter Policies By Enforce Mode = '-'", func() {

		policyList := pages.GetPoliciesPage(webDriver)
		filterID := "Enforce: -"
		searchPage := pages.GetSearchPage(webDriver)
		searchPage.SelectFilter("Enforce", filterID)
		gomega.Eventually(policyList.CountPolicies()).Should(gomega.BeNumerically(">=", 2), "The number of selected policies for Enforce mode has None value should equal to 2")
		// Clear the filter
		searchPage.SelectFilter("Enforce", filterID)
	})

	ginkgo.By("And Finally Filter Policies By Audit Mode = '-' & Enforce Mode = '-'", func() {

		policyList := pages.GetPoliciesPage(webDriver)
		auditFilterID := "Audit: -"
		enforceFilterID := "Enforce: -"
		searchPage := pages.GetSearchPage(webDriver)
		searchPage.SelectFilter("Audit", auditFilterID)
		searchPage.SelectFilter("Enforce", enforceFilterID)
		gomega.Eventually(policyList.CountPolicies()).Should(gomega.BeNumerically(">=", 1), "The number of selected policies for Audit mode & Enforce mode have None values should equal to 1")
		// Clear the filter
		searchPage.SelectFilter("Audit", auditFilterID)
		searchPage.SelectFilter("Enforce", enforceFilterID)
	})

}

var _ = ginkgo.Describe("Multi-Cluster Control Plane Policies", ginkgo.Label("ui", "policy"), func() {

	ginkgo.BeforeEach(func() {
		gomega.Expect(webDriver.Navigate(testUiUrl)).To(gomega.Succeed())

		if !pages.ElementExist(pages.Navbar(webDriver).Title, 3) {
			loginUser()
		}
	})

	ginkgo.Context("[UI] Policies can be installed", func() {
		var policiesYaml string
		var policySetYaml string

		policyName := "Container Image Pull Policy acceptance test"
		policyID := "weave.policies.container-image-pull-policy-acceptance-test"
		policyClusterName := "management"
		policyMode := `(Enforce|Audit)\s*(Audit|Enforce)`
		policySeverity := "Medium"
		policyCategory := "weave.categories.software-supply-chain"
		policyTags := []string{"There is no tags for this policy"}
		policyTargetedKinds := []string{"Deployment", "Job", "ReplicationController", "ReplicaSet", "DaemonSet", "StatefulSet", "CronJob"}

		ginkgo.JustBeforeEach(func() {
			policiesYaml = path.Join(testDataPath, "policies/policies.yaml")
			policySetYaml = path.Join(testDataPath, "policies/policy-set.yaml")
		})

		ginkgo.JustAfterEach(func() {
			_ = runCommandPassThrough("kubectl", "delete", "-f", policySetYaml)

			_ = runCommandPassThrough("kubectl", "delete", "-f", policiesYaml)
		})

<<<<<<< HEAD
		ginkgo.Context("[UI] Policies can be installed on management cluster", func() {
			var policiesYaml string
			var policySetYaml string

			policyName := "Container Image Pull Policy acceptance test"
			policyID := "weave.policies.container-image-pull-policy-acceptance-test"
			policyClusterName := "management"
			policyMode := `(Enforce|Audit)\s*(Audit|Enforce)`
			policySeverity := "Medium"
			policyCategory := "weave.categories.software-supply-chain"
			policyTags := []string{"There is no tags for this policy"}
			policyTargetedKinds := []string{"Deployment", "Job", "ReplicationController", "ReplicaSet", "DaemonSet", "StatefulSet", "CronJob"}

			ginkgo.JustBeforeEach(func() {
				policiesYaml = path.Join(testDataPath, "policies/policies.yaml")
				policySetYaml = path.Join(testDataPath, "policies/policy-set.yaml")
=======
		ginkgo.It("Verify Policies and policy set can be installed  and dashboard is updated accordingly", func() {
			existingPoliciesCount := getPoliciesCount()
			installTestPolicies("management", policiesYaml)
			installPolicySet("management", policySetYaml)

			pages.NavigateToPage(webDriver, "Policies")
			policiesPage := pages.GetPoliciesPage(webDriver)

			ginkgo.By("And wait for policies to be visibe on the dashboard", func() {
				gomega.Eventually(policiesPage.PolicyHeader).Should(matchers.BeVisible())

				totalPolicyCount := existingPoliciesCount + 5
				gomega.Eventually(func(g gomega.Gomega) int {
					gomega.Expect(webDriver.Refresh()).ShouldNot(gomega.HaveOccurred())
					time.Sleep(POLL_INTERVAL_1SECONDS)
					return policiesPage.CountPolicies()
				}, ASSERTION_2MINUTE_TIME_OUT, POLL_INTERVAL_3SECONDS).Should(gomega.Equal(totalPolicyCount), fmt.Sprintf("There should be %d policy enteries in policy table", totalPolicyCount))

>>>>>>> 7f014cb1
			})

			policyInfo := policiesPage.FindPolicyInList(policyName)
			ginkgo.By(fmt.Sprintf("And verify '%s' policy Name", policyName), func() {
				gomega.Eventually(policyInfo.Name).Should(matchers.MatchText(policyName), fmt.Sprintf("Failed to list %s policy in  application table", policyName))
			})

			ginkgo.By(fmt.Sprintf("And verify '%s' policy Category", policyName), func() {
				gomega.Eventually(policyInfo.Category).Should(matchers.MatchText(policyCategory), fmt.Sprintf("Failed to have expected %s policy Category: weave.categories.software-supply-chain", policyName))
			})

<<<<<<< HEAD
			ginkgo.It("Verify Policies and policy set can be installed on management cluster and dashboard is updated accordingly", ginkgo.Label("integration", "policy"), func() {
				existingPoliciesCount := getPoliciesCount()
				installTestPolicies("management", policiesYaml)
				installPolicySet("management", policySetYaml)
=======
			verifyPolicyModes()
>>>>>>> 7f014cb1

			ginkgo.By(fmt.Sprintf("And verify '%s' policy Severity", policyName), func() {
				gomega.Eventually(policyInfo.Severity).Should(matchers.MatchText(policySeverity), fmt.Sprintf("Failed to have expected %s Policy Severity: %s", policyName, policySeverity))
			})

			ginkgo.By(fmt.Sprintf("And verify '%s' policy Cluster", policyName), func() {
				gomega.Eventually(policyInfo.Cluster).Should(matchers.MatchText(policyClusterName), fmt.Sprintf("Failed to have expected %[1]v policy Cluster: %[1]v", policyName))
			})

			verifyFilterPoliciesByModes()

			ginkgo.By(fmt.Sprintf("And navigate to '%s' Policy page", policyName), func() {
				gomega.Eventually(policyInfo.Name.Click).Should(gomega.Succeed(), fmt.Sprintf("Failed to navigate to %s policy detail page", policyName))
			})

			policyDetailPage := pages.GetPolicyDetailPage(webDriver)
			ginkgo.By(fmt.Sprintf("And verify '%s' policy page", policyName), func() {
				gomega.Eventually(policyDetailPage.Header.Text).Should(gomega.MatchRegexp(policyName), "Failed to verify dashboard policy name ")
				gomega.Eventually(policyDetailPage.ID.Text).Should(gomega.MatchRegexp(policyID), "Failed to verify policy ID on policy page")
				gomega.Eventually(policyDetailPage.ClusterName.Text).Should(gomega.MatchRegexp(policyClusterName), "Failed to verify policy cluster on policy page")
				gomega.Eventually(policyDetailPage.Severity.Text).Should(gomega.MatchRegexp(policySeverity), "Failed to verify policy Severity on policy page")
				gomega.Eventually(policyDetailPage.Category.Text).Should(gomega.MatchRegexp(policyCategory), "Failed to verify policy category on policy page")
				gomega.Eventually(policyDetailPage.Mode.Text).Should(gomega.MatchRegexp(policyMode), "Failed to verify policy mode on policy page")

				gomega.Expect(policyDetailPage.GetTags()).Should(gomega.ConsistOf(policyTags), "Failed to verify policy Tags on policy page")
				gomega.Expect(policyDetailPage.GetTargetedK8sKind()).Should(gomega.ConsistOf(policyTargetedKinds), "Failed to verify policy Targeted K8s Kind on policy page")
			})

			ginkgo.By(fmt.Sprintf("And verify '%s' policy Details", policyName), func() {
				description := "This Policy is to ensure you are setting a value for your imagePullPolicy."
				howToSolve := `spec:\s*containers:\s*- imagePullPolicy: <policy>`
				code := `result = {\s*15\s*"issue detected": true,\s*16\s*"msg": sprintf\("imagePolicyPolicy must be '%v'; found '%v'",\[policy, image_policy\]\),\s*17\s*"violating_key": sprintf\("spec.template.spec.containers\[%v\].imagePullPolicy", \[i]\),\s*18\s*"recommended_value": policy\s*19\s*}`

				gomega.Expect(policyDetailPage.Description.Text()).Should(gomega.MatchRegexp(description), "Failed to verify policy Description on policy page")
				gomega.Expect(policyDetailPage.HowToSolve.Text()).Should(gomega.MatchRegexp(howToSolve), "Failed to verify policy 'How to solve' on policy page")
				gomega.Expect(policyDetailPage.Code.Text()).Should(gomega.MatchRegexp(code), "Failed to verify 'Policy Code' on policy page")
			})

			ginkgo.By(fmt.Sprintf("And verify '%s' policy parameters", policyName), func() {
				parameter := policyDetailPage.GetParameter("policy")
				gomega.Expect(parameter.Name.Text()).Should(gomega.MatchRegexp(`policy`), "Failed to verify parameter policy 'Name'")
				gomega.Expect(parameter.Type.Text()).Should(gomega.MatchRegexp(`string`), "Failed to verify parameter policy 'Type'")
				gomega.Expect(parameter.Value.Text()).Should(gomega.MatchRegexp(`Always`), "Failed to verify parameter policy 'Value'")
				gomega.Expect(parameter.Required.Text()).Should(gomega.MatchRegexp(`True`), "Failed to verify parameter policy 'Required'")

				parameter = policyDetailPage.GetParameter("exclude_namespace")
				namespaces := "test-systems"
				gomega.Expect(parameter.Name.Text()).Should(gomega.MatchRegexp(`exclude_namespace`), "Failed to verify parameter exclude_namespace 'Name'")
				gomega.Expect(parameter.Type.Text()).Should(gomega.MatchRegexp(`array`), "Failed to verify parameter exclude_namespace 'Type'")
				gomega.Expect(parameter.Value.Text()).Should(gomega.MatchRegexp(namespaces), "Failed to verify parameter exclude_namespace 'Value'")
				gomega.Expect(parameter.Required.Text()).Should(gomega.MatchRegexp(`True`), "Failed to verify parameter exclude_namespace 'Required'")

				parameter = policyDetailPage.GetParameter("exclude_label_key")
				gomega.Expect(parameter.Name.Text()).Should(gomega.MatchRegexp(`exclude_label_key`), "Failed to verify parameter exclude_label_key 'Name'")
				gomega.Expect(parameter.Type.Text()).Should(gomega.MatchRegexp(`string`), "Failed to verify parameter exclude_label_key 'Type'")
				gomega.Expect(parameter.Value.Text()).Should(gomega.MatchRegexp(`undefined`), "Failed to verify parameter exclude_label_key 'Value'")
				gomega.Expect(parameter.Required.Text()).Should(gomega.MatchRegexp(`False`), "Failed to verify parameter exclude_label_key 'Required'")

				parameter = policyDetailPage.GetParameter("exclude_label_value")
				gomega.Expect(parameter.Name.Text()).Should(gomega.MatchRegexp(`exclude_label_value`), "Failed to verify parameter exclude_label_value 'Name'")
				gomega.Expect(parameter.Type.Text()).Should(gomega.MatchRegexp(`string`), "Failed to verify parameter exclude_label_value 'Type'")
				gomega.Expect(parameter.Value.Text()).Should(gomega.MatchRegexp(`undefined`), "Failed to verify parameter exclude_label_value 'Value'")
				gomega.Expect(parameter.Required.Text()).Should(gomega.MatchRegexp(`False`), "Failed to verify parameter exclude_label_value 'Required'")
			})

			ginkgo.By("And again navigate to Polisies page via header link", func() {
				gomega.Expect(policiesPage.PolicyHeader.Click()).Should(gomega.Succeed(), "Failed to navigate to Policies pages via header link")
				pages.WaitForPageToLoad(webDriver)
			})
		})
	})

	ginkgo.Context("[UI] Policies can be installed on leaf cluster", ginkgo.Label("leaf-policy"), func() {
		var mgmtClusterContext string
		var leafClusterContext string
		var leafClusterkubeconfig string
		var clusterBootstrapCopnfig string
		var gitopsCluster string
		var policiesYaml string
		var policySetYaml string
		patSecret := "policy-pat"
		bootstrapLabel := "bootstrap"
		leafClusterName := "wge-leaf-policy-kind"
		leafClusterNamespace := "default"

		policyName := "Container Running As Root acceptance test"
		policyID := "weave.policies.container-running-as-root-acceptance-test"
		policyMode := `(Enforce|Audit)\s*(Audit|Enforce)`
		policySeverity := "High"
		policyCategory := "weave.categories.pod-security"
		policyTags := []string{"pci-dss", "cis-benchmark", "mitre-attack", "nist800-190", "gdpr", "default"}
		policyTargetedKinds := []string{"Deployment", "Job", "ReplicationController", "ReplicaSet", "DaemonSet", "StatefulSet", "CronJob"}

		ginkgo.JustBeforeEach(func() {
			policiesYaml = path.Join(testDataPath, "policies/policies.yaml")
			policySetYaml = path.Join(testDataPath, "policies/policy-set.yaml")
			mgmtClusterContext, _ = runCommandAndReturnStringOutput("kubectl config current-context")
			createCluster("kind", leafClusterName, "")
			leafClusterContext, _ = runCommandAndReturnStringOutput("kubectl config current-context")
		})

		ginkgo.JustAfterEach(func() {
			useClusterContext(mgmtClusterContext)

			deleteSecret([]string{leafClusterkubeconfig, patSecret}, leafClusterNamespace)
			_ = runCommandPassThrough("kubectl", "delete", "-f", clusterBootstrapCopnfig)
			_ = runCommandPassThrough("kubectl", "delete", "-f", gitopsCluster)

<<<<<<< HEAD
			ginkgo.It("Verify Policies and policy set can be installed on leaf cluster and monitored via management cluster dashboard", ginkgo.Label("integration", "policy", "leaf-policy"), func() {
				existingPoliciesCount := getPoliciesCount()
				leafClusterkubeconfig = createLeafClusterKubeconfig(leafClusterContext, leafClusterName, leafClusterNamespace)
=======
			deleteCluster("kind", leafClusterName, "")
			// Delete the test policies and policy set
			_ = runCommandPassThrough("kubectl", "delete", "-f", policySetYaml)
			_ = runCommandPassThrough("kubectl", "delete", "-f", policiesYaml)
>>>>>>> 7f014cb1

		})

		ginkgo.It("Verify Policies can be installed on leaf cluster and monitored via management cluster dashboard", func() {
			existingPoliciesCount := getPoliciesCount()
			leafClusterkubeconfig = createLeafClusterKubeconfig(leafClusterContext, leafClusterName, leafClusterNamespace)

			// Install policy agent , test policies and policy set on leaf cluster
			installPolicyAgent(leafClusterName)
			installTestPolicies(leafClusterName, policiesYaml)
			installPolicySet(leafClusterName, policySetYaml)

			useClusterContext(mgmtClusterContext)
			createPATSecret(leafClusterNamespace, patSecret)
			clusterBootstrapCopnfig = createClusterBootstrapConfig(leafClusterName, leafClusterNamespace, bootstrapLabel, patSecret)
			gitopsCluster = connectGitopsCluster(leafClusterName, leafClusterNamespace, bootstrapLabel, leafClusterkubeconfig)
			createLeafClusterSecret(leafClusterNamespace, leafClusterkubeconfig)

			waitForLeafClusterAvailability(leafClusterName, "Ready")
			addKustomizationBases("leaf", leafClusterName, leafClusterNamespace)

			// Install test policies and policy set on management cluster
			installTestPolicies("management", policiesYaml)
			installPolicySet("management", policySetYaml)

			pages.NavigateToPage(webDriver, "Policies")
			policiesPage := pages.GetPoliciesPage(webDriver)

			ginkgo.By("And wait for policies to be visibe on the dashboard", func() {
				pages.NavigateToPage(webDriver, "Policies")
				gomega.Eventually(policiesPage.PolicyHeader).Should(matchers.BeVisible())

				totalPolicyCount := existingPoliciesCount + 10 // 5 management and 5 leaf policies
				gomega.Eventually(func(g gomega.Gomega) int {
					gomega.Expect(webDriver.Refresh()).ShouldNot(gomega.HaveOccurred())
					time.Sleep(POLL_INTERVAL_1SECONDS)
					return policiesPage.CountPolicies()
					// Time increased to 5 mins as we noticed that the leaf cluster's policies appeared in the UI after 4 mins.
				}, ASSERTION_5MINUTE_TIME_OUT, POLL_INTERVAL_5SECONDS).Should(gomega.Equal(totalPolicyCount), fmt.Sprintf("There should be %d policy enteries in policy table, but found %d", totalPolicyCount, existingPoliciesCount))

				// Wait for policy page to completely render policy information. Sometimes error appears momentarily due to RBAC reconciliation
				gomega.Eventually(func(g gomega.Gomega) bool {
					if !pages.ElementExist(policiesPage.AlertError) {
						return true
					}
					g.Expect(webDriver.Refresh()).ShouldNot(gomega.HaveOccurred())
					return false
				}, ASSERTION_1MINUTE_TIME_OUT, POLL_INTERVAL_5SECONDS).Should(gomega.BeTrue(), "Policy page failed to render policies with complete policies information")
			})

			ginkgo.By(fmt.Sprintf("And filter leaf cluster '%s' policies", leafClusterName), func() {
				filterID := "clusterName: " + leafClusterNamespace + `/` + leafClusterName
				searchPage := pages.GetSearchPage(webDriver)
				searchPage.SelectFilter("cluster", filterID)
			})

			policyInfo := policiesPage.FindPolicyInList(policyName)
			ginkgo.By(fmt.Sprintf("And verify '%s' policy Name", policyName), func() {
				gomega.Eventually(policyInfo.Name).Should(matchers.MatchText(policyName), fmt.Sprintf("Failed to list %s policy in  application table", policyName))
			})

			ginkgo.By(fmt.Sprintf("And verify '%s' policy Category", policyName), func() {
				gomega.Eventually(policyInfo.Category).Should(matchers.MatchText(policyCategory), fmt.Sprintf("Failed to have expected %s policy Category: weave.categories.pod-security", policyName))
			})

			verifyPolicyModes()

			ginkgo.By(fmt.Sprintf("And verify '%s' policy Severity", policyName), func() {
				gomega.Eventually(policyInfo.Severity).Should(matchers.MatchText(policySeverity), fmt.Sprintf("Failed to have expected %s Policy Severity: %s", policyName, policySeverity))
			})

			ginkgo.By(fmt.Sprintf("And verify '%s' policy Cluster", policyName), func() {
				gomega.Eventually(policyInfo.Cluster).Should(matchers.MatchText(leafClusterName), fmt.Sprintf("Failed to have expected %[1]v policy Cluster: %[1]v", policyName))
			})

			verifyFilterPoliciesByModes()

			ginkgo.By(fmt.Sprintf("And navigate to '%s' Policy page", policyName), func() {
				gomega.Eventually(policyInfo.Name.Click).Should(gomega.Succeed(), fmt.Sprintf("Failed to navigate to %s policy detail page", policyName))
			})

			policyDetailPage := pages.GetPolicyDetailPage(webDriver)
			ginkgo.By(fmt.Sprintf("And verify '%s' policy page", policyName), func() {
				gomega.Eventually(policyDetailPage.Header.Text).Should(gomega.MatchRegexp(policyName), "Failed to verify dashboard policy name ")
				gomega.Eventually(policyDetailPage.ID.Text).Should(gomega.MatchRegexp(policyID), "Failed to verify policy ID on policy page")
				gomega.Eventually(policyDetailPage.ClusterName.Text).Should(gomega.MatchRegexp(leafClusterName), "Failed to verify policy cluster on policy page")
				gomega.Eventually(policyDetailPage.Severity.Text).Should(gomega.MatchRegexp(policySeverity), "Failed to verify policy Severity on policy page")
				gomega.Eventually(policyDetailPage.Category.Text).Should(gomega.MatchRegexp(policyCategory), "Failed to verify policy category on policy page")
				gomega.Eventually(policyDetailPage.Mode.Text).Should(gomega.MatchRegexp(policyMode), "Failed to verify policy mode on policy page")

				gomega.Expect(policyDetailPage.GetTags()).Should(gomega.ConsistOf(policyTags), "Failed to verify policy Tags on policy page")
				gomega.Expect(policyDetailPage.GetTargetedK8sKind()).Should(gomega.ConsistOf(policyTargetedKinds), "Failed to verify policy Targeted K8s Kind on policy page")
			})

			ginkgo.By(fmt.Sprintf("And verify '%s' policy Details", policyName), func() {
				description := "This Policy enforces that the securityContext.runAsNonRoot attribute is set to true."
				howToSolve := `spec:\s*securityContext:\s* runAsNonRoot: true`
				code := `result = {\s*20\s*"issue detected": true,\s*21\s*"msg": sprintf\("Container missing spec.template.spec.containers\[%v\].securityContext.runAsNonRoot while Pod.*\s*22\s*"violating_key": sprintf\("spec.template.spec.containers\[%v\].securityContext", \[i\]\)`

				gomega.Expect(policyDetailPage.Description.Text()).Should(gomega.MatchRegexp(description), "Failed to verify policy Description on policy page")
				gomega.Expect(policyDetailPage.HowToSolve.Text()).Should(gomega.MatchRegexp(howToSolve), "Failed to verify policy 'How to solve' on policy page")
				gomega.Expect(policyDetailPage.Code.Text()).Should(gomega.MatchRegexp(code), "Failed to verify 'Policy Code' on policy page")
			})

			ginkgo.By(fmt.Sprintf("And verify '%s' policy parameters", policyName), func() {
				parameter := policyDetailPage.GetParameter("exclude_namespace")
				namespaces := "test-systems"
				gomega.Expect(parameter.Name.Text()).Should(gomega.MatchRegexp(`exclude_namespace`), "Failed to verify parameter exclude_namespace 'Name'")
				gomega.Expect(parameter.Type.Text()).Should(gomega.MatchRegexp(`array`), "Failed to verify parameter exclude_namespace 'Type'")
				gomega.Expect(parameter.Value.Text()).Should(gomega.MatchRegexp(namespaces), "Failed to verify parameter exclude_namespace 'Value'")
				gomega.Expect(parameter.Required.Text()).Should(gomega.MatchRegexp(`False`), "Failed to verify parameter exclude_namespace 'Required'")

				parameter = policyDetailPage.GetParameter("exclude_label_key")
				gomega.Expect(parameter.Name.Text()).Should(gomega.MatchRegexp(`exclude_label_key`), "Failed to verify parameter exclude_label_key 'Name'")
				gomega.Expect(parameter.Type.Text()).Should(gomega.MatchRegexp(`string`), "Failed to verify parameter exclude_label_key 'Type'")
				gomega.Expect(parameter.Value.Text()).Should(gomega.MatchRegexp(`undefined`), "Failed to verify parameter exclude_label_key 'Value'")
				gomega.Expect(parameter.Required.Text()).Should(gomega.MatchRegexp(`False`), "Failed to verify parameter exclude_label_key 'Required'")

				parameter = policyDetailPage.GetParameter("exclude_label_value")
				gomega.Expect(parameter.Name.Text()).Should(gomega.MatchRegexp(`exclude_label_value`), "Failed to verify parameter exclude_label_value 'Name'")
				gomega.Expect(parameter.Type.Text()).Should(gomega.MatchRegexp(`string`), "Failed to verify parameter exclude_label_value 'Type'")
				gomega.Expect(parameter.Value.Text()).Should(gomega.MatchRegexp(`undefined`), "Failed to verify parameter exclude_label_value 'Value'")
				gomega.Expect(parameter.Required.Text()).Should(gomega.MatchRegexp(`False`), "Failed to verify parameter exclude_label_value 'Required'")
			})

			ginkgo.By("And again navigate to Polisies page via header link", func() {
				gomega.Expect(policiesPage.PolicyHeader.Click()).Should(gomega.Succeed(), "Failed to navigate to Policies pages via header link")
				pages.WaitForPageToLoad(webDriver)
			})
		})
	})
})<|MERGE_RESOLUTION|>--- conflicted
+++ resolved
@@ -167,7 +167,7 @@
 		}
 	})
 
-	ginkgo.Context("[UI] Policies can be installed", func() {
+	ginkgo.Context("[UI] Policies can be installed on management cluster", func() {
 		var policiesYaml string
 		var policySetYaml string
 
@@ -191,25 +191,7 @@
 			_ = runCommandPassThrough("kubectl", "delete", "-f", policiesYaml)
 		})
 
-<<<<<<< HEAD
-		ginkgo.Context("[UI] Policies can be installed on management cluster", func() {
-			var policiesYaml string
-			var policySetYaml string
-
-			policyName := "Container Image Pull Policy acceptance test"
-			policyID := "weave.policies.container-image-pull-policy-acceptance-test"
-			policyClusterName := "management"
-			policyMode := `(Enforce|Audit)\s*(Audit|Enforce)`
-			policySeverity := "Medium"
-			policyCategory := "weave.categories.software-supply-chain"
-			policyTags := []string{"There is no tags for this policy"}
-			policyTargetedKinds := []string{"Deployment", "Job", "ReplicationController", "ReplicaSet", "DaemonSet", "StatefulSet", "CronJob"}
-
-			ginkgo.JustBeforeEach(func() {
-				policiesYaml = path.Join(testDataPath, "policies/policies.yaml")
-				policySetYaml = path.Join(testDataPath, "policies/policy-set.yaml")
-=======
-		ginkgo.It("Verify Policies and policy set can be installed  and dashboard is updated accordingly", func() {
+		ginkgo.It("Verify Policies and policy set can be installed on management cluster and dashboard is updated accordingly", ginkgo.Label("integration", "policy"), func() {
 			existingPoliciesCount := getPoliciesCount()
 			installTestPolicies("management", policiesYaml)
 			installPolicySet("management", policySetYaml)
@@ -227,7 +209,6 @@
 					return policiesPage.CountPolicies()
 				}, ASSERTION_2MINUTE_TIME_OUT, POLL_INTERVAL_3SECONDS).Should(gomega.Equal(totalPolicyCount), fmt.Sprintf("There should be %d policy enteries in policy table", totalPolicyCount))
 
->>>>>>> 7f014cb1
 			})
 
 			policyInfo := policiesPage.FindPolicyInList(policyName)
@@ -239,14 +220,7 @@
 				gomega.Eventually(policyInfo.Category).Should(matchers.MatchText(policyCategory), fmt.Sprintf("Failed to have expected %s policy Category: weave.categories.software-supply-chain", policyName))
 			})
 
-<<<<<<< HEAD
-			ginkgo.It("Verify Policies and policy set can be installed on management cluster and dashboard is updated accordingly", ginkgo.Label("integration", "policy"), func() {
-				existingPoliciesCount := getPoliciesCount()
-				installTestPolicies("management", policiesYaml)
-				installPolicySet("management", policySetYaml)
-=======
 			verifyPolicyModes()
->>>>>>> 7f014cb1
 
 			ginkgo.By(fmt.Sprintf("And verify '%s' policy Severity", policyName), func() {
 				gomega.Eventually(policyInfo.Severity).Should(matchers.MatchText(policySeverity), fmt.Sprintf("Failed to have expected %s Policy Severity: %s", policyName, policySeverity))
@@ -355,20 +329,14 @@
 			_ = runCommandPassThrough("kubectl", "delete", "-f", clusterBootstrapCopnfig)
 			_ = runCommandPassThrough("kubectl", "delete", "-f", gitopsCluster)
 
-<<<<<<< HEAD
-			ginkgo.It("Verify Policies and policy set can be installed on leaf cluster and monitored via management cluster dashboard", ginkgo.Label("integration", "policy", "leaf-policy"), func() {
-				existingPoliciesCount := getPoliciesCount()
-				leafClusterkubeconfig = createLeafClusterKubeconfig(leafClusterContext, leafClusterName, leafClusterNamespace)
-=======
 			deleteCluster("kind", leafClusterName, "")
 			// Delete the test policies and policy set
 			_ = runCommandPassThrough("kubectl", "delete", "-f", policySetYaml)
 			_ = runCommandPassThrough("kubectl", "delete", "-f", policiesYaml)
->>>>>>> 7f014cb1
-
-		})
-
-		ginkgo.It("Verify Policies can be installed on leaf cluster and monitored via management cluster dashboard", func() {
+
+		})
+
+		ginkgo.It("Verify Policies and policy set can be installed on leaf cluster and monitored via management cluster dashboard", ginkgo.Label("integration", "policy", "leaf-policy"), func() {
 			existingPoliciesCount := getPoliciesCount()
 			leafClusterkubeconfig = createLeafClusterKubeconfig(leafClusterContext, leafClusterName, leafClusterNamespace)
 

package acceptance

import (
	"fmt"
	"path"
	"strings"
	"time"

	"github.com/onsi/ginkgo/v2"
	"github.com/onsi/gomega"
	"github.com/sclevine/agouti/matchers"
	"github.com/weaveworks/weave-gitops-enterprise/test/acceptance/test/pages"
)

func installPolicyAgent(clusterName string) {
	ginkgo.By(fmt.Sprintf("And install cert-manager to %s cluster", clusterName), func() {
		stdOut, _ := runCommandAndReturnStringOutput("helm search repo cert-manager")
		if !strings.Contains(stdOut, `cert-manager/cert-manager`) {
			err := runCommandPassThrough("helm", "repo", "add", "cert-manager", "https://charts.jetstack.io")
			gomega.Expect(err).ShouldNot(gomega.HaveOccurred(), "Failed to add cert-manage repositoy")
		}

		err := runCommandPassThrough("helm", "upgrade", "--install", "cert-manager", "cert-manager/cert-manager", "--namespace", "cert-manager", "--create-namespace", "--version", "1.10.0", "--set", "installCRDs=true")
		gomega.Expect(err).ShouldNot(gomega.HaveOccurred(), "Failed to install cert-manager to leaf cluster: "+clusterName)
	})

	ginkgo.By(fmt.Sprintf("And install policy agent to %s cluster", clusterName), func() {
		stdOut, _ := runCommandAndReturnStringOutput("helm search repo policy-agent")
		if !strings.Contains(stdOut, `policy-agent/policy-agent`) {
			err := runCommandPassThrough("helm", "repo", "add", "policy-agent", "https://weaveworks.github.io/policy-agent")
			gomega.Expect(err).ShouldNot(gomega.HaveOccurred(), "Failed to add policy-agent repositoy")
		}

		err := runCommandPassThrough("helm", "upgrade", "--install", "weave-policy-agent", "policy-agent/policy-agent", "--namespace", "policy-system", "--create-namespace", "--version", "2.0.x", "--set", "policy-agent.accountId=weaveworks", "--set", "policy-agent.clusterId="+clusterName)
		gomega.Expect(err).ShouldNot(gomega.HaveOccurred(), "Failed to install policy agent to leaf cluster: "+clusterName)
		_ = runCommandPassThrough("kubectl", "wait", "--for=condition=Ready", "--timeout=60s", "--namespace", "policy-system", "pod", "-l", "name=policy-agent")
	})
}

func installTestPolicies(clusterName string, policiesYaml string) {
	ginkgo.By(fmt.Sprintf("Add/Install test Policies to the %s cluster", clusterName), func() {
		err := runCommandPassThrough("kubectl", "apply", "-f", policiesYaml)
		gomega.Expect(err).ShouldNot(gomega.HaveOccurred(), "Failed to install test policies to cluster:"+clusterName)
	})
}

func installPolicySet(clusterName string, policySetYaml string) {
	ginkgo.By(fmt.Sprintf("Add/Install Policy Set to the %s cluster", clusterName), func() {
		err := runCommandPassThrough("kubectl", "apply", "-f", policySetYaml)
		gomega.Expect(err).ShouldNot(gomega.HaveOccurred(), "Failed to install policy set to cluster:"+clusterName)
	})
}

func DescribePolicies(gitopsTestRunner GitopsTestRunner) {
	var _ = ginkgo.Describe("Multi-Cluster Control Plane Policies", func() {

		ginkgo.BeforeEach(func() {
			gomega.Expect(webDriver.Navigate(test_ui_url)).To(gomega.Succeed())

			if !pages.ElementExist(pages.Navbar(webDriver).Title, 3) {
				loginUser()
			}
		})

		ginkgo.Context("[UI] Policies can be installed", func() {
<<<<<<< HEAD
			policiesYaml := path.Join(getCheckoutRepoPath(), "test", "utils", "data", "policies.yaml")
			policySetYaml := path.Join(getCheckoutRepoPath(), "test", "utils", "data", "policy-set.yaml")
=======
			var policiesYaml string
>>>>>>> af9f73ab

			policyName := "Container Image Pull Policy acceptance test"
			policyID := "weave.policies.container-image-pull-policy-acceptance-test"
			policyClusterName := "management"
			policyMode := `(Enforce|Audit)\s*(Audit|Enforce)`
			policySeverity := "Medium"
			policyCategory := "weave.categories.software-supply-chain"
			policyTags := []string{"There is no tags for this policy"}
			policyTargetedKinds := []string{"Deployment", "Job", "ReplicationController", "ReplicaSet", "DaemonSet", "StatefulSet", "CronJob"}

			ginkgo.JustBeforeEach(func() {
				policiesYaml = path.Join(testDataPath, "policies.yaml")
			})

			ginkgo.JustAfterEach(func() {
				_ = gitopsTestRunner.KubectlDelete([]string{}, policySetYaml)

				_ = gitopsTestRunner.KubectlDelete([]string{}, policiesYaml)
			})

			ginkgo.FIt("Verify Policies and policy set can be installed  and dashboard is updated accordingly", ginkgo.Label("integration", "policy"), func() {
				//var auditMode bool
				//var enforceMode bool
				existingPoliciesCount := getPoliciesCount()
				installTestPolicies("management", policiesYaml)
				installPolicySet("management", policySetYaml)

				pages.NavigateToPage(webDriver, "Policies")
				policiesPage := pages.GetPoliciesPage(webDriver)

				ginkgo.By("And wait for policies to be visibe on the dashboard", func() {
					gomega.Eventually(policiesPage.PolicyHeader).Should(matchers.BeVisible())

					totalPolicyCount := existingPoliciesCount + 5
					gomega.Eventually(func(g gomega.Gomega) int {
						gomega.Expect(webDriver.Refresh()).ShouldNot(gomega.HaveOccurred())
						time.Sleep(POLL_INTERVAL_1SECONDS)
						return policiesPage.CountPolicies()
					}, ASSERTION_2MINUTE_TIME_OUT, POLL_INTERVAL_3SECONDS).Should(gomega.Equal(totalPolicyCount), fmt.Sprintf("There should be %d policy enteries in policy table", totalPolicyCount))

				})

				policyInfo := policiesPage.FindPolicyInList(policyName)
				ginkgo.By(fmt.Sprintf("And verify '%s' policy Name", policyName), func() {
					gomega.Eventually(policyInfo.Name).Should(matchers.MatchText(policyName), fmt.Sprintf("Failed to list %s policy in  application table", policyName))
				})

				ginkgo.By(fmt.Sprintf("And verify '%s' policy Category", policyName), func() {
					gomega.Eventually(policyInfo.Category).Should(matchers.MatchText(policyCategory), fmt.Sprintf("Failed to have expected %s policy Category: weave.categories.software-supply-chain", policyName))
				})

				ginkgo.By("And verify different policy Modes", func() {
					gomega.Eventually(webDriver.Refresh()).ShouldNot(gomega.HaveOccurred(), "Failed to get the updated modes for the policy list")
					pages.WaitForPageToLoad(webDriver)
					logger.Info(policyInfo.AuditMode.Visible())
					logger.Info(policyInfo.EnforceMode.Visible())
					switch policyName {
					case "Container Running As Root acceptance test":
						//auditMode = true
						//enforceMode = true
						//gomega.Eventually(policyInfo.AuditMode.Visible())
						gomega.Eventually(policyInfo.AuditModeIcon).ShouldNot(gomega.BeNil(), fmt.Sprintf("Policy '%s' doesn't have the Audit Mode as expected", policyName))
						gomega.Eventually(policyInfo.EnforceModeIcon).ShouldNot(gomega.BeNil(), fmt.Sprintf("Policy '%s' doesn't have the Enforce Mode as expected", policyName))
						gomega.Eventually(policyInfo.NoneModeIcon).Should(gomega.BeNil(), fmt.Sprintf("Policy '%s' has the None Mode which is not as expected", policyName))

					case "Container Image Pull Policy acceptance test":
						//auditMode = true
						//enforceMode = true
						gomega.Eventually(policyInfo.AuditModeIcon).ShouldNot(gomega.BeNil(), fmt.Sprintf("Policy '%s' doesn't have the Audit Mode as expected", policyName))
						gomega.Eventually(policyInfo.EnforceModeIcon).ShouldNot(gomega.BeNil(), fmt.Sprintf("Policy '%s' doesn't have the Enforce Mode as expected", policyName))
						gomega.Eventually(policyInfo.NoneModeIcon).Should(gomega.BeNil(), fmt.Sprintf("Policy '%s' has the None Mode which is not as expected", policyName))

					case "Containers Running With Privilege Escalation acceptance test":
						//auditMode = false
						//enforceMode = true
						gomega.Eventually(policyInfo.AuditModeIcon).Should(gomega.BeNil(), fmt.Sprintf("Policy '%s' has the Audit Mode which is not as expected", policyName))
						gomega.Eventually(policyInfo.EnforceModeIcon).ShouldNot(gomega.BeNil(), fmt.Sprintf("Policy '%s' doesn't have the Enforce Mode as expected", policyName))
						gomega.Eventually(policyInfo.NoneModeIcon).ShouldNot(gomega.BeNil(), fmt.Sprintf("Policy '%s' doesn't have the None icon for Audit Mode as expected", policyName))

					case "Containers Read Only Root Filesystem acceptance test":
						//auditMode = true
						//enforceMode = false
						gomega.Eventually(policyInfo.AuditModeIcon).ShouldNot(gomega.BeNil(), fmt.Sprintf("Policy '%s' doesn't have the Audit Mode as expected", policyName))
						gomega.Eventually(policyInfo.EnforceModeIcon).Should(gomega.BeNil(), fmt.Sprintf("Policy '%s' has the Enforce Mode which is not as expected", policyName))
						gomega.Eventually(policyInfo.NoneModeIcon).ShouldNot(gomega.BeNil(), fmt.Sprintf("Policy '%s' doesn't have the None icon for Enforce Mode as expected", policyName))

					case "Containers Minimum Replica Count acceptance test":
						//auditMode = false
						//enforceMode = false
						gomega.Eventually(policyInfo.AuditModeIcon).Should(gomega.BeNil(), fmt.Sprintf("Policy '%s' has the Audit Mode which is not as expected", policyName))
						gomega.Eventually(policyInfo.EnforceModeIcon).Should(gomega.BeNil(), fmt.Sprintf("Policy '%s' has the Enforce Mode which is not as expected", policyName))
						gomega.Eventually(policyInfo.NoneModeIcon).ShouldNot(gomega.BeNil(), fmt.Sprintf("Policy '%s' doesn't have the None icon for both Audit & Enforce Modes as expected", policyName))

					default:
						fmt.Printf("Failed to get Policy Mode for '%s'", policyName)

					}

				})

				ginkgo.By("And Filter Policies By Modes", func() {
					// Filter Policieis by Audit Mode
					policyList := pages.GetPoliciesPage(webDriver)
					filterID := "Audit: audit"
					searchPage := pages.GetSearchPage(webDriver)
					searchPage.SelectFilter("Audit", filterID)
					gomega.Eventually(policyList.CountPolicies()).Should(gomega.BeNumerically("~", 3, 5), "The number of selected violations for medium severity should be equal to 3")
					// Clear the filter
					searchPage.SelectFilter("Audit", filterID)
				})

				ginkgo.By(fmt.Sprintf("And verify '%s' policy Severity", policyName), func() {
					gomega.Eventually(policyInfo.Severity).Should(matchers.MatchText(policySeverity), fmt.Sprintf("Failed to have expected %s Policy Severity: %s", policyName, policySeverity))
				})

				ginkgo.By(fmt.Sprintf("And verify '%s' policy Cluster", policyName), func() {
					gomega.Eventually(policyInfo.Cluster).Should(matchers.MatchText(policyClusterName), fmt.Sprintf("Failed to have expected %[1]v policy Cluster: %[1]v", policyName))
				})

				ginkgo.By(fmt.Sprintf("And navigate to '%s' Policy page", policyName), func() {
					gomega.Eventually(policyInfo.Name.Click).Should(gomega.Succeed(), fmt.Sprintf("Failed to navigate to %s policy detail page", policyName))
				})

				policyDetailPage := pages.GetPolicyDetailPage(webDriver)
				ginkgo.By(fmt.Sprintf("And verify '%s' policy page", policyName), func() {
					gomega.Eventually(policyDetailPage.Header.Text).Should(gomega.MatchRegexp(policyName), "Failed to verify dashboard policy name ")
					gomega.Eventually(policyDetailPage.ID.Text).Should(gomega.MatchRegexp(policyID), "Failed to verify policy ID on policy page")
					gomega.Eventually(policyDetailPage.ClusterName.Text).Should(gomega.MatchRegexp(policyClusterName), "Failed to verify policy cluster on policy page")
					gomega.Eventually(policyDetailPage.Severity.Text).Should(gomega.MatchRegexp(policySeverity), "Failed to verify policy Severity on policy page")
					gomega.Eventually(policyDetailPage.Category.Text).Should(gomega.MatchRegexp(policyCategory), "Failed to verify policy category on policy page")
					gomega.Eventually(policyDetailPage.Mode.Text).Should(gomega.MatchRegexp(policyMode), "Failed to verify policy mode on policy page")

					gomega.Expect(policyDetailPage.GetTags()).Should(gomega.ConsistOf(policyTags), "Failed to verify policy Tags on policy page")
					gomega.Expect(policyDetailPage.GetTargetedK8sKind()).Should(gomega.ConsistOf(policyTargetedKinds), "Failed to verify policy Targeted K8s Kind on policy page")
				})

				ginkgo.By(fmt.Sprintf("And verify '%s' policy Details", policyName), func() {
					description := "This Policy is to ensure you are setting a value for your imagePullPolicy."
					howToSolve := `spec:\s*containers:\s*- imagePullPolicy: <policy>`
					code := `result = {\s*15\s*"issue detected": true,\s*16\s*"msg": sprintf\("imagePolicyPolicy must be '%v'; found '%v'",\[policy, image_policy\]\),\s*17\s*"violating_key": sprintf\("spec.template.spec.containers\[%v\].imagePullPolicy", \[i]\),\s*18\s*"recommended_value": policy\s*19\s*}`

					gomega.Expect(policyDetailPage.Description.Text()).Should(gomega.MatchRegexp(description), "Failed to verify policy Description on policy page")
					gomega.Expect(policyDetailPage.HowToSolve.Text()).Should(gomega.MatchRegexp(howToSolve), "Failed to verify policy 'How to solve' on policy page")
					gomega.Expect(policyDetailPage.Code.Text()).Should(gomega.MatchRegexp(code), "Failed to verify 'Policy Code' on policy page")
				})

				ginkgo.By(fmt.Sprintf("And verify '%s' policy parameters", policyName), func() {
					parameter := policyDetailPage.GetParameter("policy")
					gomega.Expect(parameter.Name.Text()).Should(gomega.MatchRegexp(`policy`), "Failed to verify parameter policy 'Name'")
					gomega.Expect(parameter.Type.Text()).Should(gomega.MatchRegexp(`string`), "Failed to verify parameter policy 'Type'")
					gomega.Expect(parameter.Value.Text()).Should(gomega.MatchRegexp(`Always`), "Failed to verify parameter policy 'Value'")
					gomega.Expect(parameter.Required.Text()).Should(gomega.MatchRegexp(`True`), "Failed to verify parameter policy 'Required'")

					parameter = policyDetailPage.GetParameter("exclude_namespace")
					namespaces := "test-systems"
					gomega.Expect(parameter.Name.Text()).Should(gomega.MatchRegexp(`exclude_namespace`), "Failed to verify parameter exclude_namespace 'Name'")
					gomega.Expect(parameter.Type.Text()).Should(gomega.MatchRegexp(`array`), "Failed to verify parameter exclude_namespace 'Type'")
					gomega.Expect(parameter.Value.Text()).Should(gomega.MatchRegexp(namespaces), "Failed to verify parameter exclude_namespace 'Value'")
					gomega.Expect(parameter.Required.Text()).Should(gomega.MatchRegexp(`True`), "Failed to verify parameter exclude_namespace 'Required'")

					parameter = policyDetailPage.GetParameter("exclude_label_key")
					gomega.Expect(parameter.Name.Text()).Should(gomega.MatchRegexp(`exclude_label_key`), "Failed to verify parameter exclude_label_key 'Name'")
					gomega.Expect(parameter.Type.Text()).Should(gomega.MatchRegexp(`string`), "Failed to verify parameter exclude_label_key 'Type'")
					gomega.Expect(parameter.Value.Text()).Should(gomega.MatchRegexp(`undefined`), "Failed to verify parameter exclude_label_key 'Value'")
					gomega.Expect(parameter.Required.Text()).Should(gomega.MatchRegexp(`False`), "Failed to verify parameter exclude_label_key 'Required'")

					parameter = policyDetailPage.GetParameter("exclude_label_value")
					gomega.Expect(parameter.Name.Text()).Should(gomega.MatchRegexp(`exclude_label_value`), "Failed to verify parameter exclude_label_value 'Name'")
					gomega.Expect(parameter.Type.Text()).Should(gomega.MatchRegexp(`string`), "Failed to verify parameter exclude_label_value 'Type'")
					gomega.Expect(parameter.Value.Text()).Should(gomega.MatchRegexp(`undefined`), "Failed to verify parameter exclude_label_value 'Value'")
					gomega.Expect(parameter.Required.Text()).Should(gomega.MatchRegexp(`False`), "Failed to verify parameter exclude_label_value 'Required'")
				})

				ginkgo.By("And again navigate to Polisies page via header link", func() {
					gomega.Expect(policiesPage.PolicyHeader.Click()).Should(gomega.Succeed(), "Failed to navigate to Policies pages via header link")
					pages.WaitForPageToLoad(webDriver)
				})
			})
		})

		ginkgo.Context("[UI] Policies can be installed on leaf cluster", func() {
			var mgmtClusterContext string
			var leafClusterContext string
			var leafClusterkubeconfig string
			var clusterBootstrapCopnfig string
			var gitopsCluster string
			var policiesYaml string
			patSecret := "policy-pat"
			bootstrapLabel := "bootstrap"
			leafClusterName := "wge-leaf-policy-kind"
			leafClusterNamespace := "default"

			policyName := "Container Running As Root acceptance test"
			policyID := "weave.policies.container-running-as-root-acceptance-test"
			policyMode := `(Enforce|Audit)\s*(Audit|Enforce)`
			policySeverity := "High"
			policyCategory := "weave.categories.pod-security"
			policyTags := []string{"pci-dss", "cis-benchmark", "mitre-attack", "nist800-190", "gdpr", "default"}
			policyTargetedKinds := []string{"Deployment", "Job", "ReplicationController", "ReplicaSet", "DaemonSet", "StatefulSet", "CronJob"}

			ginkgo.JustBeforeEach(func() {
				policiesYaml = path.Join(testDataPath, "policies.yaml")
				mgmtClusterContext, _ = runCommandAndReturnStringOutput("kubectl config current-context")
				createCluster("kind", leafClusterName, "")
				leafClusterContext, _ = runCommandAndReturnStringOutput("kubectl config current-context")
			})

			ginkgo.JustAfterEach(func() {
				useClusterContext(mgmtClusterContext)

				deleteSecret([]string{leafClusterkubeconfig, patSecret}, leafClusterNamespace)
				_ = gitopsTestRunner.KubectlDelete([]string{}, clusterBootstrapCopnfig)
				_ = gitopsTestRunner.KubectlDelete([]string{}, gitopsCluster)

				deleteCluster("kind", leafClusterName, "")
				_ = gitopsTestRunner.KubectlDelete([]string{}, policiesYaml)

			})

			ginkgo.It("Verify Policies can be installed on leaf cluster and monitored via management cluster dashboard", ginkgo.Label("integration", "policy", "leaf-policy"), func() {
				existingPoliciesCount := getPoliciesCount()
				leafClusterkubeconfig = createLeafClusterKubeconfig(leafClusterContext, leafClusterName, leafClusterNamespace)

				installPolicyAgent(leafClusterName)
				installTestPolicies(leafClusterName, policiesYaml)

				useClusterContext(mgmtClusterContext)
				createPATSecret(leafClusterNamespace, patSecret)
				clusterBootstrapCopnfig = createClusterBootstrapConfig(leafClusterName, leafClusterNamespace, bootstrapLabel, patSecret)
				gitopsCluster = connectGitopsCluster(leafClusterName, leafClusterNamespace, bootstrapLabel, leafClusterkubeconfig)
				createLeafClusterSecret(leafClusterNamespace, leafClusterkubeconfig)

				waitForLeafClusterAvailability(leafClusterName, "Ready")
				addKustomizationBases("leaf", leafClusterName, leafClusterNamespace)

				installTestPolicies("management", policiesYaml)
				pages.NavigateToPage(webDriver, "Policies")
				policiesPage := pages.GetPoliciesPage(webDriver)

				ginkgo.By("And wait for policies to be visibe on the dashboard", func() {
					pages.NavigateToPage(webDriver, "Policies")
					gomega.Eventually(policiesPage.PolicyHeader).Should(matchers.BeVisible())

					totalPolicyCount := existingPoliciesCount + 8 // 4 management and 4 leaf policies
					gomega.Eventually(func(g gomega.Gomega) int {
						gomega.Expect(webDriver.Refresh()).ShouldNot(gomega.HaveOccurred())
						time.Sleep(POLL_INTERVAL_1SECONDS)
						return policiesPage.CountPolicies()
					}, ASSERTION_2MINUTE_TIME_OUT, POLL_INTERVAL_3SECONDS).Should(gomega.Equal(totalPolicyCount), fmt.Sprintf("There should be %d policy enteries in policy table", totalPolicyCount))

					// Wait for policy page to completely render policy information. Sometimes error appears momentarily due to RBAC reconciliation
					gomega.Eventually(func(g gomega.Gomega) bool {
						if !pages.ElementExist(policiesPage.AlertError) {
							return true
						}
						g.Expect(webDriver.Refresh()).ShouldNot(gomega.HaveOccurred())
						return false
					}, ASSERTION_1MINUTE_TIME_OUT, POLL_INTERVAL_5SECONDS).Should(gomega.BeTrue(), "Policy page failed to render policies with complete policies information")
				})

				ginkgo.By(fmt.Sprintf("And filter leaf cluster '%s' policies", leafClusterName), func() {
					filterID := "clusterName: " + leafClusterNamespace + `/` + leafClusterName
					searchPage := pages.GetSearchPage(webDriver)
					searchPage.SelectFilter("cluster", filterID)
				})

				policyInfo := policiesPage.FindPolicyInList(policyName)
				ginkgo.By(fmt.Sprintf("And verify '%s' policy Name", policyName), func() {
					gomega.Eventually(policyInfo.Name).Should(matchers.MatchText(policyName), fmt.Sprintf("Failed to list %s policy in  application table", policyName))
				})

				ginkgo.By(fmt.Sprintf("And verify '%s' policy Category", policyName), func() {
					gomega.Eventually(policyInfo.Category).Should(matchers.MatchText(policyCategory), fmt.Sprintf("Failed to have expected %s policy Category: weave.categories.pod-security", policyName))
				})

				ginkgo.By(fmt.Sprintf("And verify '%s' policy policyMode", policyName), func() {
					gomega.Eventually(policyInfo.Severity).Should(matchers.MatchText(policySeverity), fmt.Sprintf("Failed to have expected %s Policy Mode: %s", policyName, policyMode))
				})

				ginkgo.By(fmt.Sprintf("And verify '%s' policy Mode", policyName), func() {
					gomega.Eventually(policyInfo.Severity).Should(matchers.MatchText(policySeverity), fmt.Sprintf("Failed to have expected %s Policy Severity: %s", policyName, policySeverity))
				})

				ginkgo.By(fmt.Sprintf("And verify '%s' policy Cluster", policyName), func() {
					gomega.Eventually(policyInfo.Cluster).Should(matchers.MatchText(leafClusterName), fmt.Sprintf("Failed to have expected %[1]v policy Cluster: %[1]v", policyName))
				})

				ginkgo.By(fmt.Sprintf("And navigate to '%s' Policy page", policyName), func() {
					gomega.Eventually(policyInfo.Name.Click).Should(gomega.Succeed(), fmt.Sprintf("Failed to navigate to %s policy detail page", policyName))
				})

				policyDetailPage := pages.GetPolicyDetailPage(webDriver)
				ginkgo.By(fmt.Sprintf("And verify '%s' policy page", policyName), func() {
					gomega.Eventually(policyDetailPage.Header.Text).Should(gomega.MatchRegexp(policyName), "Failed to verify dashboard policy name ")
					gomega.Eventually(policyDetailPage.ID.Text).Should(gomega.MatchRegexp(policyID), "Failed to verify policy ID on policy page")
					gomega.Eventually(policyDetailPage.ClusterName.Text).Should(gomega.MatchRegexp(leafClusterName), "Failed to verify policy cluster on policy page")
					gomega.Eventually(policyDetailPage.Severity.Text).Should(gomega.MatchRegexp(policySeverity), "Failed to verify policy Severity on policy page")
					gomega.Eventually(policyDetailPage.Category.Text).Should(gomega.MatchRegexp(policyCategory), "Failed to verify policy category on policy page")
					gomega.Eventually(policyDetailPage.Mode.Text).Should(gomega.MatchRegexp(policyMode), "Failed to verify policy mode on policy page")

					gomega.Expect(policyDetailPage.GetTags()).Should(gomega.ConsistOf(policyTags), "Failed to verify policy Tags on policy page")
					gomega.Expect(policyDetailPage.GetTargetedK8sKind()).Should(gomega.ConsistOf(policyTargetedKinds), "Failed to verify policy Targeted K8s Kind on policy page")
				})

				ginkgo.By(fmt.Sprintf("And verify '%s' policy Details", policyName), func() {
					description := "This Policy enforces that the securityContext.runAsNonRoot attribute is set to true."
					howToSolve := `spec:\s*securityContext:\s* runAsNonRoot: true`
					code := `result = {\s*20\s*"issue detected": true,\s*21\s*"msg": sprintf\("Container missing spec.template.spec.containers\[%v\].securityContext.runAsNonRoot while Pod.*\s*22\s*"violating_key": sprintf\("spec.template.spec.containers\[%v\].securityContext", \[i\]\)`

					gomega.Expect(policyDetailPage.Description.Text()).Should(gomega.MatchRegexp(description), "Failed to verify policy Description on policy page")
					gomega.Expect(policyDetailPage.HowToSolve.Text()).Should(gomega.MatchRegexp(howToSolve), "Failed to verify policy 'How to solve' on policy page")
					gomega.Expect(policyDetailPage.Code.Text()).Should(gomega.MatchRegexp(code), "Failed to verify 'Policy Code' on policy page")
				})

				ginkgo.By(fmt.Sprintf("And verify '%s' policy parameters", policyName), func() {
					parameter := policyDetailPage.GetParameter("exclude_namespace")
					namespaces := "test-systems"
					gomega.Expect(parameter.Name.Text()).Should(gomega.MatchRegexp(`exclude_namespace`), "Failed to verify parameter exclude_namespace 'Name'")
					gomega.Expect(parameter.Type.Text()).Should(gomega.MatchRegexp(`array`), "Failed to verify parameter exclude_namespace 'Type'")
					gomega.Expect(parameter.Value.Text()).Should(gomega.MatchRegexp(namespaces), "Failed to verify parameter exclude_namespace 'Value'")
					gomega.Expect(parameter.Required.Text()).Should(gomega.MatchRegexp(`False`), "Failed to verify parameter exclude_namespace 'Required'")

					parameter = policyDetailPage.GetParameter("exclude_label_key")
					gomega.Expect(parameter.Name.Text()).Should(gomega.MatchRegexp(`exclude_label_key`), "Failed to verify parameter exclude_label_key 'Name'")
					gomega.Expect(parameter.Type.Text()).Should(gomega.MatchRegexp(`string`), "Failed to verify parameter exclude_label_key 'Type'")
					gomega.Expect(parameter.Value.Text()).Should(gomega.MatchRegexp(`undefined`), "Failed to verify parameter exclude_label_key 'Value'")
					gomega.Expect(parameter.Required.Text()).Should(gomega.MatchRegexp(`False`), "Failed to verify parameter exclude_label_key 'Required'")

					parameter = policyDetailPage.GetParameter("exclude_label_value")
					gomega.Expect(parameter.Name.Text()).Should(gomega.MatchRegexp(`exclude_label_value`), "Failed to verify parameter exclude_label_value 'Name'")
					gomega.Expect(parameter.Type.Text()).Should(gomega.MatchRegexp(`string`), "Failed to verify parameter exclude_label_value 'Type'")
					gomega.Expect(parameter.Value.Text()).Should(gomega.MatchRegexp(`undefined`), "Failed to verify parameter exclude_label_value 'Value'")
					gomega.Expect(parameter.Required.Text()).Should(gomega.MatchRegexp(`False`), "Failed to verify parameter exclude_label_value 'Required'")
				})

				ginkgo.By("And again navigate to Polisies page via header link", func() {
					gomega.Expect(policiesPage.PolicyHeader.Click()).Should(gomega.Succeed(), "Failed to navigate to Policies pages via header link")
					pages.WaitForPageToLoad(webDriver)
				})
			})
		})
	})
}<|MERGE_RESOLUTION|>--- conflicted
+++ resolved
@@ -63,12 +63,8 @@
 		})
 
 		ginkgo.Context("[UI] Policies can be installed", func() {
-<<<<<<< HEAD
 			policiesYaml := path.Join(getCheckoutRepoPath(), "test", "utils", "data", "policies.yaml")
 			policySetYaml := path.Join(getCheckoutRepoPath(), "test", "utils", "data", "policy-set.yaml")
-=======
-			var policiesYaml string
->>>>>>> af9f73ab
 
 			policyName := "Container Image Pull Policy acceptance test"
 			policyID := "weave.policies.container-image-pull-policy-acceptance-test"

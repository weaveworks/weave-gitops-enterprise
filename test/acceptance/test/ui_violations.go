package acceptance

import (
	"fmt"
	"path"
	"strconv"
	"time"

	"github.com/onsi/ginkgo/v2"
	"github.com/onsi/gomega"
	"github.com/sclevine/agouti/matchers"
	"github.com/weaveworks/weave-gitops-enterprise/test/acceptance/test/pages"
)

func installViolatingDeployment(clusterName string, deploymentYaml string) {
	ginkgo.By(fmt.Sprintf("Install violating deployment to the %s cluster", clusterName), func() {
		gomega.Eventually(func(g gomega.Gomega) {
			_ = runCommandPassThrough("kubectl", "delete", "-f", deploymentYaml)
			g.Expect(runCommandPassThrough("kubectl", "apply", "-f", deploymentYaml)).ShouldNot(gomega.Succeed())
		}, ASSERTION_2MINUTE_TIME_OUT, POLL_INTERVAL_5SECONDS).Should(gomega.Succeed(), fmt.Sprintf("Test Postgres deployment should not be installed in the %s cluster", clusterName))
	})
}

func DescribeViolations(gitopsTestRunner GitopsTestRunner) {
	var _ = ginkgo.Describe("Multi-Cluster Control Plane Violations", func() {

		ginkgo.BeforeEach(func() {
			gomega.Expect(webDriver.Navigate(test_ui_url)).To(gomega.Succeed())

			if !pages.ElementExist(pages.Navbar(webDriver).Title, 3) {
				loginUser()
			}
		})

		ginkgo.Context("[UI] Violations can be seen in management cluster dashboard", func() {
<<<<<<< HEAD
			policiesYaml := path.Join(getCheckoutRepoPath(), "test", "utils", "data", "policies.yaml")
			// Just specify policy config yaml path
			policyConfigYaml := path.Join(getCheckoutRepoPath(), "test", "utils", "data", "policy-config.yaml")
			deploymentYaml := path.Join(getCheckoutRepoPath(), "test", "utils", "data", "multi-container-manifest.yaml")
=======
			var policiesYaml string
			var deploymentYaml string
>>>>>>> af9f73ab

			policyName := "Containers Running With Privilege Escalation acceptance test"
			violationMsg := `Containers Running With Privilege Escalation acceptance test in deployment multi-container \(2 occurrences\)`
			voliationClusterName := "management"
			violationApplication := "default/multi-container"
			violationSeverity := "High"
			violationCategory := "weave.categories.pod-security"
			configPolicy := "Containers Minimum Replica Count acceptance test"
			policyConfigViolationMsg := `Containers Minimum Replica Count acceptance test in deployment podinfo (1 occurrences)`

			ginkgo.JustBeforeEach(func() {
				policiesYaml = path.Join(testDataPath, "policies.yaml")
				deploymentYaml = path.Join(testDataPath, "multi-container-manifest.yaml")
			})

			ginkgo.JustAfterEach(func() {
				// Delete the Policy config
				_ = gitopsTestRunner.KubectlDelete([]string{}, policyConfigYaml)

				_ = gitopsTestRunner.KubectlDelete([]string{}, policiesYaml)

				_ = gitopsTestRunner.KubectlDelete([]string{}, deploymentYaml)
			})

			ginkgo.It("Verify multiple occurrence violations can be monitored for violating resource", ginkgo.Label("integration", "violation"), func() {
				existingViolationCount := getViolationsCount()

				installTestPolicies("management", policiesYaml)
				// Add/Install Policy config to management cluster
				installPolicyConfig("management", policyConfigYaml)
				installViolatingDeployment("management", deploymentYaml)

				pages.NavigateToPage(webDriver, "Violations")
				violationsPage := pages.GetViolationsPage(webDriver)

				ginkgo.By("And wait for violations to be visibe on the dashboard", func() {
					gomega.Expect(webDriver.Refresh()).ShouldNot(gomega.HaveOccurred())
					gomega.Eventually(violationsPage.ViolationHeader).Should(matchers.BeVisible())

					totalViolationCount := existingViolationCount + 3 // Container Running As Root + Containers Running With Privilege Escalation + Containers Minimum Replica Count
					gomega.Eventually(func(g gomega.Gomega) int {
						gomega.Expect(webDriver.Refresh()).ShouldNot(gomega.HaveOccurred())
						time.Sleep(POLL_INTERVAL_1SECONDS)
						return violationsPage.CountViolations()
					}, ASSERTION_2MINUTE_TIME_OUT, POLL_INTERVAL_3SECONDS).Should(gomega.Equal(totalViolationCount), fmt.Sprintf("There should be %d policy enteries in policy table, but found %d", totalViolationCount, existingViolationCount))

				})

				violationInfo := violationsPage.FindViolationInList(policyName)

				ginkgo.By(fmt.Sprintf("And verify '%s' violation Message", policyName), func() {
					gomega.Eventually(violationInfo.Message.Text).Should(gomega.MatchRegexp(violationMsg), fmt.Sprintf("Failed to list '%s' violation in vioilations table", violationMsg))
				})

				ginkgo.By(fmt.Sprintf("And verify '%s' violation cluster", policyName), func() {
					gomega.Eventually(violationInfo.Cluster).Should(matchers.MatchText(voliationClusterName), fmt.Sprintf("Failed to have expected violation cluster name: %s", voliationClusterName))
				})

				ginkgo.By(fmt.Sprintf("And verify '%s' violation application", policyName), func() {
					gomega.Eventually(violationInfo.Application).Should(matchers.MatchText(violationApplication), fmt.Sprintf("Failed to have expected violation Application: %s", violationApplication))
				})

				ginkgo.By(fmt.Sprintf("And verify '%s' violation Severity", policyName), func() {
					gomega.Eventually(violationInfo.Severity).Should(matchers.MatchText(violationSeverity), fmt.Sprintf("Failed to have expected vioilation Severity: %s", violationSeverity))
				})

				ginkgo.By(fmt.Sprintf("And verify '%s' violation Validated Policy", policyName), func() {
					gomega.Eventually(violationInfo.ValidatedPolicy).Should(matchers.MatchText(policyName), fmt.Sprintf("Failed to have expected vioilation Valodate Policy: %s", policyName))
				})

				ginkgo.By(fmt.Sprintf("And navigate to '%s' Violation page", policyName), func() {
					gomega.Eventually(violationInfo.Message.Click).Should(gomega.Succeed(), fmt.Sprintf("Failed to navigate to %s violation detail page", violationMsg))
				})

				violationDetailPage := pages.GetViolationDetailPage(webDriver)
				ginkgo.By(fmt.Sprintf("And verify '%s' violation page", policyName), func() {
					gomega.Eventually(violationDetailPage.Header.Text).Should(gomega.MatchRegexp(policyName), "Failed to verify dashboard violation name ")
					gomega.Eventually(violationDetailPage.ClusterName.Text).Should(gomega.MatchRegexp(voliationClusterName), "Failed to verify violation Cluster name on violation page")
					gomega.Eventually(violationDetailPage.Severity.Text).Should(gomega.MatchRegexp(violationSeverity), "Failed to verify violation Severity on violation page")
					gomega.Eventually(violationDetailPage.Category.Text).Should(gomega.MatchRegexp(violationCategory), "Failed to verify violation category on violation page")
					gomega.Eventually(violationDetailPage.Application.Text).Should(gomega.MatchRegexp(violationApplication), "Failed to verify violation application on violation page")
				})

				ginkgo.By(fmt.Sprintf("And verify '%s' violation Details", policyName), func() {
					occurenceCount := 2
					description := "Containers are running with PrivilegeEscalation configured."
					howToSolve := `spec:\s*containers:\s*securityContext:\s*allowPrivilegeEscalation: <value>`
					violatingEntity := `"name\\":\\"redis\\",\\"securityContext\\":{\\"allowPrivilegeEscalation\\":true}`

					gomega.Expect(violationDetailPage.OccurrencesCount.Text()).Should(gomega.MatchRegexp(strconv.Itoa(occurenceCount)), "Failed to verify violation occurrence count on violation page")
					gomega.Expect(violationDetailPage.Occurrences.Count()).Should(gomega.BeNumerically("==", occurenceCount), "Failed to verify number of violation occurrence enteries on violation page")
					for i := 0; i < occurenceCount; i++ {
						gomega.Expect(violationDetailPage.Occurrences.At(i).Text()).Should(gomega.MatchRegexp(fmt.Sprintf(`Container spec.template.spec.containers\[%d\] privilegeEscalation should be set to 'false'; detected 'true'`, i)), "Failed to verify number of violation occurrence enteries on violation page")
					}

					gomega.Expect(violationDetailPage.Description.Text()).Should(gomega.MatchRegexp(description), "Failed to verify violation Description on violation page")
					gomega.Expect(violationDetailPage.HowToSolve.Text()).Should(gomega.MatchRegexp(howToSolve), "Failed to verify violation 'How to solve' on violation page")
					gomega.Expect(violationDetailPage.ViolatingEntity.Text()).Should(gomega.MatchRegexp(violatingEntity), "Failed to verify 'Violating Entity' on violation page")
				})

				verifyPolicyConfigInAppViolationsDetails(configPolicy, policyConfigViolationMsg)
			})
		})

		ginkgo.Context("[UI] Leaf cluster violations can be seen in management cluster", func() {
			var mgmtClusterContext string
			var leafClusterContext string
			var leafClusterkubeconfig string
			var clusterBootstrapCopnfig string
			var gitopsCluster string
			var policiesYaml string
			var deploymentYaml string
			patSecret := "violation-pat"
			bootstrapLabel := "bootstrap"
			leafClusterName := "wge-leaf-violation-kind"
			leafClusterNamespace := "default"

<<<<<<< HEAD
			policiesYaml := path.Join(getCheckoutRepoPath(), "test", "utils", "data", "policies.yaml")
			// Just specify policy config yaml path
			policyConfigYaml := path.Join(getCheckoutRepoPath(), "test", "utils", "data", "policy-config.yaml")
			deploymentYaml := path.Join(getCheckoutRepoPath(), "test", "utils", "data", "postgres-manifest.yaml")
=======
>>>>>>> af9f73ab
			policyName := "Container Image Pull Policy acceptance test"
			violationMsg := "Container Image Pull Policy acceptance test in deployment postgres"
			violationApplication := "default/postgres"
			violationSeverity := "Medium"
			violationCategory := "weave.categories.software-supply-chain"
			configPolicy := "Containers Minimum Replica Count acceptance test"
			policyConfigViolationMsg := `Containers Minimum Replica Count acceptance test in deployment podinfo (1 occurrences)`

			ginkgo.JustBeforeEach(func() {
				policiesYaml = path.Join(testDataPath, "policies.yaml")
				deploymentYaml = path.Join(testDataPath, "postgres-manifest.yaml")
				mgmtClusterContext, _ = runCommandAndReturnStringOutput("kubectl config current-context")
				createCluster("kind", leafClusterName, "")
				leafClusterContext, _ = runCommandAndReturnStringOutput("kubectl config current-context")
			})

			ginkgo.JustAfterEach(func() {
				useClusterContext(mgmtClusterContext)

				deleteSecret([]string{leafClusterkubeconfig, patSecret}, leafClusterNamespace)
				_ = gitopsTestRunner.KubectlDelete([]string{}, clusterBootstrapCopnfig)
				_ = gitopsTestRunner.KubectlDelete([]string{}, gitopsCluster)

				deleteCluster("kind", leafClusterName, "")
				// Delete the Policy config
				_ = gitopsTestRunner.KubectlDelete([]string{}, policyConfigYaml)
				_ = gitopsTestRunner.KubectlDelete([]string{}, policiesYaml)

			})

			ginkgo.It("Verify leaf cluster Violations can be monitored for violating resource via management cluster dashboard", ginkgo.Label("integration", "violation", "leaf-violation"), func() {
				leafClusterkubeconfig = createLeafClusterKubeconfig(leafClusterContext, leafClusterName, leafClusterNamespace)

				installPolicyAgent(leafClusterName)
<<<<<<< HEAD
				installTestPolicies(leafClusterName, policiesYaml)
				// Add/Install Policy config to leaf cluster
				installPolicyConfig(leafClusterName, policyConfigYaml)
				installViolatingDeployment(leafClusterName, deploymentYaml)
=======
>>>>>>> af9f73ab

				// First let the leaf cluster to bootstrap prior installing policies. Policies might conflict with bootstarpping
				useClusterContext(mgmtClusterContext)
				createPATSecret(leafClusterNamespace, patSecret)
				clusterBootstrapCopnfig = createClusterBootstrapConfig(leafClusterName, leafClusterNamespace, bootstrapLabel, patSecret)
				gitopsCluster = connectGitopsCluster(leafClusterName, leafClusterNamespace, bootstrapLabel, leafClusterkubeconfig)
				createLeafClusterSecret(leafClusterNamespace, leafClusterkubeconfig)

				waitForLeafClusterAvailability(leafClusterName, "Ready")
				addKustomizationBases("leaf", leafClusterName, leafClusterNamespace)

				// Installing test policies and violating deployments on leaf cluster
				useClusterContext(leafClusterContext)
				installTestPolicies("management", policiesYaml)
				installViolatingDeployment("management", deploymentYaml)

				ginkgo.By("Then force reconcile leaf cluster flux-system to immediately start reconciliation", func() {
					useClusterContext(leafClusterContext)
					reconcile("reconcile", "source", "git", "flux-system", GITOPS_DEFAULT_NAMESPACE, "")
					reconcile("reconcile", "", "kustomization", "flux-system", GITOPS_DEFAULT_NAMESPACE, "")
					useClusterContext(mgmtClusterContext)
				})

				// Installing test policies and violating deployments on management cluster
				useClusterContext(mgmtClusterContext)
				installTestPolicies("management", policiesYaml)
				// Add/Install Policy config to management cluster
				installPolicyConfig("management", policyConfigYaml)
				installViolatingDeployment("management", deploymentYaml)

				pages.NavigateToPage(webDriver, "Violations")
				violationsPage := pages.GetViolationsPage(webDriver)

				ginkgo.By("And wait for violations to be visibe on the dashboard", func() {
					gomega.Eventually(violationsPage.ViolationHeader).Should(matchers.BeVisible())

<<<<<<< HEAD
					totalViolationCount := existingViolationCount + 2 + 2 // 2 management and 2 leaf violation
					gomega.Eventually(func(g gomega.Gomega) int {
						gomega.Expect(webDriver.Refresh()).ShouldNot(gomega.HaveOccurred())
						time.Sleep(POLL_INTERVAL_1SECONDS)
						return violationsPage.CountViolations()
						// Time increased from 3 mins to 5 mins because I noticed that the leaf cluster violations appeared in the dashboard after 4 mins of generating the violations.
					}, ASSERTION_5MINUTE_TIME_OUT, POLL_INTERVAL_5SECONDS).Should(gomega.Equal(totalViolationCount), fmt.Sprintf("There should be %d policy enteries in policy table , but found %d", totalViolationCount, existingViolationCount))
=======
					leafViolationCount := 1 // 1 leaf cluster violation
					gomega.Eventually(func(g gomega.Gomega) int {
						gomega.Expect(webDriver.Refresh()).ShouldNot(gomega.HaveOccurred())
						time.Sleep(POLL_INTERVAL_1SECONDS)
						return violationsPage.CountViolations(leafClusterNamespace + `/` + leafClusterName)
					}, ASSERTION_2MINUTE_TIME_OUT, POLL_INTERVAL_3SECONDS).Should(gomega.Equal(leafViolationCount), fmt.Sprintf("There should be %d policy enteries in policy table", leafViolationCount))
>>>>>>> af9f73ab

				})

				ginkgo.By(fmt.Sprintf("And add filter leaf cluster '%s' violations", leafClusterName), func() {
					filterID := "clusterName: " + leafClusterNamespace + `/` + leafClusterName
					searchPage := pages.GetSearchPage(webDriver)
					searchPage.SelectFilter("cluster", filterID)
				})

				violationInfo := violationsPage.FindViolationInList(policyName)
				ginkgo.By(fmt.Sprintf("And verify '%s' violation Message", policyName), func() {
					gomega.Eventually(violationInfo.Message.Text).Should(gomega.MatchRegexp(violationMsg), fmt.Sprintf("Failed to list '%s' violation in vioilations table", violationMsg))
				})

				ginkgo.By(fmt.Sprintf("And verify '%s' violation cluster", policyName), func() {
					gomega.Eventually(violationInfo.Cluster).Should(matchers.MatchText(leafClusterNamespace+`/`+leafClusterName), fmt.Sprintf("Failed to have expected violation cluster name: %s", leafClusterNamespace+`/`+leafClusterName))
				})

				ginkgo.By(fmt.Sprintf("And verify '%s' violation application", policyName), func() {
					gomega.Eventually(violationInfo.Application).Should(matchers.MatchText(violationApplication), fmt.Sprintf("Failed to have expected violation Application: %s", violationApplication))
				})

				ginkgo.By(fmt.Sprintf("And verify '%s' violation Severity", policyName), func() {
					gomega.Eventually(violationInfo.Severity).Should(matchers.MatchText(violationSeverity), fmt.Sprintf("Failed to have expected vioilation Severity: %s", violationSeverity))
				})

				ginkgo.By(fmt.Sprintf("And verify '%s' violation Validated Policy", policyName), func() {
					gomega.Eventually(violationInfo.ValidatedPolicy).Should(matchers.MatchText(policyName), fmt.Sprintf("Failed to have expected vioilation Valodate Policy: %s", policyName))
				})

				ginkgo.By(fmt.Sprintf("And navigate to '%s' Violation page", policyName), func() {
					gomega.Eventually(violationInfo.Message.Click).Should(gomega.Succeed(), fmt.Sprintf("Failed to navigate to %s violation detail page", violationMsg))
				})

				violationDetailPage := pages.GetViolationDetailPage(webDriver)
				ginkgo.By(fmt.Sprintf("And verify '%s' violation page", policyName), func() {
					gomega.Eventually(violationDetailPage.Header.Text).Should(gomega.MatchRegexp(policyName), "Failed to verify dashboard violation name ")
					gomega.Eventually(violationDetailPage.ClusterName.Text).Should(gomega.MatchRegexp(leafClusterNamespace+`/`+leafClusterName), "Failed to verify violation Cluster name on violation page")
					gomega.Eventually(violationDetailPage.Severity.Text).Should(gomega.MatchRegexp(violationSeverity), "Failed to verify violation Severity on violation page")
					gomega.Eventually(violationDetailPage.Category.Text).Should(gomega.MatchRegexp(violationCategory), "Failed to verify violation category on violation page")
					gomega.Eventually(violationDetailPage.Application.Text).Should(gomega.MatchRegexp(violationApplication), "Failed to verify violation application on violation page")
				})

				ginkgo.By(fmt.Sprintf("And verify '%s' violation Details", policyName), func() {
					description := "This Policy is to ensure you are setting a value for your imagePullPolicy."
					howToSolve := `spec:\s*containers:\s*- imagePullPolicy: <policy>`
					violatingEntity := `"name\\":\\"postgres\\",\\"namespace\\":\\"default\\"`
					gomega.Expect(violationDetailPage.Description.Text()).Should(gomega.MatchRegexp(description), "Failed to verify violation Description on violation page")
					gomega.Expect(violationDetailPage.HowToSolve.Text()).Should(gomega.MatchRegexp(howToSolve), "Failed to verify violation 'How to solve' on violation page")
					gomega.Expect(violationDetailPage.ViolatingEntity.Text()).Should(gomega.MatchRegexp(violatingEntity), "Failed to verify 'Violating Entity' on violation page")
				})
				verifyPolicyConfigInAppViolationsDetails(configPolicy, policyConfigViolationMsg)
			})
		})
	})
}<|MERGE_RESOLUTION|>--- conflicted
+++ resolved
@@ -33,15 +33,10 @@
 		})
 
 		ginkgo.Context("[UI] Violations can be seen in management cluster dashboard", func() {
-<<<<<<< HEAD
 			policiesYaml := path.Join(getCheckoutRepoPath(), "test", "utils", "data", "policies.yaml")
 			// Just specify policy config yaml path
 			policyConfigYaml := path.Join(getCheckoutRepoPath(), "test", "utils", "data", "policy-config.yaml")
 			deploymentYaml := path.Join(getCheckoutRepoPath(), "test", "utils", "data", "multi-container-manifest.yaml")
-=======
-			var policiesYaml string
-			var deploymentYaml string
->>>>>>> af9f73ab
 
 			policyName := "Containers Running With Privilege Escalation acceptance test"
 			violationMsg := `Containers Running With Privilege Escalation acceptance test in deployment multi-container \(2 occurrences\)`
@@ -159,13 +154,10 @@
 			leafClusterName := "wge-leaf-violation-kind"
 			leafClusterNamespace := "default"
 
-<<<<<<< HEAD
-			policiesYaml := path.Join(getCheckoutRepoPath(), "test", "utils", "data", "policies.yaml")
+			policiesYaml = path.Join(getCheckoutRepoPath(), "test", "utils", "data", "policies.yaml")
 			// Just specify policy config yaml path
 			policyConfigYaml := path.Join(getCheckoutRepoPath(), "test", "utils", "data", "policy-config.yaml")
-			deploymentYaml := path.Join(getCheckoutRepoPath(), "test", "utils", "data", "postgres-manifest.yaml")
-=======
->>>>>>> af9f73ab
+			deploymentYaml = path.Join(getCheckoutRepoPath(), "test", "utils", "data", "postgres-manifest.yaml")
 			policyName := "Container Image Pull Policy acceptance test"
 			violationMsg := "Container Image Pull Policy acceptance test in deployment postgres"
 			violationApplication := "default/postgres"
@@ -200,13 +192,10 @@
 				leafClusterkubeconfig = createLeafClusterKubeconfig(leafClusterContext, leafClusterName, leafClusterNamespace)
 
 				installPolicyAgent(leafClusterName)
-<<<<<<< HEAD
 				installTestPolicies(leafClusterName, policiesYaml)
 				// Add/Install Policy config to leaf cluster
 				installPolicyConfig(leafClusterName, policyConfigYaml)
 				installViolatingDeployment(leafClusterName, deploymentYaml)
-=======
->>>>>>> af9f73ab
 
 				// First let the leaf cluster to bootstrap prior installing policies. Policies might conflict with bootstarpping
 				useClusterContext(mgmtClusterContext)
@@ -243,7 +232,6 @@
 				ginkgo.By("And wait for violations to be visibe on the dashboard", func() {
 					gomega.Eventually(violationsPage.ViolationHeader).Should(matchers.BeVisible())
 
-<<<<<<< HEAD
 					totalViolationCount := existingViolationCount + 2 + 2 // 2 management and 2 leaf violation
 					gomega.Eventually(func(g gomega.Gomega) int {
 						gomega.Expect(webDriver.Refresh()).ShouldNot(gomega.HaveOccurred())
@@ -251,14 +239,6 @@
 						return violationsPage.CountViolations()
 						// Time increased from 3 mins to 5 mins because I noticed that the leaf cluster violations appeared in the dashboard after 4 mins of generating the violations.
 					}, ASSERTION_5MINUTE_TIME_OUT, POLL_INTERVAL_5SECONDS).Should(gomega.Equal(totalViolationCount), fmt.Sprintf("There should be %d policy enteries in policy table , but found %d", totalViolationCount, existingViolationCount))
-=======
-					leafViolationCount := 1 // 1 leaf cluster violation
-					gomega.Eventually(func(g gomega.Gomega) int {
-						gomega.Expect(webDriver.Refresh()).ShouldNot(gomega.HaveOccurred())
-						time.Sleep(POLL_INTERVAL_1SECONDS)
-						return violationsPage.CountViolations(leafClusterNamespace + `/` + leafClusterName)
-					}, ASSERTION_2MINUTE_TIME_OUT, POLL_INTERVAL_3SECONDS).Should(gomega.Equal(leafViolationCount), fmt.Sprintf("There should be %d policy enteries in policy table", leafViolationCount))
->>>>>>> af9f73ab
 
 				})
 

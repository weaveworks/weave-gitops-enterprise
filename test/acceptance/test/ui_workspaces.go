--- conflicted
+++ resolved
@@ -13,13 +13,8 @@
 
 func installWorkspaces(clusterName string, workspacesYaml string) {
 
-<<<<<<< HEAD
 	ginkgo.By(fmt.Sprintf("Add workspaces to the '%s' cluster", clusterName), func() {
-		createTenant(workspacesYaml)
-=======
-	ginkgo.By(fmt.Sprintf("Add test workspaces to the '%s' cluster", clusterName), func() {
 		createTenant(workspacesYaml, gitProviderEnv)
->>>>>>> 47b96de0
 	})
 }
 
@@ -187,13 +182,12 @@
 		workspaceClusterName := "management"
 
 		ginkgo.JustBeforeEach(func() {
-			workspacesYaml = path.Join(testDataPath, "tenancy/multiple-tenant.yaml.tpl")
+			workspacesYaml = path.Join(testDataPath, "tenancy/multiple-tenant.yaml")
 		})
 
 		ginkgo.JustAfterEach(func() {
 			deleteWorkspaces("management")
 		})
-		///////////////////////////////////////////////////////////////////////////////////////////////////////////////////start here
 		ginkgo.It("Verify Workspaces can be configured on management cluster and dashboard is updated accordingly", func() {
 			existingWorkspacesCount := getWorkspacesCount()
 			// Install workspaces on management cluster
@@ -235,7 +229,6 @@
 			})
 			verifyWorkspaceDetailsPage(workspaceName, workspaceNamespaces)
 			verifyWrokspaceServiceAccounts(workspaceName, workspaceNamespaces)
-			// verifyWrokspaceRoles(workspaceName, workspaceNamespaces)
 			verifyWrokspaceRoleBindings(workspaceName, workspaceNamespaces)
 			verifyWrokspacePolicies(workspaceName, workspaceNamespaces)
 

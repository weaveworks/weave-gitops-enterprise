apiVersion: capi.weave.works/v1alpha2
kind: CAPITemplate
metadata:
  name: capa-cluster-template
  namespace: default
  labels:
    weave.works/template-type: cluster
  annotations:
    templates.weave.works/inject-prune-annotation: "true"
    templates.weave.works/cost-estimation-enabled: "true"
    templates.weave.works/profiles-enabled: "false"
    templates.weave.works/kustomizations-enabled: "false"
    templates.weave.works/credentials-enabled: "true"

spec:
  description: This is the std. CAPA template
  params:
    - name: CLUSTER_NAME
      description: This is used for the cluster naming.
      required: true
    - name: NAMESPACE
      description: Namespace to create the cluster in.
      required: true
    - name: AWS_REGION
      description: AWS Region to create cluster
      options:
        [
          "us-east-1",
          "us-east-2",
          "us-west-1",
          "us-west-2",
          "af-south-1",
          "ap-east-1",
          "ap-south-1",
          "ap-northeast-3",
          "ap-northeast-2",
          "ap-southeast-1",
          "ap-southeast-2",
          "ap-northeast-1",
          "ca-central-1",
          "eu-central-1",
          "eu-west-1",
          "eu-west-2",
          "eu-south-1",
          "eu-west-3",
          "eu-north-1",
          "me-south-1",
          "sa-east-1",
        ]
    - name: AWS_SSH_KEY_NAME
      description: AWS ssh key name
      options: ["weave-gitops-pesto"]
      default: "weave-gitops-pesto"
      required: false
    - name: KUBERNETES_VERSION
      description: The version of Kubernetes to use.
      options: ["v1.21.1", "v1.22.0", "v1.23.3"]
    - name: AWS_CONTROL_PLANE_MACHINE_TYPE
      description: Control plane machine instane type.
      options:
        [
          "t3.nano",
          "t3.micro",
          "t3.small",
          "t3.medium",
          "t3.large",
          "t3.xlarge",
          "t3.2xlarge",
        ]
      default: t3.large
    - name: CONTROL_PLANE_MACHINE_COUNT
      description: Number of control planes
      options: ["1", "2", "3", "4", "5"]
    - name: AWS_NODE_MACHINE_TYPE
      description: Node machine instane type.
      options:
        [
          "t3.nano",
          "t3.micro",
          "t3.small",
          "t3.medium",
          "t3.large",
          "t3.xlarge",
          "t3.2xlarge",
        ]
      default: t3.large
    - name: WORKER_MACHINE_COUNT
      description: Number of control planes
      options: ["1", "2", "3", "4", "5", "6", "7"]
    - name: COST_ESTIMATION_FILTERS
      description: "(Optional) DEBUG: Query string of extra filters to use when estimating costs."
      required: false
  resourcetemplates:
<<<<<<< HEAD
    - content:
        - apiVersion: gitops.weave.works/v1alpha1
          kind: GitopsCluster
          metadata:
            name: "${CLUSTER_NAME}"
            namespace: "${NAMESPACE}"
            labels:
              weave.works/flux: bootstrap
=======
    - apiVersion: gitops.weave.works/v1alpha1
      kind: GitopsCluster
      metadata:
        name: "${CLUSTER_NAME}"
        namespace: "${NAMESPACE}"
        labels:
          weave.works/flux: bootstrap
      spec:
        capiClusterRef:
          name: "${CLUSTER_NAME}"
    - apiVersion: cluster.x-k8s.io/v1beta1
      kind: Cluster
      metadata:
        name: "${CLUSTER_NAME}"
        namespace: "${NAMESPACE}"
        annotations:
          "templates.weave.works/estimation-filters": "${COST_ESTIMATION_FILTERS}"
        labels:
          cni: calico
      spec:
        clusterNetwork:
          pods:
            cidrBlocks:
            - 192.168.0.0/16
        controlPlaneRef:
          apiVersion: controlplane.cluster.x-k8s.io/v1beta1
          kind: KubeadmControlPlane
          name: "${CLUSTER_NAME}-control-plane"
        infrastructureRef:
          apiVersion: infrastructure.cluster.x-k8s.io/v1beta1
          kind: AWSCluster
          name: "${CLUSTER_NAME}"
    - apiVersion: infrastructure.cluster.x-k8s.io/v1beta1
      kind: AWSCluster
      metadata:
        name: "${CLUSTER_NAME}"
        namespace: "${NAMESPACE}"
      spec:
        region: "${AWS_REGION}"
        sshKeyName: "${AWS_SSH_KEY_NAME}"
    - apiVersion: controlplane.cluster.x-k8s.io/v1beta1
      kind: KubeadmControlPlane
      metadata:
        name: "${CLUSTER_NAME}-control-plane"
        namespace: "${NAMESPACE}"
      spec:
        kubeadmConfigSpec:
          clusterConfiguration:
            apiServer:
              extraArgs:
                cloud-provider: aws
            controllerManager:
              extraArgs:
                cloud-provider: aws
          initConfiguration:
            nodeRegistration:
              kubeletExtraArgs:
                cloud-provider: aws
              name: '{{ ds.meta_data.local_hostname }}'
          joinConfiguration:
            nodeRegistration:
              kubeletExtraArgs:
                cloud-provider: aws
              name: '{{ ds.meta_data.local_hostname }}'
        machineTemplate:
          infrastructureRef:
            apiVersion: infrastructure.cluster.x-k8s.io/v1beta1
            kind: AWSMachineTemplate
            name: "${CLUSTER_NAME}-control-plane"
        replicas: ${CONTROL_PLANE_MACHINE_COUNT}
        version: "${KUBERNETES_VERSION}"
    - apiVersion: infrastructure.cluster.x-k8s.io/v1beta1
      kind: AWSMachineTemplate
      metadata:
        name: "${CLUSTER_NAME}-control-plane"
        namespace: "${NAMESPACE}"
      spec:
        template:
>>>>>>> 7a988000
          spec:
            capiClusterRef:
              name: "${CLUSTER_NAME}"
        - apiVersion: cluster.x-k8s.io/v1beta1
          kind: Cluster
          metadata:
            name: "${CLUSTER_NAME}"
            namespace: "${NAMESPACE}"
            labels:
              cni: calico
            annotations:
              "templates.weave.works/estimation-filters": "${COST_ESTIMATION_FILTERS}"
          spec:
            clusterNetwork:
              pods:
                cidrBlocks:
                  - 192.168.0.0/16
            controlPlaneRef:
              apiVersion: controlplane.cluster.x-k8s.io/v1beta1
              kind: KubeadmControlPlane
              name: "${CLUSTER_NAME}-control-plane"
            infrastructureRef:
              apiVersion: infrastructure.cluster.x-k8s.io/v1beta1
              kind: AWSCluster
              name: "${CLUSTER_NAME}"
        - apiVersion: infrastructure.cluster.x-k8s.io/v1beta1
          kind: AWSCluster
          metadata:
            name: "${CLUSTER_NAME}"
            namespace: "${NAMESPACE}"
          spec:
            region: "${AWS_REGION}"
            sshKeyName: "${AWS_SSH_KEY_NAME}"
        - apiVersion: controlplane.cluster.x-k8s.io/v1beta1
          kind: KubeadmControlPlane
          metadata:
            name: "${CLUSTER_NAME}-control-plane"
            namespace: "${NAMESPACE}"
          spec:
            kubeadmConfigSpec:
              clusterConfiguration:
                apiServer:
                  extraArgs:
                    cloud-provider: aws
                controllerManager:
                  extraArgs:
                    cloud-provider: aws
              initConfiguration:
                nodeRegistration:
                  kubeletExtraArgs:
                    cloud-provider: aws
                  name: "{{`{{ ds.meta_data.local_hostname }}`}}"
              joinConfiguration:
                nodeRegistration:
                  kubeletExtraArgs:
                    cloud-provider: aws
                  name: "{{`{{ ds.meta_data.local_hostname }}`}}"
            machineTemplate:
              infrastructureRef:
                apiVersion: infrastructure.cluster.x-k8s.io/v1beta1
                kind: AWSMachineTemplate
                name: "${CLUSTER_NAME}-control-plane"
            replicas: ${CONTROL_PLANE_MACHINE_COUNT}
            version: "${KUBERNETES_VERSION}"
        - apiVersion: infrastructure.cluster.x-k8s.io/v1beta1
          kind: AWSMachineTemplate
          metadata:
            name: "${CLUSTER_NAME}-control-plane"
            namespace: "${NAMESPACE}"
          spec:
            template:
              spec:
                iamInstanceProfile: control-plane.cluster-api-provider-aws.sigs.k8s.io
                instanceType: "${AWS_CONTROL_PLANE_MACHINE_TYPE}"
                sshKeyName: "${AWS_SSH_KEY_NAME}"
        - apiVersion: cluster.x-k8s.io/v1beta1
          kind: MachineDeployment
          metadata:
            name: "${CLUSTER_NAME}-md-0"
            namespace: "${NAMESPACE}"
          spec:
            clusterName: "${CLUSTER_NAME}"
            replicas: ${WORKER_MACHINE_COUNT}
            selector:
              matchLabels: null
            template:
              spec:
                bootstrap:
                  configRef:
                    apiVersion: bootstrap.cluster.x-k8s.io/v1beta1
                    kind: KubeadmConfigTemplate
                    name: "${CLUSTER_NAME}-md-0"
                clusterName: "${CLUSTER_NAME}"
                infrastructureRef:
                  apiVersion: infrastructure.cluster.x-k8s.io/v1beta1
                  kind: AWSMachineTemplate
                  name: "${CLUSTER_NAME}-md-0"
                version: "${KUBERNETES_VERSION}"
        - apiVersion: infrastructure.cluster.x-k8s.io/v1beta1
          kind: AWSMachineTemplate
          metadata:
            name: "${CLUSTER_NAME}-md-0"
            namespace: "${NAMESPACE}"
          spec:
            template:
              spec:
                iamInstanceProfile: nodes.cluster-api-provider-aws.sigs.k8s.io
                instanceType: "${AWS_NODE_MACHINE_TYPE}"
                sshKeyName: "${AWS_SSH_KEY_NAME}"
        - apiVersion: bootstrap.cluster.x-k8s.io/v1beta1
          kind: KubeadmConfigTemplate
          metadata:
            name: "${CLUSTER_NAME}-md-0"
            namespace: "${NAMESPACE}"
          spec:
<<<<<<< HEAD
            template:
              spec:
                joinConfiguration:
                  nodeRegistration:
                    kubeletExtraArgs:
                      cloud-provider: aws
                    name: "{{`{{ ds.meta_data.local_hostname }}`}}"
=======
            joinConfiguration:
              nodeRegistration:
                kubeletExtraArgs:
                  cloud-provider: aws
                name: '{{ ds.meta_data.local_hostname }}'
>>>>>>> 7a988000
<|MERGE_RESOLUTION|>--- conflicted
+++ resolved
@@ -91,7 +91,6 @@
       description: "(Optional) DEBUG: Query string of extra filters to use when estimating costs."
       required: false
   resourcetemplates:
-<<<<<<< HEAD
     - content:
         - apiVersion: gitops.weave.works/v1alpha1
           kind: GitopsCluster
@@ -100,86 +99,6 @@
             namespace: "${NAMESPACE}"
             labels:
               weave.works/flux: bootstrap
-=======
-    - apiVersion: gitops.weave.works/v1alpha1
-      kind: GitopsCluster
-      metadata:
-        name: "${CLUSTER_NAME}"
-        namespace: "${NAMESPACE}"
-        labels:
-          weave.works/flux: bootstrap
-      spec:
-        capiClusterRef:
-          name: "${CLUSTER_NAME}"
-    - apiVersion: cluster.x-k8s.io/v1beta1
-      kind: Cluster
-      metadata:
-        name: "${CLUSTER_NAME}"
-        namespace: "${NAMESPACE}"
-        annotations:
-          "templates.weave.works/estimation-filters": "${COST_ESTIMATION_FILTERS}"
-        labels:
-          cni: calico
-      spec:
-        clusterNetwork:
-          pods:
-            cidrBlocks:
-            - 192.168.0.0/16
-        controlPlaneRef:
-          apiVersion: controlplane.cluster.x-k8s.io/v1beta1
-          kind: KubeadmControlPlane
-          name: "${CLUSTER_NAME}-control-plane"
-        infrastructureRef:
-          apiVersion: infrastructure.cluster.x-k8s.io/v1beta1
-          kind: AWSCluster
-          name: "${CLUSTER_NAME}"
-    - apiVersion: infrastructure.cluster.x-k8s.io/v1beta1
-      kind: AWSCluster
-      metadata:
-        name: "${CLUSTER_NAME}"
-        namespace: "${NAMESPACE}"
-      spec:
-        region: "${AWS_REGION}"
-        sshKeyName: "${AWS_SSH_KEY_NAME}"
-    - apiVersion: controlplane.cluster.x-k8s.io/v1beta1
-      kind: KubeadmControlPlane
-      metadata:
-        name: "${CLUSTER_NAME}-control-plane"
-        namespace: "${NAMESPACE}"
-      spec:
-        kubeadmConfigSpec:
-          clusterConfiguration:
-            apiServer:
-              extraArgs:
-                cloud-provider: aws
-            controllerManager:
-              extraArgs:
-                cloud-provider: aws
-          initConfiguration:
-            nodeRegistration:
-              kubeletExtraArgs:
-                cloud-provider: aws
-              name: '{{ ds.meta_data.local_hostname }}'
-          joinConfiguration:
-            nodeRegistration:
-              kubeletExtraArgs:
-                cloud-provider: aws
-              name: '{{ ds.meta_data.local_hostname }}'
-        machineTemplate:
-          infrastructureRef:
-            apiVersion: infrastructure.cluster.x-k8s.io/v1beta1
-            kind: AWSMachineTemplate
-            name: "${CLUSTER_NAME}-control-plane"
-        replicas: ${CONTROL_PLANE_MACHINE_COUNT}
-        version: "${KUBERNETES_VERSION}"
-    - apiVersion: infrastructure.cluster.x-k8s.io/v1beta1
-      kind: AWSMachineTemplate
-      metadata:
-        name: "${CLUSTER_NAME}-control-plane"
-        namespace: "${NAMESPACE}"
-      spec:
-        template:
->>>>>>> 7a988000
           spec:
             capiClusterRef:
               name: "${CLUSTER_NAME}"
@@ -188,10 +107,10 @@
           metadata:
             name: "${CLUSTER_NAME}"
             namespace: "${NAMESPACE}"
+            annotations:
+              "templates.weave.works/estimation-filters": "${COST_ESTIMATION_FILTERS}"
             labels:
               cni: calico
-            annotations:
-              "templates.weave.works/estimation-filters": "${COST_ESTIMATION_FILTERS}"
           spec:
             clusterNetwork:
               pods:
@@ -231,12 +150,12 @@
                 nodeRegistration:
                   kubeletExtraArgs:
                     cloud-provider: aws
-                  name: "{{`{{ ds.meta_data.local_hostname }}`}}"
+                  name: "{{ ds.meta_data.local_hostname }}"
               joinConfiguration:
                 nodeRegistration:
                   kubeletExtraArgs:
                     cloud-provider: aws
-                  name: "{{`{{ ds.meta_data.local_hostname }}`}}"
+                  name: "{{ ds.meta_data.local_hostname }}"
             machineTemplate:
               infrastructureRef:
                 apiVersion: infrastructure.cluster.x-k8s.io/v1beta1
@@ -295,18 +214,10 @@
             name: "${CLUSTER_NAME}-md-0"
             namespace: "${NAMESPACE}"
           spec:
-<<<<<<< HEAD
             template:
               spec:
                 joinConfiguration:
                   nodeRegistration:
                     kubeletExtraArgs:
                       cloud-provider: aws
-                    name: "{{`{{ ds.meta_data.local_hostname }}`}}"
-=======
-            joinConfiguration:
-              nodeRegistration:
-                kubeletExtraArgs:
-                  cloud-provider: aws
-                name: '{{ ds.meta_data.local_hostname }}'
->>>>>>> 7a988000
+                    name: "{{ ds.meta_data.local_hostname }}"
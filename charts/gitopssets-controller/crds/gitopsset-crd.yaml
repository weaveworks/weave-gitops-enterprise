--- conflicted
+++ resolved
@@ -12,7 +12,7 @@
     listKind: GitOpsSetList
     plural: gitopssets
     shortNames:
-    - gs
+      - gs
     singular: gitopsset
   scope: Namespaced
   versions:
@@ -196,45 +196,16 @@
                                             kind, uid?"
                                           type: string
                                       type: object
-<<<<<<< HEAD
-                                      x-kubernetes-map-type: atomic
-                                    serverURL:
-                                      description: This is the API endpoint to use.
-                                      pattern: ^https://
-                                      type: string
-                                  required:
-                                    - driver
-                                    - interval
-                                    - repo
-                                  type: object
-                              type: object
-                            type: array
-                        type: object
-                      pullRequests:
-                        description:
-                          PullRequestGenerator defines a generator that queries
-                          a Git hosting service for relevant PRs.
-                        properties:
-                          driver:
-                            description: Determines which git-api protocol to use.
-                            enum:
-                              - github
-                              - gitlab
-                              - bitbucketserver
-                            type: string
-                          interval:
-                            description:
-                              The interval at which to check for repository
-                              updates.
-=======
                                     type: array
                                   repositoryRef:
-                                    description: RepositoryRef is the name of a GitRepository
+                                    description:
+                                      RepositoryRef is the name of a GitRepository
                                       resource to be generated from.
                                     type: string
                                 type: object
                               list:
-                                description: ListGenerator generates from a hard-coded
+                                description:
+                                  ListGenerator generates from a hard-coded
                                   list.
                                 properties:
                                   elements:
@@ -243,48 +214,56 @@
                                     type: array
                                 type: object
                               pullRequests:
-                                description: PullRequestGenerator defines a generator
+                                description:
+                                  PullRequestGenerator defines a generator
                                   that queries a Git hosting service for relevant
                                   PRs.
                                 properties:
                                   driver:
-                                    description: Determines which git-api protocol
+                                    description:
+                                      Determines which git-api protocol
                                       to use.
                                     enum:
-                                    - github
-                                    - gitlab
-                                    - bitbucketserver
+                                      - github
+                                      - gitlab
+                                      - bitbucketserver
                                     type: string
                                   forks:
-                                    description: Fork is used to filter out forks
+                                    description:
+                                      Fork is used to filter out forks
                                       from the target PRs if false, or to include
                                       forks if  true
                                     type: boolean
                                   interval:
-                                    description: The interval at which to check for
+                                    description:
+                                      The interval at which to check for
                                       repository updates.
                                     type: string
                                   labels:
-                                    description: Labels is used to filter the PRs
+                                    description:
+                                      Labels is used to filter the PRs
                                       that you want to target. This may be applied
                                       on the server.
                                     items:
                                       type: string
                                     type: array
                                   repo:
-                                    description: This should be the Repo you want
+                                    description:
+                                      This should be the Repo you want
                                       to query. e.g. my-org/my-repo
                                     type: string
                                   secretRef:
-                                    description: Reference to Secret in same namespace
+                                    description:
+                                      Reference to Secret in same namespace
                                       with a field "password" which is an auth token
                                       that can query the Git Provider API.
                                     properties:
                                       name:
-                                        description: 'Name of the referent. More info:
+                                        description:
+                                          "Name of the referent. More info:
                                           https://kubernetes.io/docs/concepts/overview/working-with-objects/names/#names
                                           TODO: Add other useful fields. apiVersion,
-                                          kind, uid?'
+                                          kind, uid?"
                                         type: string
                                     type: object
                                     x-kubernetes-map-type: atomic
@@ -293,37 +272,40 @@
                                     pattern: ^https://
                                     type: string
                                 required:
-                                - driver
-                                - interval
-                                - repo
+                                  - driver
+                                  - interval
+                                  - repo
                                 type: object
                             type: object
                           type: array
                       type: object
                     pullRequests:
-                      description: PullRequestGenerator defines a generator that queries
+                      description:
+                        PullRequestGenerator defines a generator that queries
                         a Git hosting service for relevant PRs.
                       properties:
                         driver:
                           description: Determines which git-api protocol to use.
                           enum:
-                          - github
-                          - gitlab
-                          - bitbucketserver
+                            - github
+                            - gitlab
+                            - bitbucketserver
                           type: string
                         forks:
-                          description: Fork is used to filter out forks from the target
+                          description:
+                            Fork is used to filter out forks from the target
                             PRs if false, or to include forks if  true
                           type: boolean
                         interval:
-                          description: The interval at which to check for repository
+                          description:
+                            The interval at which to check for repository
                             updates.
                           type: string
                         labels:
-                          description: Labels is used to filter the PRs that you want
+                          description:
+                            Labels is used to filter the PRs that you want
                             to target. This may be applied on the server.
                           items:
->>>>>>> 987a8a24
                             type: string
                           labels:
                             description:
@@ -331,147 +313,6 @@
                               to target. This may be applied on the server.
                             items:
                               type: string
-<<<<<<< HEAD
-                            type: array
-                          repo:
-                            description:
-                              This should be the Repo you want to query.
-                              e.g. my-org/my-repo
-                            type: string
-                          secretRef:
-                            description:
-                              Reference to Secret in same namespace with
-                              a field "password" which is an auth token that can query
-                              the Git Provider API.
-                            properties:
-                              name:
-                                description:
-                                  "Name of the referent. More info: https://kubernetes.io/docs/concepts/overview/working-with-objects/names/#names
-                                  TODO: Add other useful fields. apiVersion, kind, uid?"
-                                type: string
-                            type: object
-                            x-kubernetes-map-type: atomic
-                          serverURL:
-                            description: This is the API endpoint to use.
-                            pattern: ^https://
-                            type: string
-                        required:
-                          - driver
-                          - interval
-                          - repo
-                        type: object
-                    type: object
-                  type: array
-                suspend:
-                  description:
-                    Suspend tells the controller to suspend the reconciliation
-                    of this GitOpsSet.
-                  type: boolean
-                templates:
-                  description:
-                    Templates are a set of YAML templates that are rendered
-                    into resources from the data supplied by the generators.
-                  items:
-                    description: GitOpsSetTemplate describes a resource to create
-                    properties:
-                      content:
-                        description: Content is the YAML to be templated and generated.
-                        type: object
-                        x-kubernetes-preserve-unknown-fields: true
-                      repeat:
-                        description:
-                          Repeat is a JSONPath string defining that the template
-                          content should be repeated for each of the matching elements
-                          in the JSONPath expression. https://kubernetes.io/docs/reference/kubectl/jsonpath/
-                        type: string
-                    required:
-                      - content
-                    type: object
-                  type: array
-              type: object
-            status:
-              description: GitOpsSetStatus defines the observed state of GitOpsSet
-              properties:
-                conditions:
-                  description: Conditions holds the conditions for the GitOpsSet
-                  items:
-                    description:
-                      "Condition contains details for one aspect of the current
-                      state of this API Resource. --- This struct is intended for direct
-                      use as an array at the field path .status.conditions.  For example,
-                      \n type FooStatus struct{ // Represents the observations of a
-                      foo's current state. // Known .status.conditions.type are: \"Available\",
-                      \"Progressing\", and \"Degraded\" // +patchMergeKey=type // +patchStrategy=merge
-                      // +listType=map // +listMapKey=type Conditions []metav1.Condition
-                      `json:\"conditions,omitempty\" patchStrategy:\"merge\" patchMergeKey:\"type\"
-                      protobuf:\"bytes,1,rep,name=conditions\"` \n // other fields }"
-                    properties:
-                      lastTransitionTime:
-                        description:
-                          lastTransitionTime is the last time the condition
-                          transitioned from one status to another. This should be when
-                          the underlying condition changed.  If that is not known, then
-                          using the time when the API field changed is acceptable.
-                        format: date-time
-                        type: string
-                      message:
-                        description:
-                          message is a human readable message indicating
-                          details about the transition. This may be an empty string.
-                        maxLength: 32768
-                        type: string
-                      observedGeneration:
-                        description:
-                          observedGeneration represents the .metadata.generation
-                          that the condition was set based upon. For instance, if .metadata.generation
-                          is currently 12, but the .status.conditions[x].observedGeneration
-                          is 9, the condition is out of date with respect to the current
-                          state of the instance.
-                        format: int64
-                        minimum: 0
-                        type: integer
-                      reason:
-                        description:
-                          reason contains a programmatic identifier indicating
-                          the reason for the condition's last transition. Producers
-                          of specific condition types may define expected values and
-                          meanings for this field, and whether the values are considered
-                          a guaranteed API. The value should be a CamelCase string.
-                          This field may not be empty.
-                        maxLength: 1024
-                        minLength: 1
-                        pattern: ^[A-Za-z]([A-Za-z0-9_,:]*[A-Za-z0-9_])?$
-                        type: string
-                      status:
-                        description: status of the condition, one of True, False, Unknown.
-                        enum:
-                          - "True"
-                          - "False"
-                          - Unknown
-                        type: string
-                      type:
-                        description:
-                          type of condition in CamelCase or in foo.example.com/CamelCase.
-                          --- Many .condition.type values are consistent across resources
-                          like Available, but because arbitrary conditions can be useful
-                          (see .node.status.conditions), the ability to deconflict is
-                          important. The regex it matches is (dns1123SubdomainFmt/)?(qualifiedNameFmt)
-                        maxLength: 316
-                        pattern: ^([a-z0-9]([-a-z0-9]*[a-z0-9])?(\.[a-z0-9]([-a-z0-9]*[a-z0-9])?)*/)?(([A-Za-z0-9][-A-Za-z0-9_.]*)?[A-Za-z0-9])$
-                        type: string
-                    required:
-                      - lastTransitionTime
-                      - message
-                      - reason
-                      - status
-                      - type
-                    type: object
-                  type: array
-                inventory:
-                  description:
-                    Inventory contains the list of Kubernetes resource object
-                    references that have been successfully applied
-=======
                           type: object
                           x-kubernetes-map-type: atomic
                         serverURL:
@@ -479,22 +320,25 @@
                           pattern: ^https://
                           type: string
                       required:
-                      - driver
-                      - interval
-                      - repo
+                        - driver
+                        - interval
+                        - repo
                       type: object
                   type: object
                 type: array
               serviceAccountName:
-                description: The name of the Kubernetes service account to impersonate
+                description:
+                  The name of the Kubernetes service account to impersonate
                   when reconciling this Kustomization.
                 type: string
               suspend:
-                description: Suspend tells the controller to suspend the reconciliation
+                description:
+                  Suspend tells the controller to suspend the reconciliation
                   of this GitOpsSet.
                 type: boolean
               templates:
-                description: Templates are a set of YAML templates that are rendered
+                description:
+                  Templates are a set of YAML templates that are rendered
                   into resources from the data supplied by the generators.
                 items:
                   description: GitOpsSetTemplate describes a resource to create
@@ -504,12 +348,13 @@
                       type: object
                       x-kubernetes-preserve-unknown-fields: true
                     repeat:
-                      description: Repeat is a JSONPath string defining that the template
+                      description:
+                        Repeat is a JSONPath string defining that the template
                         content should be repeated for each of the matching elements
                         in the JSONPath expression. https://kubernetes.io/docs/reference/kubectl/jsonpath/
                       type: string
                   required:
-                  - content
+                    - content
                   type: object
                 type: array
             type: object
@@ -519,7 +364,8 @@
               conditions:
                 description: Conditions holds the conditions for the GitOpsSet
                 items:
-                  description: "Condition contains details for one aspect of the current
+                  description:
+                    "Condition contains details for one aspect of the current
                     state of this API Resource. --- This struct is intended for direct
                     use as an array at the field path .status.conditions.  For example,
                     \n type FooStatus struct{ // Represents the observations of a
@@ -528,7 +374,6 @@
                     // +listType=map // +listMapKey=type Conditions []metav1.Condition
                     `json:\"conditions,omitempty\" patchStrategy:\"merge\" patchMergeKey:\"type\"
                     protobuf:\"bytes,1,rep,name=conditions\"` \n // other fields }"
->>>>>>> 987a8a24
                   properties:
                     entries:
                       description: Entries of Kubernetes resource object references.

--- conflicted
+++ resolved
@@ -128,11 +128,8 @@
 envVars:
   - name: WEAVE_GITOPS_FEATURE_TENANCY
     value: "true"
-<<<<<<< HEAD
   - name: WEAVE_GITOPS_FEATURE_CLUSTER
-=======
   - name: WEAVE_GITOPS_FEATURE_PIPELINES
->>>>>>> 3419c19b
     value: "true"
 
 networkPolicy:

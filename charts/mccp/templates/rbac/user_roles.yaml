--- conflicted
+++ resolved
@@ -25,13 +25,8 @@
     {{- end }}
 rules:
   - apiGroups: [""]
-<<<<<<< HEAD
-    resources: ["secrets", "pods"]
+    resources: ["secrets", "pods", "services"]
     verbs: ["get", "list"]
-=======
-    resources: ["secrets", "pods", "services"]
-    verbs: [ "get", "list" ]
->>>>>>> d82f3341
   - apiGroups: ["apps"]
     resources: ["deployments", "replicasets"]
     verbs: ["get", "list"]
@@ -42,13 +37,8 @@
     resources: ["helmreleases"]
     verbs: ["get", "list", "patch"]
   - apiGroups: ["source.toolkit.fluxcd.io"]
-<<<<<<< HEAD
-    resources: ["buckets", "helmcharts", "gitrepositories", "helmrepositories"]
-    verbs: ["get", "list", "patch"]
-=======
-    resources: [ "buckets", "helmcharts", "gitrepositories", "helmrepositories", "ocirepositories" ]
+    resources: ["buckets", "helmcharts", "gitrepositories", "helmrepositories", "ocirepositories"]
     verbs: [ "get", "list", "patch" ]
->>>>>>> d82f3341
   - apiGroups: [""]
     resources: ["events"]
     verbs: ["get", "watch", "list"]
@@ -182,16 +172,18 @@
 - apiGroups: ["cluster.x-k8s.io"]
   resources: ["clusters"]
   verbs: ["get", "list", "watch"]
-<<<<<<< HEAD
-{{- end }}
-=======
 ---
 apiVersion: rbac.authorization.k8s.io/v1
 kind: ClusterRole
 metadata:
   name: gitops-pipelines-reader
+  labels:
+    {{- include "mccp.labels" . | nindent 4 }}
+    {{- if .Values.rbac.userRoles.roleAggregation.enabled }}
+    rbac.authorization.k8s.io/aggregate-to-gitops-reader: "true"
+    {{- end }}
 rules:
 - apiGroups: ["pipelines.weave.works"]
   resources: ["pipelines"]
   verbs: ["get", "list", "watch"]
->>>>>>> d82f3341
+{{- end }}
--- conflicted
+++ resolved
@@ -38,11 +38,7 @@
     verbs: ["get", "list", "watch", "patch"]
   - apiGroups: ["source.toolkit.fluxcd.io"]
     resources: ["buckets", "helmcharts", "gitrepositories", "helmrepositories", "ocirepositories"]
-<<<<<<< HEAD
     verbs: [ "get", "list", "watch", "patch" ]
-=======
-    verbs: ["get", "list", "patch"]
->>>>>>> 3017a5b7
   - apiGroups: [""]
     resources: ["events"]
     verbs: ["get", "watch", "list"]

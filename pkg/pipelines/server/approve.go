--- conflicted
+++ resolved
@@ -53,11 +53,7 @@
 		}
 	}
 
-<<<<<<< HEAD
-	prURL, err := postApproveRequest(s.pipelineControllerAddress, p, msg.Env, msg.Revision, hmacSecret)
-=======
-	prURL, err := s.postApproveRequest(s.pipelineControllerAddress, p, hmacSecret)
->>>>>>> 9bb20234
+	prURL, err := s.postApproveRequest(s.pipelineControllerAddress, p, msg.Env, msg.Revision, hmacSecret)
 	if err != nil {
 		return nil, fmt.Errorf("failed sending approve request to pipeline controller for pipeline=%s in namespace=%s in cluster=%s: %w",
 			msg.Name, msg.Namespace, s.cluster, err)
@@ -74,11 +70,7 @@
 	return fmt.Sprintf("sha256=%x", h.Sum(nil))
 }
 
-<<<<<<< HEAD
-func postApproveRequest(controllerAddress string, p ctrl.Pipeline, env string, revision string, hmacSecret *corev1.Secret) (string, error) {
-=======
-func (s *server) postApproveRequest(controllerAddress string, p ctrl.Pipeline, hmacSecret *corev1.Secret) (string, error) {
->>>>>>> 9bb20234
+func (s *server) postApproveRequest(controllerAddress string, p ctrl.Pipeline, env string, revision string, hmacSecret *corev1.Secret) (string, error) {
 	headers := map[string][]string{
 		"Content-Type": {"application/json"},
 	}

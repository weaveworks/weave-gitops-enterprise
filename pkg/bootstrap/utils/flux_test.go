--- conflicted
+++ resolved
@@ -8,13 +8,9 @@
 	"github.com/alecthomas/assert"
 	helmv2 "github.com/fluxcd/helm-controller/api/v2beta1"
 	"github.com/fluxcd/pkg/apis/meta"
-<<<<<<< HEAD
-	sourcev1 "github.com/fluxcd/source-controller/api/v1beta2"
+	sourcev1beta2 "github.com/fluxcd/source-controller/api/v1beta2"
 	"github.com/weaveworks/weave-gitops-enterprise/test/utils"
 	apiextensionsv1 "k8s.io/apiextensions-apiserver/pkg/apis/apiextensions/v1"
-=======
-	sourcev1beta2 "github.com/fluxcd/source-controller/api/v1beta2"
->>>>>>> 0b4d1ef9
 	v1 "k8s.io/apimachinery/pkg/apis/meta/v1"
 )
 
@@ -180,9 +176,9 @@
 			Chart: helmv2.HelmChartTemplate{
 				Spec: helmv2.HelmChartTemplateSpec{
 					Chart:             "test-chart",
-					ReconcileStrategy: sourcev1.ReconcileStrategyChartVersion,
+					ReconcileStrategy: sourcev1beta2.ReconcileStrategyChartVersion,
 					SourceRef: helmv2.CrossNamespaceObjectReference{
-						Kind:      sourcev1.HelmRepositoryKind,
+						Kind:      sourcev1beta2.HelmRepositoryKind,
 						Name:      "test-secret-name",
 						Namespace: "test-secret-namespace",
 					},
@@ -247,9 +243,9 @@
 			Chart: helmv2.HelmChartTemplate{
 				Spec: helmv2.HelmChartTemplateSpec{
 					Chart:             "test-chart",
-					ReconcileStrategy: sourcev1.ReconcileStrategyChartVersion,
+					ReconcileStrategy: sourcev1beta2.ReconcileStrategyChartVersion,
 					SourceRef: helmv2.CrossNamespaceObjectReference{
-						Kind:      sourcev1.HelmRepositoryKind,
+						Kind:      sourcev1beta2.HelmRepositoryKind,
 						Name:      "test-secret-name",
 						Namespace: "test-secret-namespace",
 					},

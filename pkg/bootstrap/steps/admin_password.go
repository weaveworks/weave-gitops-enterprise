--- conflicted
+++ resolved
@@ -23,17 +23,6 @@
 	defaultAdminUsername = "wego-admin"
 )
 
-<<<<<<< HEAD
-var getUsernameInput = StepInput{
-	Name:         UserName,
-	Type:         stringInput,
-	Msg:          adminUsernameMsg,
-	DefaultValue: defaultAdminUsername,
-	Enabled:      canAskForCreds,
-}
-
-=======
->>>>>>> d86f660d
 var getPasswordInput = StepInput{
 	Name:         Password,
 	Type:         passwordInput,

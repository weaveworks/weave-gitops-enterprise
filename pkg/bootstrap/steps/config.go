package steps

import (
	"fmt"
	"os"

	"github.com/weaveworks/weave-gitops-enterprise/pkg/bootstrap/utils"
	"github.com/weaveworks/weave-gitops/pkg/logger"
	k8s_client "sigs.k8s.io/controller-runtime/pkg/client"
)

// auth types
const (
	AuthOIDC = "oidc"
)

const (
	defaultAdminPassword = "password"
	confirmYes           = "y"
	confirmNo            = "n"
)

// git schemes
const (
	httpsScheme = "https"
	sshScheme   = "ssh"
)

// inputs names
const (
<<<<<<< HEAD
	inPassword             = "password"
	inWGEVersion           = "wgeVersion"
	inUserDomain           = "userDomain"
	inPrivateKeyPath       = "privateKeyPath"
	inPrivateKeyPassword   = "privateKeyPassword"
	inExistingCreds        = "existingCreds"
	inDomainType           = "domainType"
	inDiscoveryURL         = "discoveryURL"
	inClientID             = "clientID"
	inClientSecret         = "clientSecret"
	inOidcInstalled        = "oidcInstalled"
	inExistingOIDC         = "existingOIDC"
	inRepoURL              = "repoURL"
	inBranch               = "branch"
	inRepoPath             = "repoPath"
	inGitUserName          = "username"
	inGitPassword          = "gitPassowrd"
	inBootstrapFlux        = "bootstrapFlux"
	inExistingInstallation = "existingInstallation"
=======
	inPassword           = "password"
	inWGEVersion         = "wgeVersion"
	inPrivateKeyPath     = "privateKeyPath"
	inPrivateKeyPassword = "privateKeyPassword"
	inDiscoveryURL       = "discoveryURL"
	inClientID           = "clientID"
	inClientSecret       = "clientSecret"
	inOidcInstalled      = "oidcInstalled"
	inExistingOIDC       = "existingOIDC"
	inRepoURL            = "repoURL"
	inBranch             = "branch"
	inRepoPath           = "repoPath"
	inGitUserName        = "username"
	inGitPassword        = "gitPassowrd"
	inBootstrapFlux      = "bootstrapFlux"
	inComponentsExtra    = "componentsExtra"
>>>>>>> 7a260441
)

// input/output types
const (
	multiSelectionChoice = "multiSelect"
	stringInput          = "string"
	passwordInput        = "password"
	confirmInput         = "confirm"
	typeSecret           = "secret"
	typeFile             = "file"
)

// ConfigBuilder contains all the different configuration options that a user can introduce
type ConfigBuilder struct {
	logger                  logger.Logger
	kubeconfig              string
	password                string
	wgeVersion              string
	privateKeyPath          string
	privateKeyPassword      string
	silent                  bool
	gitUsername             string
	gitToken                string
	repoURL                 string
	repoBranch              string
	repoPath                string
	authType                string
	installOIDC             string
	discoveryURL            string
	clientID                string
	clientSecret            string
	PromptedForDiscoveryURL bool
	bootstrapFlux           bool
	componentsExtra         []string
}

func NewConfigBuilder() *ConfigBuilder {
	return &ConfigBuilder{}
}

func (c *ConfigBuilder) WithLogWriter(logger logger.Logger) *ConfigBuilder {
	c.logger = logger
	return c
}

func (c *ConfigBuilder) WithPassword(password string) *ConfigBuilder {
	c.password = password
	return c
}

func (c *ConfigBuilder) WithKubeconfig(kubeconfig string) *ConfigBuilder {
	c.kubeconfig = kubeconfig
	return c
}

func (c *ConfigBuilder) WithVersion(version string) *ConfigBuilder {
	c.wgeVersion = version
	return c
}

func (c *ConfigBuilder) WithGitAuthentication(privateKeyPath, privateKeyPassword, gitUsername, gitToken string) *ConfigBuilder {
	c.privateKeyPath = privateKeyPath
	c.privateKeyPassword = privateKeyPassword
	c.gitUsername = gitUsername
	c.gitToken = gitToken

	return c
}

func (c *ConfigBuilder) WithGitRepository(repoURL, branch, repoPath string) *ConfigBuilder {
	c.repoURL = repoURL
	c.repoBranch = branch
	c.repoPath = repoPath
	return c
}

func (c *ConfigBuilder) WithOIDCConfig(discoveryURL string, clientID string, clientSecret string, prompted bool) *ConfigBuilder {
	c.authType = AuthOIDC
	c.discoveryURL = discoveryURL
	c.clientID = clientID
	c.clientSecret = clientSecret
	if discoveryURL != "" && clientID != "" && clientSecret != "" {
		prompted = false
	}
	c.PromptedForDiscoveryURL = prompted
	c.installOIDC = "y" // todo: change to parameter
	return c
}

func (c *ConfigBuilder) WithSilentFlag(silent bool) *ConfigBuilder {
	c.silent = silent
	return c
}

func (c *ConfigBuilder) WithBootstrapFluxFlag(bootstrapFlux bool) *ConfigBuilder {
	c.bootstrapFlux = bootstrapFlux
	return c
}

func (c *ConfigBuilder) WithComponentsExtra(componentsExtra []string) *ConfigBuilder {
	c.componentsExtra = componentsExtra
	return c
}

// Config is the configuration struct to user for WGE installation. It includes
// configuration values as well as other required structs like clients
type Config struct {
	KubernetesClient k8s_client.Client
	// TODO move me to a better package
	GitClient utils.GitClient
	// TODO move me to a better package
	FluxClient utils.FluxClient

	Logger logger.Logger

	WGEVersion      string // user want this version in the cluster
	ClusterUserAuth ClusterUserAuthConfig

	Silent bool

	FluxInstallated    bool
	PrivateKeyPath     string
	PrivateKeyPassword string

	GitUsername string
	GitToken    string

	// GitRepository contains the configuration for the git repo
	GitRepository GitRepositoryConfig
	// Deprecated: use GitRepository.Url instead
	RepoURL string
	// Deprecated: use GitRepository.Branch instead
	Branch string
	// Deprecated: use GitRepository.Path instead
	RepoPath string

	AuthType                string
	InstallOIDC             string
	DiscoveryURL            string
	IssuerURL               string
	ClientID                string
	ClientSecret            string
	RedirectURL             string
	PromptedForDiscoveryURL bool

	BootstrapFlux   bool
	ComponentsExtra ComponentsExtraConfig
}

// Builds creates a valid config so boostrap could be executed. It uses values introduced
// and checks the requirements for the environments.
func (cb *ConfigBuilder) Build() (Config, error) {
	l := cb.logger
	l.Actionf("creating client to cluster")
	kubeHttp, err := utils.GetKubernetesHttp(cb.kubeconfig)
	if err != nil {
		return Config{}, fmt.Errorf("failed to get kubernetes client. error: %s", err)
	}
	l.Successf("created client to cluster: %s", kubeHttp.ClusterName)

	// validate ssh keys
	if cb.privateKeyPath != "" {
		_, err = os.ReadFile(cb.privateKeyPath)
		if err != nil {
			return Config{}, fmt.Errorf("cannot read ssh key: %v", err)
		}
	}

	clusterUserAuthConfig, err := NewClusterUserAuthConfig(cb.password, kubeHttp.Client)
	if err != nil {
		return Config{}, fmt.Errorf("error creating cluster user auth configuration: %v", err)
	}

	gitRepositoryConfig, err := NewGitRepositoryConfig(cb.repoURL, cb.repoBranch, cb.repoPath)
	if err != nil {
		return Config{}, fmt.Errorf("error creating git repository configuration: %v", err)
	}

	componentsExtraConfig, err := NewInstallExtraComponentsConfig(cb.componentsExtra, kubeHttp.Client)
	if err != nil {
		return Config{}, fmt.Errorf("cannot create components extra configuration: %v", err)
	}

	//TODO we should do validations in case invalid values and throw an error early
	return Config{
		KubernetesClient:        kubeHttp.Client,
		GitClient:               &utils.GoGitClient{},
		FluxClient:              &utils.CmdFluxClient{},
		WGEVersion:              cb.wgeVersion,
		ClusterUserAuth:         clusterUserAuthConfig,
		GitRepository:           gitRepositoryConfig,
		Branch:                  gitRepositoryConfig.Branch,
		RepoPath:                gitRepositoryConfig.Path,
		Logger:                  cb.logger,
		Silent:                  cb.silent,
		RepoURL:                 cb.repoURL,
		PrivateKeyPath:          cb.privateKeyPath,
		PrivateKeyPassword:      cb.privateKeyPassword,
		GitUsername:             cb.gitUsername,
		GitToken:                cb.gitToken,
		AuthType:                cb.authType,
		InstallOIDC:             cb.installOIDC,
		DiscoveryURL:            cb.discoveryURL,
		ClientID:                cb.clientID,
		ClientSecret:            cb.clientSecret,
		PromptedForDiscoveryURL: cb.PromptedForDiscoveryURL,
		ComponentsExtra:         componentsExtraConfig,
		BootstrapFlux:           cb.bootstrapFlux,
	}, nil

}

type fileContent struct {
	Name      string
	Content   string
	CommitMsg string
}

// ValuesFile store the wge values
type valuesFile struct {
	Config             ValuesWGEConfig        `json:"config,omitempty"`
	Service            map[string]interface{} `json:"service,omitempty"`
	Ingress            map[string]interface{} `json:"ingress,omitempty"`
	TLS                map[string]interface{} `json:"tls,omitempty"`
	PolicyAgent        map[string]interface{} `json:"policy-agent,omitempty"`
	PipelineController map[string]interface{} `json:"pipeline-controller,omitempty"`
	GitOpsSets         map[string]interface{} `json:"gitopssets-controller,omitempty"`
	EnablePipelines    bool                   `json:"enablePipelines,omitempty"`
	EnableTerraformUI  bool                   `json:"enableTerraformUI,omitempty"`
	Global             global                 `json:"global,omitempty"`
	ClusterController  clusterController      `json:"cluster-controller,omitempty"`
}

// ValuesWGEConfig store the wge values config field
type ValuesWGEConfig struct {
	CAPI map[string]interface{} `json:"capi,omitempty"`
	OIDC map[string]interface{} `json:"oidc,omitempty"`
}

// ClusterController store the wge values cluster controller field
type clusterController struct {
	Enabled           bool                     `json:"enabled,omitempty"`
	FullNameOverride  string                   `json:"fullnameOverride,omitempty"`
	ControllerManager clusterControllerManager `json:"controllerManager,omitempty"`
}

// ClusterController store the wge values clustercontrollermanager  field
type clusterControllerManager struct {
	Manager clusterControllerManagerManager `json:"manager,omitempty"`
}

// ClusterControllerManagerManager store the wge values clustercontrollermanager manager  field
type clusterControllerManagerManager struct {
	Image clusterControllerImage `json:"image,omitempty"`
}

// ClusterControllerManagerManager store the wge values clustercontrollermanager image  field
type clusterControllerImage struct {
	Repository string `json:"repository,omitempty"`
	Tag        string `json:"tag,omitempty"`
}

// Global store the global variables
type global struct {
	CapiEnabled bool `json:"capiEnabled,omitempty"`
}

// HelmChartResponse store the chart versions response
type helmChartResponse struct {
	ApiVersion string
	Entries    map[string][]chartEntry
	Generated  string
}

// ChartEntry store the HelmChartResponse entries
type chartEntry struct {
	ApiVersion string
	Name       string
	Version    string
}<|MERGE_RESOLUTION|>--- conflicted
+++ resolved
@@ -28,14 +28,10 @@
 
 // inputs names
 const (
-<<<<<<< HEAD
 	inPassword             = "password"
 	inWGEVersion           = "wgeVersion"
-	inUserDomain           = "userDomain"
 	inPrivateKeyPath       = "privateKeyPath"
 	inPrivateKeyPassword   = "privateKeyPassword"
-	inExistingCreds        = "existingCreds"
-	inDomainType           = "domainType"
 	inDiscoveryURL         = "discoveryURL"
 	inClientID             = "clientID"
 	inClientSecret         = "clientSecret"
@@ -47,25 +43,8 @@
 	inGitUserName          = "username"
 	inGitPassword          = "gitPassowrd"
 	inBootstrapFlux        = "bootstrapFlux"
+	inComponentsExtra      = "componentsExtra"
 	inExistingInstallation = "existingInstallation"
-=======
-	inPassword           = "password"
-	inWGEVersion         = "wgeVersion"
-	inPrivateKeyPath     = "privateKeyPath"
-	inPrivateKeyPassword = "privateKeyPassword"
-	inDiscoveryURL       = "discoveryURL"
-	inClientID           = "clientID"
-	inClientSecret       = "clientSecret"
-	inOidcInstalled      = "oidcInstalled"
-	inExistingOIDC       = "existingOIDC"
-	inRepoURL            = "repoURL"
-	inBranch             = "branch"
-	inRepoPath           = "repoPath"
-	inGitUserName        = "username"
-	inGitPassword        = "gitPassowrd"
-	inBootstrapFlux      = "bootstrapFlux"
-	inComponentsExtra    = "componentsExtra"
->>>>>>> 7a260441
 )
 
 // input/output types

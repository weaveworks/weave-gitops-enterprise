package steps

import (
	"errors"
	"fmt"
	"os"

	"github.com/weaveworks/weave-gitops-enterprise/pkg/bootstrap/utils"
	"github.com/weaveworks/weave-gitops/pkg/logger"
	k8s_client "sigs.k8s.io/controller-runtime/pkg/client"
)

// auth types
const (
	AuthOIDC = "oidc"
)

const (
	defaultAdminUsername = "wego-admin"
	defaultAdminPassword = "password"
)

// inputs names
const (
	UserName           = "username"
	Password           = "password"
	WGEVersion         = "wgeVersion"
	UserDomain         = "userDomain"
	PrivateKeyPath     = "privateKeyPath"
	PrivateKeyPassword = "privateKeyPassword"
	existingCreds      = "existingCreds"
	domainType         = "domainType"
	DiscoveryURL       = "discoveryURL"
	ClientID           = "clientID"
	ClientSecret       = "clientSecret"
	oidcInstalled      = "oidcInstalled"
	existingOIDC       = "existingOIDC"
)

// input/output types
const (
	failureMsg           = "failureMsg"
	multiSelectionChoice = "multiSelect"
	stringInput          = "string"
	passwordInput        = "password"
	confirmInput         = "confirm"
	typeSecret           = "secret"
	typeFile             = "file"
	typePortforward      = "portforward"
)

// ConfigBuilder contains all the different configuration options that a user can introduce
type ConfigBuilder struct {
	logger                  logger.Logger
	kubeconfig              string
	username                string
	password                string
	wgeVersion              string
	domainType              string
	domain                  string
	privateKeyPath          string
	privateKeyPassword      string
	authType                string
	discoveryURL            string
	clientID                string
	clientSecret            string
	PromptedForDiscoveryURL bool
}

func NewConfigBuilder() *ConfigBuilder {
	return &ConfigBuilder{}
}

func (c *ConfigBuilder) WithLogWriter(logger logger.Logger) *ConfigBuilder {
	c.logger = logger
	return c
}

func (c *ConfigBuilder) WithUsername(username string) *ConfigBuilder {
	c.username = username
	return c
}

func (c *ConfigBuilder) WithPassword(password string) *ConfigBuilder {
	c.password = password
	return c
}

func (c *ConfigBuilder) WithKubeconfig(kubeconfig string) *ConfigBuilder {
	c.kubeconfig = kubeconfig
	return c
}

func (c *ConfigBuilder) WithVersion(version string) *ConfigBuilder {
	c.wgeVersion = version
	return c
}

func (c *ConfigBuilder) WithDomainType(domainType string) *ConfigBuilder {
	c.domainType = domainType
	return c

}

func (c *ConfigBuilder) WithDomain(domain string) *ConfigBuilder {
	c.domain = domain
	return c

}

func (c *ConfigBuilder) WithPrivateKey(privateKeyPath string, privateKeyPassword string) *ConfigBuilder {
	c.privateKeyPath = privateKeyPath
	c.privateKeyPassword = privateKeyPassword
	return c
}

func (c *ConfigBuilder) WithOIDCConfig(authType string, discoveryURL string, clientID string, clientSecret string, prompted bool) *ConfigBuilder {
	c.authType = authType
	c.discoveryURL = discoveryURL
	c.clientID = clientID
	c.clientSecret = clientSecret
	c.PromptedForDiscoveryURL = prompted
	return c
}

// Config is the configuration struct to user for WGE installation. It includes
// configuration values as well as other required structs like clients
type Config struct {
	KubernetesClient k8s_client.Client
	Logger           logger.Logger

	WGEVersion string // user want this version in the cluster

	Username string // cluster user username
	Password string // cluster user password

	DomainType string
	UserDomain string

	PrivateKeyPath     string
	PrivateKeyPassword string

	AuthType                string
	DiscoveryURL            string
	IssuerURL               string
	ClientID                string
	ClientSecret            string
	RedirectURL             string
	PromptedForDiscoveryURL bool
}

// Builds creates a valid config so boostrap could be executed. It uses values introduced
// and checks the requirements for the environments.
func (cb *ConfigBuilder) Build() (Config, error) {
	l := cb.logger
	l.Actionf("creating client to cluster")
	kubeHttp, err := utils.GetKubernetesHttp(cb.kubeconfig)
	if err != nil {
		return Config{}, fmt.Errorf("failed to get kubernetes client. error: %s", err)
	}
	l.Successf("created client to cluster: %s", kubeHttp.ClusterName)

	// validate ssh keys
	if cb.privateKeyPath != "" {
		_, err = os.ReadFile(cb.privateKeyPath)
		if err != nil {
			return Config{}, fmt.Errorf("cannot read ssh key: %v", err)
		}
	}

	if cb.password != "" && len(cb.password) < 6 {
		return Config{}, errors.New("password minimum characters should be >= 6")
	}

	//TODO we should do validations in case invalid values and throw an error early
	return Config{
<<<<<<< HEAD
		KubernetesClient:        kubernetesClient,
		WGEVersion:              cb.wgeVersion,
		Username:                cb.username,
		Password:                cb.password,
		Logger:                  cb.logger,
		DomainType:              cb.domainType,
		UserDomain:              cb.domain,
		PrivateKeyPath:          cb.privateKeyPath,
		PrivateKeyPassword:      cb.privateKeyPassword,
		AuthType:                cb.authType,
		DiscoveryURL:            cb.discoveryURL,
		ClientID:                cb.clientID,
		ClientSecret:            cb.clientSecret,
		PromptedForDiscoveryURL: cb.PromptedForDiscoveryURL,
=======
		KubernetesClient:   kubeHttp.Client,
		WGEVersion:         cb.wGEVersion,
		Username:           cb.username,
		Password:           cb.password,
		Logger:             cb.logger,
		DomainType:         cb.domainType,
		UserDomain:         cb.domain,
		PrivateKeyPath:     cb.privateKeyPath,
		PrivateKeyPassword: cb.privateKeyPassword,
>>>>>>> fb0d18d3
	}, nil

}

type fileContent struct {
	Name      string
	Content   string
	CommitMsg string
}

// ValuesFile store the wge values
type valuesFile struct {
	Config             ValuesWGEConfig        `json:"config,omitempty"`
	Ingress            map[string]interface{} `json:"ingress,omitempty"`
	TLS                map[string]interface{} `json:"tls,omitempty"`
	PolicyAgent        map[string]interface{} `json:"policy-agent,omitempty"`
	PipelineController map[string]interface{} `json:"pipeline-controller,omitempty"`
	GitOpsSets         map[string]interface{} `json:"gitopssets-controller,omitempty"`
	EnablePipelines    bool                   `json:"enablePipelines,omitempty"`
	EnableTerraformUI  bool                   `json:"enableTerraformUI,omitempty"`
	Global             global                 `json:"global,omitempty"`
	ClusterController  clusterController      `json:"cluster-controller,omitempty"`
}

// ValuesWGEConfig store the wge values config field
type ValuesWGEConfig struct {
	CAPI map[string]interface{} `json:"capi,omitempty"`
	OIDC map[string]interface{} `json:"oidc,omitempty"`
}

// ClusterController store the wge values cluster controller field
type clusterController struct {
	Enabled           bool                     `json:"enabled,omitempty"`
	FullNameOverride  string                   `json:"fullnameOverride,omitempty"`
	ControllerManager clusterControllerManager `json:"controllerManager,omitempty"`
}

// ClusterController store the wge values clustercontrollermanager  field
type clusterControllerManager struct {
	Manager clusterControllerManagerManager `json:"manager,omitempty"`
}

// ClusterControllerManagerManager store the wge values clustercontrollermanager manager  field
type clusterControllerManagerManager struct {
	Image clusterControllerImage `json:"image,omitempty"`
}

// ClusterControllerManagerManager store the wge values clustercontrollermanager image  field
type clusterControllerImage struct {
	Repository string `json:"repository,omitempty"`
	Tag        string `json:"tag,omitempty"`
}

// Global store the global variables
type global struct {
	CapiEnabled bool `json:"capiEnabled,omitempty"`
}

// HelmChartResponse store the chart versions response
type helmChartResponse struct {
	ApiVersion string
	Entries    map[string][]chartEntry
	Generated  string
}

// ChartEntry store the HelmChartResponse entries
type chartEntry struct {
	ApiVersion string
	Name       string
	Version    string
}<|MERGE_RESOLUTION|>--- conflicted
+++ resolved
@@ -174,8 +174,7 @@
 
 	//TODO we should do validations in case invalid values and throw an error early
 	return Config{
-<<<<<<< HEAD
-		KubernetesClient:        kubernetesClient,
+		KubernetesClient:        kubeHttp.Client,
 		WGEVersion:              cb.wgeVersion,
 		Username:                cb.username,
 		Password:                cb.password,
@@ -189,17 +188,6 @@
 		ClientID:                cb.clientID,
 		ClientSecret:            cb.clientSecret,
 		PromptedForDiscoveryURL: cb.PromptedForDiscoveryURL,
-=======
-		KubernetesClient:   kubeHttp.Client,
-		WGEVersion:         cb.wGEVersion,
-		Username:           cb.username,
-		Password:           cb.password,
-		Logger:             cb.logger,
-		DomainType:         cb.domainType,
-		UserDomain:         cb.domain,
-		PrivateKeyPath:     cb.privateKeyPath,
-		PrivateKeyPassword: cb.privateKeyPassword,
->>>>>>> fb0d18d3
 	}, nil
 
 }

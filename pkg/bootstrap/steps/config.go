package steps

import (
	"errors"
	"fmt"
	"os"

	"github.com/weaveworks/weave-gitops-enterprise/pkg/bootstrap/utils"
	"github.com/weaveworks/weave-gitops/pkg/logger"
	k8s_client "sigs.k8s.io/controller-runtime/pkg/client"
)

const (
	defaultAdminUsername = "wego-admin"
	defaultAdminPassword = "password"
)

// inputs names
const (
	UserName           = "username"
	Password           = "password"
	WGEVersion         = "wgeVersion"
	UserDomain         = "userDomain"
	PrivateKeyPath     = "privateKeyPath"
	PrivateKeyPassword = "privateKeyPassword"
	existingCreds      = "existingCreds"
	domainType         = "domainType"
)

// input/output types
const (
	failureMsg           = "failureMsg"
	multiSelectionChoice = "multiSelect"
	stringInput          = "string"
	passwordInput        = "password"
	confirmInput         = "confirm"
	typeSecret           = "secret"
	typeFile             = "file"
	typePortforward      = "portforward"
)

// ConfigBuilder contains all the different configuration options that a user can introduce
type ConfigBuilder struct {
	logger             logger.Logger
	kubeconfig         string
	namespace          string
	username           string
	password           string
	wGEVersion         string
	domainType         string
	domain             string
	privateKeyPath     string
	privateKeyPassword string
}

func NewConfigBuilder() *ConfigBuilder {
	return &ConfigBuilder{}
}

func (c *ConfigBuilder) WithLogWriter(logger logger.Logger) *ConfigBuilder {
	c.logger = logger
	return c
}

func (c *ConfigBuilder) WithNamespace(namespace string) *ConfigBuilder {
	c.namespace = namespace
	return c
}

func (c *ConfigBuilder) WithUsername(username string) *ConfigBuilder {
	c.username = username
	return c
}

func (c *ConfigBuilder) WithPassword(password string) *ConfigBuilder {
	c.password = password
	return c
}

func (c *ConfigBuilder) WithKubeconfig(kubeconfig string) *ConfigBuilder {
	c.kubeconfig = kubeconfig
	return c
}

func (c *ConfigBuilder) WithVersion(version string) *ConfigBuilder {
	c.wGEVersion = version
	return c
}

func (c *ConfigBuilder) WithDomainType(domainType string) *ConfigBuilder {
	c.domainType = domainType
	return c

}

func (c *ConfigBuilder) WithDomain(domain string) *ConfigBuilder {
	c.domain = domain
	return c

}

func (c *ConfigBuilder) WithPrivateKey(privateKeyPath string, privateKeyPassword string) *ConfigBuilder {
	c.privateKeyPath = privateKeyPath
	c.privateKeyPassword = privateKeyPassword
	return c
}

// Config is the configuration struct to user for WGE installation. It includes
// configuration values as well as other required structs like clients
type Config struct {
	KubernetesClient k8s_client.Client
	Logger           logger.Logger

<<<<<<< HEAD
	Namespace string

	ExistsWgeVersion string // existing wge version in the cluster
	WGEVersion       string // user want this version in the cluster
=======
	WGEVersion string // user want this version in the cluster
>>>>>>> 8540514d

	Username string // cluster user username
	Password string // cluster user password

	DomainType string
	UserDomain string

	PrivateKeyPath     string
	PrivateKeyPassword string
}

// Builds creates a valid config so boostrap could be executed. It uses values introduced
// and checks the requirements for the environments.
func (cb *ConfigBuilder) Build() (Config, error) {
	l := cb.logger
	l.Actionf("creating client to cluster")
	kubernetesClient, err := utils.GetKubernetesClient(cb.kubeconfig)
	if err != nil {
		return Config{}, fmt.Errorf("failed to get kubernetes client. error: %s", err)
	}
	context, err := utils.GetCurrentContext(cb.kubeconfig)
	if err != nil {
		return Config{}, fmt.Errorf("failed to get kubernetes current context. error: %s", err)
	}
	l.Successf("created client to cluster %s", context)

	// validate ssh keys
	if cb.privateKeyPath != "" {
		_, err = os.ReadFile(cb.privateKeyPath)
		if err != nil {
			return Config{}, fmt.Errorf("cannot read ssh key: %v", err)
		}
	}

	if cb.password != "" && len(cb.password) < 6 {
		return Config{}, errors.New("password minimum characters should be >= 6")
	}

	//TODO we should do validations in case invalid values and throw an error early
	return Config{
		KubernetesClient:   kubernetesClient,
		WGEVersion:         cb.wGEVersion,
		Namespace:          cb.namespace,
		Username:           cb.username,
		Password:           cb.password,
		Logger:             cb.logger,
		DomainType:         cb.domainType,
		UserDomain:         cb.domain,
		PrivateKeyPath:     cb.privateKeyPath,
		PrivateKeyPassword: cb.privateKeyPassword,
	}, nil

}

type fileContent struct {
	Name      string
	Content   string
	CommitMsg string
}

// ValuesFile store the wge values
type valuesFile struct {
	Config             ValuesWGEConfig        `json:"config,omitempty"`
	Ingress            map[string]interface{} `json:"ingress,omitempty"`
	TLS                map[string]interface{} `json:"tls,omitempty"`
	PolicyAgent        map[string]interface{} `json:"policy-agent,omitempty"`
	PipelineController map[string]interface{} `json:"pipeline-controller,omitempty"`
	GitOpsSets         map[string]interface{} `json:"gitopssets-controller,omitempty"`
	EnablePipelines    bool                   `json:"enablePipelines,omitempty"`
	EnableTerraformUI  bool                   `json:"enableTerraformUI,omitempty"`
	Global             global                 `json:"global,omitempty"`
	ClusterController  clusterController      `json:"cluster-controller,omitempty"`
}

// ValuesWGEConfig store the wge values config field
type ValuesWGEConfig struct {
	CAPI map[string]interface{} `json:"capi,omitempty"`
	OIDC map[string]interface{} `json:"oidc,omitempty"`
}

// ClusterController store the wge values cluster controller field
type clusterController struct {
	Enabled           bool                     `json:"enabled,omitempty"`
	FullNameOverride  string                   `json:"fullnameOverride,omitempty"`
	ControllerManager clusterControllerManager `json:"controllerManager,omitempty"`
}

// ClusterController store the wge values clustercontrollermanager  field
type clusterControllerManager struct {
	Manager clusterControllerManagerManager `json:"manager,omitempty"`
}

// ClusterControllerManagerManager store the wge values clustercontrollermanager manager  field
type clusterControllerManagerManager struct {
	Image clusterControllerImage `json:"image,omitempty"`
}

// ClusterControllerManagerManager store the wge values clustercontrollermanager image  field
type clusterControllerImage struct {
	Repository string `json:"repository,omitempty"`
	Tag        string `json:"tag,omitempty"`
}

// Global store the global variables
type global struct {
	CapiEnabled bool `json:"capiEnabled,omitempty"`
}

// HelmChartResponse store the chart versions response
type helmChartResponse struct {
	ApiVersion string
	Entries    map[string][]chartEntry
	Generated  string
}

// ChartEntry store the HelmChartResponse entries
type chartEntry struct {
	ApiVersion string
	Name       string
	Version    string
}<|MERGE_RESOLUTION|>--- conflicted
+++ resolved
@@ -111,14 +111,9 @@
 	KubernetesClient k8s_client.Client
 	Logger           logger.Logger
 
-<<<<<<< HEAD
 	Namespace string
 
-	ExistsWgeVersion string // existing wge version in the cluster
-	WGEVersion       string // user want this version in the cluster
-=======
 	WGEVersion string // user want this version in the cluster
->>>>>>> 8540514d
 
 	Username string // cluster user username
 	Password string // cluster user password

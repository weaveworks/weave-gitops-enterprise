--- conflicted
+++ resolved
@@ -16,15 +16,6 @@
 
 // inputs names
 const (
-<<<<<<< HEAD
-	UserName     = "username"
-	Password     = "password"
-	WGEVersion   = "wgeVersion"
-	UserDomain   = "userDomain"
-	DiscoveryURL = "discoveryURL"
-	ClientID     = "clientID"
-	ClientSecret = "clientSecret"
-=======
 	UserName           = "username"
 	Password           = "password"
 	WGEVersion         = "wgeVersion"
@@ -33,7 +24,11 @@
 	PrivateKeyPassword = "privateKeyPassword"
 	existingCreds      = "existingCreds"
 	domainType         = "domainType"
->>>>>>> 3c050487
+	DiscoveryURL       = "discoveryURL"
+	ClientID           = "clientID"
+	ClientSecret       = "clientSecret"
+	oidcInstalled      = "oidcInstalled"
+	existingOIDC       = "existingOIDC"
 )
 
 // input/output types

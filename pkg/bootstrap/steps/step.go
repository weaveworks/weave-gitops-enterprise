package steps

import (
	"bytes"
	"fmt"
	"io"

	"github.com/weaveworks/weave-gitops-enterprise/pkg/bootstrap/utils"
	v1 "k8s.io/api/core/v1"
	k8syaml "sigs.k8s.io/yaml"
)

// BootstrapStep struct that defines the contract of a bootstrapping step.
// It is abstracted to have a generic way to handle them, so we could achieve easier
// extensibility, consistency and maintainability.
type BootstrapStep struct {
<<<<<<< HEAD
	Name   string
	Input  []StepInput
	Step   func(input []StepInput, c *Config) ([]StepOutput, error)
	Verify func(output []StepOutput, c *Config) error
	Stdin  io.ReadCloser
=======
	Name  string
	Input []StepInput
	Step  func(input []StepInput, c *Config) ([]StepOutput, error)
>>>>>>> 5998dc12
}

// StepInput represents an input a step requires to execute it. for example user needs to introduce a string or a password.
type StepInput struct {
	// Name of the input to be used as id and debug logging.
	Name string
	// Msg overview message about the input.
	Msg string
	// StepInformation extended information about the input
	StepInformation string
	// Type of the input.
	Type string
	// Value is the value of the input introduced via configuration or the user.
	Value any
	// DefaultValue is the value that will be used or suggested to the user depending on the mode.
	DefaultValue any
	// IsUpdate indicates whether using this input would translate in updating a value on the system.
	IsUpdate bool
	// SupportUpdate indicates whether the input supports being updated or not.
	SupportUpdate bool
	// UpdateMsg is the message to be displayed to the user when the input is an update.
	UpdateMsg string

	// Value is the value of the input introduced via configuration or the user.
	Values []string
	// Valuesfn function to resolve potential values
	Valuesfn func(input []StepInput, c *Config) (interface{}, error)
	// Deprecated
	// Required: indicates whether the input is required or not. @deprecated
	Required bool
	// Deprecated
	// Required: indicates whether the input is required or not. @deprecated
	Enabled func(input []StepInput, c *Config) bool
}

// StepOutput represents an output generated out of the execution of a step.
// An example could be a helm release manifest for weave gitops.
type StepOutput struct {
	Name  string
	Type  string
	Value any
}

func (o StepOutput) Export(writer io.Writer) error {
	switch o.Type {
	case typeSecret:
		secret, ok := o.Value.(v1.Secret)
		if !ok {
			return fmt.Errorf("unexpected internal error casting secret")
		}
		err := printResource(writer, secret)
		if err != nil {
			return fmt.Errorf("error printing resource: %v", err)
		}
	case typeFile:
		file, ok := o.Value.(fileContent)
		if !ok {
			panic("unexpected internal error casting file")
		}
		err := printByteArray(writer, []byte(file.Content))
		if err != nil {
			return fmt.Errorf("error printing string: %v", err)
		}
	default:
		return fmt.Errorf("unsupported param type: %s", o.Type)
	}
	return nil
}

func printResource(writer io.Writer, resource interface{}) error {
	resourceAsBytes, err := k8syaml.Marshal(resource)
	if err != nil {
		return fmt.Errorf("error marshalling resource: %v", err)
	}
	err2 := printByteArray(writer, resourceAsBytes)
	if err2 != nil {
		return err2
	}

	return nil
}

func printByteArray(writer io.Writer, resourceAsBytes []byte) error {
	_, err := fmt.Fprintln(writer, "---")
	if err != nil {
		return fmt.Errorf("error printing resource: %v", err)
	}

	_, err = fmt.Fprintln(writer, resourceToString(resourceAsBytes))
	if err != nil {
		return fmt.Errorf("error printing resource: %v", err)
	}
	return nil
}

func resourceToString(data []byte) string {
	data = bytes.Replace(data, []byte("  creationTimestamp: null\n"), []byte(""), 1)
	data = bytes.Replace(data, []byte("status: {}\n"), []byte(""), 1)
	data = bytes.TrimSpace(data)
	return string(data)
}

// Execute contains the business logic for executing an step.
func (s BootstrapStep) Execute(c *Config) ([]StepOutput, error) {
	inputValues, err := defaultInputStep(s.Input, c, c.InReader)
	if err != nil {
		return []StepOutput{}, fmt.Errorf("cannot process input '%s': %v", s.Name, err)
	}

	outputs, err := s.Step(inputValues, c)
	if err != nil {
		return []StepOutput{}, fmt.Errorf("cannot execute '%s': %v", s.Name, err)
	}

	err = defaultOutputStep(outputs, c)
	if err != nil {
		return []StepOutput{}, fmt.Errorf("cannot process output '%s': %v", s.Name, err)
	}

	//verify the result of the step if the function is defined in the step
	if s.Verify != nil {
		if err := s.Verify(outputs, c); err != nil {
			return []StepOutput{}, fmt.Errorf("cannot verify '%s': %v", s.Name, err)
		}
	}

	return outputs, nil
}

// defaultInputStep default input processing
func defaultInputStep(inputs []StepInput, c *Config, stdin io.Reader) ([]StepInput, error) {
	processedInputs := []StepInput{}
	for _, input := range inputs {
		// process updates
		if input.IsUpdate {
			if !input.SupportUpdate {
				// scenario a - dont support update. we show the message saying that it will use existing value.
				c.Logger.Warningf(input.UpdateMsg)
				continue
			} else if !(utils.GetConfirmInput(input.UpdateMsg, stdin) == "y") {
				// scenario b - support update but user dont want to udpate, we just leave.
				continue
			}
			// scenario c - user wants update so we ask for input
		}

		// we ignore inputs that user has already introduced value (via flag)
		if input.Value != nil {
			continue
		}

		// we ask the user for input in any other condition
		switch input.Type {
		case stringInput:
			// verify the input is enabled by executing the function
			if input.Enabled != nil && !input.Enabled(nil, c) {
				continue
			}

			if input.StepInformation != "" {
				c.Logger.Warningf(input.StepInformation)
			}

			if input.Value == nil {
				paramValue, err := utils.GetStringInput(input.Msg, input.DefaultValue.(string), stdin)
				if err != nil {
					return []StepInput{}, err
				}
				input.Value = paramValue
			}

		case passwordInput:
			// verify the input is enabled by executing the function
			if input.Enabled != nil && !input.Enabled(inputs, c) {
				continue
			}

			if input.StepInformation != "" {
				c.Logger.Warningf(input.StepInformation)
			}

			if input.Value == nil {
				paramValue, err := utils.GetPasswordInput(input.Msg, input.Required, stdin)
				if err != nil {
					return []StepInput{}, err
				}
				input.Value = paramValue
			}
		case confirmInput:
			// verify the input is enabled by executing the function
			if input.Enabled != nil && !input.Enabled(inputs, c) {
				continue
			}

			if input.StepInformation != "" {
				c.Logger.Warningf(input.StepInformation)
			}
			// if silent mode is enabled, select the default value
			// if no default value an error will be returned
			if c.ModesConfig.Silent {
				defaultVal, ok := input.DefaultValue.(string)
				if ok {
					input.Value = defaultVal
				} else {
					return []StepInput{}, fmt.Errorf("invalid default value: %v", input.DefaultValue)
				}
			}

			// get the value from user otherwise
			if input.Value == nil {
				input.Value = utils.GetConfirmInput(input.Msg, stdin)
			}
		case multiSelectionChoice:
			if input.Enabled != nil && !input.Enabled(inputs, c) {
				continue
			}
			// process the values from the function
			var values []string = input.Values
			if input.Valuesfn != nil {
				res, err := input.Valuesfn(inputs, c)
				if err != nil {
					return []StepInput{}, err
				}
				values = res.([]string)
			}
			// get the values from user
			if input.Value == nil {
				paramValue, err := utils.GetSelectInput(input.Msg, values)
				if err != nil {
					return []StepInput{}, err
				}
				input.Value = paramValue
			}
		default:
			return []StepInput{}, fmt.Errorf("input not supported: %s", input.Name)
		}
		processedInputs = append(processedInputs, input)
	}
	return processedInputs, nil
}

func defaultOutputStep(params []StepOutput, c *Config) error {

	// if export we dont process at the level of the step but at the end of the workflow
	if c.ModesConfig.Export {
		return nil
	}

	for _, param := range params {
		switch param.Type {
		case typeSecret:
			secret, ok := param.Value.(v1.Secret)
			if !ok {
				panic("unexpected internal error casting secret")
			}
			name := secret.ObjectMeta.Name
			namespace := secret.ObjectMeta.Namespace
			data := secret.Data
			c.Logger.Actionf("creating secret: %s/%s", namespace, name)
			if err := utils.CreateSecret(c.KubernetesClient, name, namespace, data); err != nil {
				return err
			}
			c.Logger.Successf("created secret %s/%s", secret.Namespace, secret.Name)
		case typeFile:
			c.Logger.Actionf("write file to repo: %s", param.Name)
			file, ok := param.Value.(fileContent)
			if !ok {
				panic("unexpected internal error casting file")
			}
			c.Logger.Actionf("cloning flux git repo: %s/%s", WGEDefaultNamespace, WGEDefaultRepoName)
			pathInRepo, err := c.GitClient.CloneRepo(c.KubernetesClient, WGEDefaultRepoName, WGEDefaultNamespace, c.GitRepository.Scheme, c.PrivateKeyPath, c.PrivateKeyPassword, c.GitUsername, c.GitToken)
			if err != nil {
				return fmt.Errorf("cannot clone repo: %v", err)
			}
			defer func() {
				err = utils.CleanupRepo()
				if err != nil {
					c.Logger.Failuref("failed to cleanup repo!")
				}
			}()
			c.Logger.Successf("cloned flux git repo: %s/%s", WGEDefaultRepoName, WGEDefaultRepoName)

			err = c.GitClient.CreateFileToRepo(file.Name, file.Content, pathInRepo, file.CommitMsg, c.GitRepository.Scheme, c.PrivateKeyPath, c.PrivateKeyPassword, c.GitUsername, c.GitToken)
			if err != nil {
				return err
			}
			c.Logger.Successf("file committed to repo: %s", file.Name)

			c.Logger.Waitingf("reconciling changes")
			if err := c.FluxClient.ReconcileFlux(); err != nil {
				return err
			}
			c.Logger.Successf("changes are reconciled successfully!")
		default:
			return fmt.Errorf("unsupported param type: %s", param.Type)
		}
	}
	return nil
}

// doNothingStep is a step without logic to be used for not required steps
func doNothingStep(input []StepInput, c *Config) ([]StepOutput, error) {
	return []StepOutput{}, nil
}<|MERGE_RESOLUTION|>--- conflicted
+++ resolved
@@ -14,17 +14,10 @@
 // It is abstracted to have a generic way to handle them, so we could achieve easier
 // extensibility, consistency and maintainability.
 type BootstrapStep struct {
-<<<<<<< HEAD
 	Name   string
 	Input  []StepInput
 	Step   func(input []StepInput, c *Config) ([]StepOutput, error)
 	Verify func(output []StepOutput, c *Config) error
-	Stdin  io.ReadCloser
-=======
-	Name  string
-	Input []StepInput
-	Step  func(input []StepInput, c *Config) ([]StepOutput, error)
->>>>>>> 5998dc12
 }
 
 // StepInput represents an input a step requires to execute it. for example user needs to introduce a string or a password.

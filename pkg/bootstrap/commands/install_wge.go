--- conflicted
+++ resolved
@@ -143,15 +143,11 @@
 		return "", err
 	}
 
-<<<<<<< HEAD
-	if err := utils.ReconcileFlux(WGEHelmReleaseName); err != nil {
-=======
 	if err := utils.ReconcileFlux(); err != nil {
 		return "", err
 	}
 
-	if err := utils.ReconcileHelmRelease(wgeHelmReleaseName); err != nil {
->>>>>>> a20f8366
+	if err := utils.ReconcileHelmRelease(WGEHelmReleaseName); err != nil {
 		return "", err
 	}
 

--- conflicted
+++ resolved
@@ -33,11 +33,7 @@
 	wgeHelmReleaseCommitMsg           = "Add WGE HelmRelease YAML file"
 	wgeChartName                      = "mccp"
 	wgeHelmRepositoryName             = "weave-gitops-enterprise-charts"
-<<<<<<< HEAD
 	WGEHelmReleaseName                = "weave-gitops-enterprise"
-=======
-	WgeHelmReleaseName                = "weave-gitops-enterprise"
->>>>>>> 59e390cf
 	WGEDefaultNamespace               = "flux-system"
 	WGEDefaultRepoName                = "flux-system"
 	domainTypelocalhost               = "localhost"
@@ -154,11 +150,7 @@
 		return "", err
 	}
 
-<<<<<<< HEAD
 	if err := utils.ReconcileHelmRelease(WGEHelmReleaseName); err != nil {
-=======
-	if err := utils.ReconcileHelmRelease(WgeHelmReleaseName); err != nil {
->>>>>>> 59e390cf
 		return "", err
 	}
 
@@ -216,11 +208,7 @@
 
 	wgeHelmRelease := helmv2.HelmRelease{
 		ObjectMeta: v1.ObjectMeta{
-<<<<<<< HEAD
 			Name:      WGEHelmReleaseName,
-=======
-			Name:      WgeHelmReleaseName,
->>>>>>> 59e390cf
 			Namespace: WGEDefaultNamespace,
 		}, Spec: helmv2.HelmReleaseSpec{
 			Chart: helmv2.HelmChartTemplate{

--- conflicted
+++ resolved
@@ -127,16 +127,10 @@
 		Content:   wgehelmRepo,
 		CommitMsg: wgeHelmRepoCommitMsg,
 	}
-<<<<<<< HEAD
-
-	if err := utils.ReconcileHelmRelease(WGEHelmReleaseName); err != nil {
-		return err
-=======
 	helmreleaseFile := fileContent{
 		Name:      wgeHelmReleaseFileName,
 		Content:   wgeHelmRelease,
 		CommitMsg: wgeHelmReleaseCommitMsg,
->>>>>>> 988dade4
 	}
 
 	return []StepOutput{

--- conflicted
+++ resolved
@@ -64,14 +64,7 @@
 func (s *server) ListGitOpsSets(ctx context.Context, msg *pb.ListGitOpsSetsRequest) (*pb.ListGitOpsSetsResponse, error) {
 	respErrors := []*pb.GitOpsSetListError{}
 
-<<<<<<< HEAD
 	clustersClient, err := s.clients.GetImpersonatedClient(ctx, auth.Principal(ctx))
-=======
-	namespacedLists, err := s.managementFetcher.Fetch(ctx, "GitOpsSet", func() client.ObjectList {
-		return &ctrl.GitOpsSetList{}
-	})
-
->>>>>>> 4c21ea5b
 	if err != nil {
 		if merr, ok := err.(*multierror.Error); ok {
 			for _, err := range merr.Errors {
@@ -126,7 +119,6 @@
 				Message:     e.Err.Error(),
 			})
 		}
-<<<<<<< HEAD
 	}
 
 	gitopsSets := []*pb.GitOpsSet{}
@@ -138,18 +130,13 @@
 				continue
 			}
 
-			for _, es := range obj.Items {
-				gitopsSets = append(gitopsSets, convert.GitOpsToProto(clusterName, es))
-			}
-=======
-		gsList := namespacedList.List.(*ctrl.GitOpsSetList)
-		for _, gs := range gsList.Items {
-			gitOpsSet, err := convert.GitOpsToProto(s.cluster, gs)
-			if err != nil {
-				return nil, fmt.Errorf("failed to convert gitopsset: %w", err)
-			}
-			gitopsSets = append(gitopsSets, gitOpsSet)
->>>>>>> 4c21ea5b
+			for _, gs := range obj.Items {
+				gitOpsSet, err := convert.GitOpsToProto(clusterName, gs)
+				if err != nil {
+					return nil, nil, fmt.Errorf("failed to convert gitopsset: %w", err)
+				}
+				gitopsSets = append(gitopsSets, gitOpsSet)
+			}
 		}
 	}
 

--- conflicted
+++ resolved
@@ -2,10 +2,7 @@
 
 import (
 	"context"
-<<<<<<< HEAD
 	"errors"
-=======
->>>>>>> 3eb76338
 	"os"
 
 	"github.com/fluxcd/pkg/runtime/events"

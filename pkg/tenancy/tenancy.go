package tenancy

import (
	"context"
	"encoding/json"
	"errors"
	"fmt"
	"io"
	"os"

	"github.com/fluxcd/pkg/runtime/patch"
	"github.com/hashicorp/go-multierror"
	pacv2beta1 "github.com/weaveworks/policy-agent/api/v2beta1"
	corev1 "k8s.io/api/core/v1"
	rbacv1 "k8s.io/api/rbac/v1"
	apiextensionsv1 "k8s.io/apiextensions-apiserver/pkg/apis/apiextensions/v1"
	"k8s.io/apimachinery/pkg/api/equality"
	errs "k8s.io/apimachinery/pkg/api/errors"
	metav1 "k8s.io/apimachinery/pkg/apis/meta/v1"
	"k8s.io/apimachinery/pkg/apis/meta/v1/unstructured"
	"k8s.io/apimachinery/pkg/util/validation"
	"sigs.k8s.io/controller-runtime/pkg/client"
	"sigs.k8s.io/yaml"
)

const tenantLabel = "toolkit.fluxcd.io/tenant"

var (
	namespaceTypeMeta      = typeMeta("Namespace", "v1")
	serviceAccountTypeMeta = typeMeta("ServiceAccount", "v1")
	roleBindingTypeMeta    = typeMeta("RoleBinding", "rbac.authorization.k8s.io/v1")
	policyTypeMeta         = typeMeta(pacv2beta1.PolicyKind, pacv2beta1.GroupVersion.String())
	roleTypeMeta           = typeMeta("Role", "rbac.authorization.k8s.io/v1")
)

// ServiceAccountOptions is additional configuration for generating
// ServiceAccounts.
type ServiceAccountOptions struct {
	Name string `yaml:"name"`
}

// AllowedRepository defines the allowed urls for each source type
type AllowedRepository struct {
	URL  string `yaml:"url"`
	Kind string `yaml:"kind"`
}

// AllowedCluster defines the allowed secret names that contains cluster's kubeconfig
type AllowedCluster struct {
	KubeConfig string `yaml:"kubeConfig"`
}

// TenanTeamRBAC defines the permissions of a tenant
type TenantTeamRBAC struct {
	GroupNames []string            `yaml:"groupNames"`
	Rules      []rbacv1.PolicyRule `yaml:"rules"`
}

// Config represents the structure of the Tenancy file.
type Config struct {
	ServiceAccount *ServiceAccountOptions `yaml:"serviceAccount,optional"`
	Tenants        []Tenant               `yaml:"tenants"`
}

// Tenant represents a tenant that we generate resources for in the tenancy
// system.
type Tenant struct {
	Name                string              `yaml:"name"`
	Namespaces          []string            `yaml:"namespaces"`
	ClusterRole         string              `yaml:"clusterRole"`
	Labels              map[string]string   `yaml:"labels"`
	AllowedRepositories []AllowedRepository `yaml:"allowedRepositories"`
	AllowedClusters     []AllowedCluster    `yaml:"allowedClusters"`
	TeamRBAC            *TenantTeamRBAC     `yaml:"teamRBAC,omitempty"`
}

// Validate returns an error if any of the fields isn't valid
func (t Tenant) Validate() error {
	var result error

	if err := validation.IsQualifiedName(t.Name); len(err) > 0 {
		result = multierror.Append(result, fmt.Errorf("invalid tenant name: %s", err))
	}

	if len(t.Namespaces) == 0 {
		result = multierror.Append(result, errors.New("must provide at least one namespace"))
	}

	for _, allowedRepository := range t.AllowedRepositories {
		if err := validatePolicyRepoKind(allowedRepository.Kind); err != nil {
			result = multierror.Append(result, err)
		}
	}

	if t.TeamRBAC != nil {
		if len(t.TeamRBAC.GroupNames) == 0 || len(t.TeamRBAC.Rules) == 0 {
			result = multierror.Append(result, errors.New("must provide group names and team rules in team RBAC"))
		}
	}

	return result
}

// ApplyTenants applies resources for state defined in each tenant given a file for definition.
func ApplyTenants(ctx context.Context, config *Config, c client.Client, prune bool, out io.Writer) error {
	newResources, err := GenerateTenantResources(config)
	if err != nil {
		return fmt.Errorf("failed to generate tenant output: %w", err)
	}
	existingResources, err := getCurrentResources(ctx, c)
	if err != nil {
		return fmt.Errorf("failed to check current tenant resources: %w", err)
	}
	err = cleanResources(ctx, c, newResources, existingResources, prune, out)
	if err != nil {
		return fmt.Errorf("failed to clean up policies resources: %w", err)
	}
	for _, resource := range newResources {
		err := upsert(ctx, c, resource, out)
		if err != nil {
			return fmt.Errorf("failed to create resource %s: %w", resource.GetName(), err)
		}
	}

	return nil
}

// getCurrentResources checks current tenant resources that exists on a cluster
func getCurrentResources(ctx context.Context, kubeClient client.Client) ([]client.Object, error) {
	var resources []client.Object
	existingTypeMetas := []metav1.TypeMeta{
		namespaceTypeMeta,
		roleBindingTypeMeta,
		serviceAccountTypeMeta,
		roleTypeMeta,
		policyTypeMeta,
	}

	opts := []client.ListOption{client.HasLabels{tenantLabel}}

	for _, existingTypeMeta := range existingTypeMetas {
		existing := unstructured.UnstructuredList{}
		existing.SetGroupVersionKind(existingTypeMeta.GroupVersionKind())

		err := kubeClient.List(ctx, &existing, opts...)
		if err != nil {
			return nil, fmt.Errorf("failed to list tenant resources: %w", err)
		}
		for i := range existing.Items {
			resources = append(resources, &existing.Items[i])
		}
	}

	return resources, nil
}

// cleanResources cleanup resources that should be pruned when certain configuration is removed
func cleanResources(ctx context.Context, kubeClient client.Client, newResources, existingResources []client.Object, prune bool, out io.Writer) error {
	resourcesToDelete := getResourcesToDelete(newResources, existingResources)
	for i := range resourcesToDelete {
		resourceToDeleteID := getObjectID(resourcesToDelete[i])
		if prune {
			err := kubeClient.Delete(ctx, resourcesToDelete[i])
			if err != nil {
				fmt.Fprintf(out, "failed to clean up tenant resource %s: %s", resourceToDeleteID, err)
				continue
			}
			fmt.Fprintf(out, "%s deleted\n", resourceToDeleteID)
		} else {
			fmt.Fprintf(out, "%s no longer defined as part of a tenant use --prune to remove\n", resourceToDeleteID)
		}
	}
	return nil
}

// upsert applies runtime objects to the cluster, if they already exist,
// patching them with type specific elements.
func upsert(ctx context.Context, kubeClient client.Client, obj client.Object, out io.Writer) error {
	existing := runtimeObjectFromObject(obj)
	objectID := getObjectID(obj)

	err := kubeClient.Get(ctx, client.ObjectKeyFromObject(obj), existing)
	if err != nil {
		if errs.IsNotFound(err) {
			if err := kubeClient.Create(ctx, obj); err != nil {
				return err
			}

			fmt.Fprintf(out, "%s created\n", objectID)

			return nil
		}

		return err
	}

	patchHelper, err := patch.NewHelper(existing, kubeClient)
	if err != nil {
		return err
	}

	switch to := obj.(type) {
	case *rbacv1.RoleBinding:
		existingRB := existing.(*rbacv1.RoleBinding)
		if !equality.Semantic.DeepDerivative(to.Subjects, existingRB.Subjects) ||
			!equality.Semantic.DeepDerivative(to.RoleRef, existingRB.RoleRef) ||
			!equality.Semantic.DeepDerivative(to.GetLabels(), existingRB.GetLabels()) {
			if err := kubeClient.Delete(ctx, existing); err != nil {
				return err
			}

			if err := kubeClient.Create(ctx, to); err != nil {
				return err
			}

			fmt.Fprintf(out, "%s recreated\n", objectID)
		}
	case *rbacv1.Role:
		existingRole := existing.(*rbacv1.Role)

		var changed bool

		if !equality.Semantic.DeepDerivative(to.GetLabels(), existingRole.GetLabels()) {
			existingRole.SetLabels(to.GetLabels())

			changed = true
		}

		if !equality.Semantic.DeepDerivative(to.Rules, existingRole.Rules) {
			existingRole.Rules = to.Rules
			changed = true
		}

		if changed {
			if err := kubeClient.Update(ctx, existing); err != nil {
				return fmt.Errorf("failed to update existing role: %w", err)
			}

			fmt.Fprintf(out, "%s updated\n", objectID)
		}
	case *pacv2beta1.Policy:
		existingPolicy := existing.(*pacv2beta1.Policy)

		var changed bool

		if !equality.Semantic.DeepDerivative(to.GetLabels(), existingPolicy.GetLabels()) {
			existingPolicy.SetLabels(to.GetLabels())

			changed = true
		}

		if !equality.Semantic.DeepDerivative(to.Spec, existingPolicy.Spec) {
			existingPolicy.Spec = to.Spec
			changed = true
		}

		if changed {
			if err := patchHelper.Patch(ctx, existing); err != nil {
				return fmt.Errorf("failed to patch existing policy: %w", err)
			}

			fmt.Fprintf(out, "%s updated\n", objectID)
		}
	default:
		if !equality.Semantic.DeepDerivative(obj.GetLabels(), existing.GetLabels()) {
			existing.SetLabels(obj.GetLabels())

			if err := kubeClient.Update(ctx, existing); err != nil {
				return err
			}

			fmt.Fprintf(out, "%s updated\n", objectID)
		}
	}

	return nil
}

// ExportTenants exports all the tenants to a file.
func ExportTenants(config *Config, out io.Writer) error {
	resources, err := GenerateTenantResources(config)
	if err != nil {
		return fmt.Errorf("failed to generate tenant output: %w", err)
	}

	return outputResources(out, resources)
}

// generateTenantResource create resources for a tenant
func generateTenantResource(tenant Tenant, serviceAccount *ServiceAccountOptions) ([]client.Object, error) {
	generated := []client.Object{}
	if err := tenant.Validate(); err != nil {
		return nil, err
	}
	// TODO: validate tenant name for creation of namespace.
	tenantLabels := tenant.Labels
	if tenantLabels == nil {
		tenantLabels = map[string]string{}
	}

	tenantLabels[tenantLabel] = tenant.Name
	serviceAccountName := tenant.Name
	if serviceAccount != nil {
		serviceAccountName = serviceAccount.Name
	}

	for _, namespace := range tenant.Namespaces {
		generated = append(generated, newNamespace(namespace, tenantLabels))
		generated = append(generated, newServiceAccount(serviceAccountName, namespace, tenantLabels))
		generated = append(generated, newRoleBinding(tenant.Name, namespace, serviceAccountName, tenant.ClusterRole, tenantLabels))
		if tenant.TeamRBAC != nil {
			generated = append(generated, newTeamRole(tenant.Name, namespace, tenantLabels, tenant.TeamRBAC.Rules))
			generated = append(generated, newTeamRoleBinding(tenant.Name, namespace, tenant.TeamRBAC.GroupNames, tenantLabels))
		}
	}
	if len(tenant.AllowedRepositories) != 0 {
		policy, err := newAllowedRepositoriesPolicy(tenant.Name, tenant.Namespaces, tenant.AllowedRepositories, tenantLabels)
		if err != nil {
			return nil, err
		}
		generated = append(generated, policy)
	}

	if len(tenant.AllowedClusters) != 0 {
		policy, err := newAllowedClustersPolicy(tenant.Name, tenant.Namespaces, tenant.AllowedClusters, tenantLabels)
		if err != nil {
			return nil, err
		}
		generated = append(generated, policy)
	}

	return generated, nil

}

// GenerateTenantResources creates all the resources for tenants.
func GenerateTenantResources(config *Config) ([]client.Object, error) {
	generated := []client.Object{}

	for _, tenant := range config.Tenants {
		tenantGenerated, err := generateTenantResource(tenant, config.ServiceAccount)
		if err != nil {
			return nil, err
		}
<<<<<<< HEAD
		// TODO: validate tenant name for creation of namespace.
		tenantLabels := tenant.Labels
		if tenantLabels == nil {
			tenantLabels = map[string]string{}
		}

		tenantLabels[tenantLabel] = tenant.Name
		serviceAccountName := tenant.Name

		if config.ServiceAccount != nil {
			serviceAccountName = config.ServiceAccount.Name
		}

		for _, namespace := range tenant.Namespaces {
			generated = append(generated, newNamespace(namespace, tenantLabels))
			generated = append(generated, newServiceAccount(serviceAccountName, namespace, tenantLabels))
			generated = append(generated, newRoleBinding(tenant.Name, namespace, serviceAccountName, tenant.ClusterRole, tenantLabels))

			if tenant.TeamRBAC != nil {
				generated = append(generated, newTeamRole(tenant.Name, namespace, tenant.Labels, tenant.TeamRBAC.Rules))
				generated = append(generated, newTeamRoleBinding(tenant.Name, namespace, tenant.TeamRBAC.GroupNames, tenantLabels))
			}
		}

		if len(tenant.AllowedRepositories) != 0 {
			policy, err := newAllowedRepositoriesPolicy(tenant.Name, tenant.Namespaces, tenant.AllowedRepositories, tenantLabels)
			if err != nil {
				return nil, err
			}

			generated = append(generated, policy)
		}

		if len(tenant.AllowedClusters) != 0 {
			policy, err := newAllowedClustersPolicy(tenant.Name, tenant.Namespaces, tenant.AllowedClusters, tenantLabels)
			if err != nil {
				return nil, err
			}

			generated = append(generated, policy)
		}
=======
		generated = append(generated, tenantGenerated...)
>>>>>>> ba028975
	}

	return generated, nil
}

func newNamespace(name string, labels map[string]string) *corev1.Namespace {
	return &corev1.Namespace{
		TypeMeta: namespaceTypeMeta,
		ObjectMeta: metav1.ObjectMeta{
			Name:   name,
			Labels: labels,
		},
	}
}

func newServiceAccount(name, namespace string, labels map[string]string) *corev1.ServiceAccount {
	return &corev1.ServiceAccount{
		TypeMeta: serviceAccountTypeMeta,
		ObjectMeta: metav1.ObjectMeta{
			Name:      name,
			Namespace: namespace,
			Labels:    labels,
		},
	}
}

func newRoleBinding(name, namespace, serviceAccountName, clusterRole string, labels map[string]string) *rbacv1.RoleBinding {
	if clusterRole == "" {
		clusterRole = "cluster-admin"
	}

	return &rbacv1.RoleBinding{
		TypeMeta: roleBindingTypeMeta,
		ObjectMeta: metav1.ObjectMeta{
			Name:      name,
			Namespace: namespace,
			Labels:    labels,
		},
		RoleRef: rbacv1.RoleRef{
			APIGroup: "rbac.authorization.k8s.io",
			Kind:     "ClusterRole",
			Name:     clusterRole,
		},
		Subjects: []rbacv1.Subject{
			{
				APIGroup: "rbac.authorization.k8s.io",
				Kind:     "User",
				Name:     "gotk:" + namespace + ":reconciler",
			},
			{
				Kind:      "ServiceAccount",
				Name:      serviceAccountName,
				Namespace: namespace,
			},
		},
	}
}

func newTeamRoleBinding(name, namespace string, groupNames []string, labels map[string]string) *rbacv1.RoleBinding {
	subjects := []rbacv1.Subject{}
	for _, groupName := range groupNames {
		subjects = append(subjects, rbacv1.Subject{
			APIGroup: "rbac.authorization.k8s.io",
			Kind:     "Group",
			Name:     groupName,
		})
	}

	return &rbacv1.RoleBinding{
		TypeMeta: roleBindingTypeMeta,
		ObjectMeta: metav1.ObjectMeta{
			Name:      fmt.Sprintf("%s-team-rolebinding", name),
			Namespace: namespace,
			Labels:    labels,
		},
		RoleRef: rbacv1.RoleRef{
			APIGroup: "rbac.authorization.k8s.io",
			Kind:     "Role",
			Name:     fmt.Sprintf("%s-team-role", name),
		},
		Subjects: subjects,
	}
}

func newTeamRole(name, namespace string, labels map[string]string, rules []rbacv1.PolicyRule) *rbacv1.Role {
	return &rbacv1.Role{
		TypeMeta: roleTypeMeta,
		ObjectMeta: metav1.ObjectMeta{
			Name:      fmt.Sprintf("%s-team-role", name),
			Namespace: namespace,
			Labels:    labels,
		},
		Rules: rules,
	}
}

func newAllowedRepositoriesPolicy(tenantName string, namespaces []string, allowedRepositories []AllowedRepository, labels map[string]string) (*pacv2beta1.Policy, error) {
	policyName := fmt.Sprintf("weave.policies.tenancy.%s-allowed-repositories", tenantName)
	policy := &pacv2beta1.Policy{
		TypeMeta: policyTypeMeta,
		ObjectMeta: metav1.ObjectMeta{
			Name:   policyName,
			Labels: labels,
		},
		Spec: pacv2beta1.PolicySpec{
			ID:          policyName,
			Name:        fmt.Sprintf("%s allowed repositories", tenantName),
			Category:    "weave.categories.tenancy",
			Severity:    "high",
			Description: "Controls the allowed repositories to be used as sources",
			Standards:   []pacv2beta1.PolicyStandard{},
			Targets: pacv2beta1.PolicyTargets{
				Labels:     []map[string]string{},
				Kinds:      policyRepoKinds,
				Namespaces: namespaces,
			},
			Code: repoPolicyCode,
			Tags: []string{"tenancy"},
		},
	}

	var gitURLs, bucketEndpoints, helmURLs, ociURLs []string

	for _, allowedRepository := range allowedRepositories {
		switch allowedRepository.Kind {
		case policyRepoGitKind:
			gitURLs = append(gitURLs, allowedRepository.URL)
		case policyRepoBucketKind:
			bucketEndpoints = append(bucketEndpoints, allowedRepository.URL)
		case policyRepoHelmKind:
			helmURLs = append(helmURLs, allowedRepository.URL)
		case policyRepoOCIKind:
			ociURLs = append(ociURLs, allowedRepository.URL)
		}
	}

	policyParams, err := generatePolicyRepoParams(gitURLs, bucketEndpoints, helmURLs, ociURLs)
	if err != nil {
		return nil, err
	}

	policy.Spec.Parameters = policyParams

	return policy, nil
}

func newAllowedClustersPolicy(tenantName string, namespaces []string, allowedClusters []AllowedCluster, labels map[string]string) (*pacv2beta1.Policy, error) {
	policyName := fmt.Sprintf("weave.policies.tenancy.%s-allowed-clusters", tenantName)

	var clusterSecrets []string

	for _, allowedCluster := range allowedClusters {
		clusterSecrets = append(clusterSecrets, allowedCluster.KubeConfig)
	}

	clusterSecretstBytes, err := json.Marshal(clusterSecrets)
	if err != nil {
		return nil, fmt.Errorf("error while setting policy parameters values: %w", err)
	}

	policy := &pacv2beta1.Policy{
		TypeMeta: policyTypeMeta,
		ObjectMeta: metav1.ObjectMeta{
			Name:   policyName,
			Labels: labels,
		},
		Spec: pacv2beta1.PolicySpec{
			ID:          policyName,
			Name:        fmt.Sprintf("%s allowed clusters", tenantName),
			Category:    "weave.categories.tenancy",
			Severity:    "high",
			Description: "Controls the allowed clusters to be added",
			Standards:   []pacv2beta1.PolicyStandard{},
			Targets: pacv2beta1.PolicyTargets{
				Labels:     []map[string]string{},
				Kinds:      []string{policyClustersKind, policyKustomizationKind},
				Namespaces: namespaces,
			},
			Code: clusterPolicyCode,
			Tags: []string{"tenancy"},
			Parameters: []pacv2beta1.PolicyParameters{
				{
					Name: "cluster_secrets",
					Type: "array",
					Value: &apiextensionsv1.JSON{
						Raw: clusterSecretstBytes,
					},
				},
			},
		},
	}

	return policy, nil
}

// Parse a raw tenant declaration, and parses it from the YAML and returns the
// extracted Tenants.
func Parse(filename string) (*Config, error) {
	tenantsYAML, err := os.ReadFile(filename)
	if err != nil {
		return nil, fmt.Errorf("failed to read tenants file for export: %w", err)
	}

	var tenancy struct {
		ServiceAccount *ServiceAccountOptions `yaml:"serviceAccount,optional"`
		Tenants        []Tenant               `yaml:"tenants"`
	}

	err = yaml.Unmarshal(tenantsYAML, &tenancy)
	if err != nil {
		return nil, err
	}

	return &Config{Tenants: tenancy.Tenants, ServiceAccount: tenancy.ServiceAccount}, nil
}<|MERGE_RESOLUTION|>--- conflicted
+++ resolved
@@ -342,51 +342,8 @@
 		if err != nil {
 			return nil, err
 		}
-<<<<<<< HEAD
-		// TODO: validate tenant name for creation of namespace.
-		tenantLabels := tenant.Labels
-		if tenantLabels == nil {
-			tenantLabels = map[string]string{}
-		}
-
-		tenantLabels[tenantLabel] = tenant.Name
-		serviceAccountName := tenant.Name
-
-		if config.ServiceAccount != nil {
-			serviceAccountName = config.ServiceAccount.Name
-		}
-
-		for _, namespace := range tenant.Namespaces {
-			generated = append(generated, newNamespace(namespace, tenantLabels))
-			generated = append(generated, newServiceAccount(serviceAccountName, namespace, tenantLabels))
-			generated = append(generated, newRoleBinding(tenant.Name, namespace, serviceAccountName, tenant.ClusterRole, tenantLabels))
-
-			if tenant.TeamRBAC != nil {
-				generated = append(generated, newTeamRole(tenant.Name, namespace, tenant.Labels, tenant.TeamRBAC.Rules))
-				generated = append(generated, newTeamRoleBinding(tenant.Name, namespace, tenant.TeamRBAC.GroupNames, tenantLabels))
-			}
-		}
-
-		if len(tenant.AllowedRepositories) != 0 {
-			policy, err := newAllowedRepositoriesPolicy(tenant.Name, tenant.Namespaces, tenant.AllowedRepositories, tenantLabels)
-			if err != nil {
-				return nil, err
-			}
-
-			generated = append(generated, policy)
-		}
-
-		if len(tenant.AllowedClusters) != 0 {
-			policy, err := newAllowedClustersPolicy(tenant.Name, tenant.Namespaces, tenant.AllowedClusters, tenantLabels)
-			if err != nil {
-				return nil, err
-			}
-
-			generated = append(generated, policy)
-		}
-=======
+
 		generated = append(generated, tenantGenerated...)
->>>>>>> ba028975
 	}
 
 	return generated, nil

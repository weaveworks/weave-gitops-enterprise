--- conflicted
+++ resolved
@@ -56,11 +56,7 @@
       runs-on: ubuntu-latest
       os-name: linux
       timeout-minutes: 90
-<<<<<<< HEAD
       label-filter: "--label-filter='!(capd, upgrade, kind-gitops-cluster, leaf-application, leaf-policy, leaf-violation, leaf-workspaces)'"
-=======
-      label-filter: "--label-filter='!(smoke, capd, upgrade&&(cluster), leaf-cluster, leaf-application, leaf-policy, leaf-violation)'"
->>>>>>> 7f014cb1
       kubectl-version: "v1.23.6"
       login_user_type: "oidc"
       git-provider: github
@@ -91,11 +87,7 @@
       runs-on: ubuntu-latest
       os-name: linux
       timeout-minutes: 90
-<<<<<<< HEAD
       label-filter: "--label-filter='!(upgrade, capd, kind-gitops-cluster, tenant, leaf-application, leaf-policy, leaf-violation, leaf-workspaces)'"
-=======
-      label-filter: "--label-filter='!(smoke, upgrade&&(cluster), capd, tenant, leaf-cluster, leaf-application, leaf-policy, leaf-violation)'"
->>>>>>> 7f014cb1
       kubectl-version: "v1.23.3"
       login_user_type: "cluster-user"
       git-provider: gitlab

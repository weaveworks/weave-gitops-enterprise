--- conflicted
+++ resolved
@@ -326,12 +326,8 @@
       GITHUB_ORG: ${{ secrets.WGE_GITHUB_ORG }}
       GITHUB_USER: ${{ secrets.WGE_GITHUB_USER }}
       GITHUB_PASSWORD: ${{ secrets.WGE_GITHUB_PASSWORD }}
-<<<<<<< HEAD
       TOTP_TOKEN: ${{ secrets.WGE_GITHUB_MFA_KEY }}
-      GITOPS_BIN_PATH: ${{ github.workspace }}/cmd/gitops/gitops-linux-x86_64
-=======
       GITOPS_BIN_PATH: /tmp/gitops
->>>>>>> 6dbd387f
       WKP_BIN_PATH: ${{ github.workspace }}/cmd/wk/wk-v2.5.0-linux-amd64
       SELENIUM_DEBUG: true
       ACCEPTANCE_TESTS_DATABASE_TYPE: sqlite
@@ -385,26 +381,15 @@
         git config --global user.email "test-user@weave.works"
         git config --global user.name "test-user"
         git config --global url.ssh://git@github.com/.insteadOf https://github.com/
-<<<<<<< HEAD
     - name: Download totp-cli from GH
       run: |
         wget https://github.com/yitsushi/totp-cli/releases/download/v1.1.17/totp-cli-v1.1.17-linux-amd64.tar.gz
         tar -xf totp-cli-v1.1.17-linux-amd64.tar.gz
         mv ./totp-cli /usr/local/bin
-    - name: Download gitops binary from s3
-      run: |
-        mkdir -p cmd/gitops/
-        wget https://weave-gitops.s3.us-east-2.amazonaws.com/gitops-ubuntu-latest
-        mv gitops-ubuntu-latest $GITOPS_BIN_PATH
-    - name: Change bin permissions
-      run: |
-        sudo chmod +x ${{ env.GITOPS_BIN_PATH }}
-=======
     - name: Get a gitops-binary
       uses: ./.github/actions/gitops-binary
       with:
         path: ${{ env.GITOPS_BIN_PATH }}
->>>>>>> 6dbd387f
     - name: Setup selenium server
       run: |
         wget  https://selenium-release.storage.googleapis.com/3.14/selenium-server-standalone-3.14.0.jar

on:
  push:
    branches:
      - main
  workflow_dispatch:

name: deploy
jobs:
  build:
    uses: weaveworks/weave-gitops-enterprise/.github/workflows/build.yaml@main
    with:
      helmrepo: "charts-v3"
    secrets:
      BUILD_BOT_PERSONAL_ACCESS_TOKEN: ${{ secrets.BUILD_BOT_PERSONAL_ACCESS_TOKEN }}
      WGE_DOCKER_IO_USER: ${{ secrets.WGE_DOCKER_IO_USER }}
      WGE_DOCKER_IO_PASSWORD: ${{ secrets.WGE_DOCKER_IO_PASSWORD }}
      WGE_NPM_GITHUB_TOKEN: ${{ secrets.WGE_NPM_GITHUB_TOKEN }}
      WGE_S3_AWS_ACCESS_KEY_ID: ${{ secrets.WGE_S3_AWS_ACCESS_KEY_ID }}
      WGE_S3_AWS_SECRET_ACCESS_KEY: ${{ secrets.WGE_S3_AWS_SECRET_ACCESS_KEY }}

  coverage:
    runs-on: ubuntu-latest
    env:
      GO_CACHE_NAME: cache-go-modules
      WGE_COVERALLS_TOKEN: ${{ secrets.WGE_COVERALLS_TOKEN }}
      ARTEFACTS_BASE_DIR: /tmp/workspace/test
    steps:
    - name: Install Go
      uses: actions/setup-go@v2
      with:
        go-version: 1.17.x
    - name: Checkout code
      uses: actions/checkout@v2
    - name: Configure git for private modules
      env:
        GITHUB_BUILD_USERNAME: wge-build-bot
        GITHUB_BUILD_TOKEN: ${{ secrets.BUILD_BOT_PERSONAL_ACCESS_TOKEN }}
      run: git config --global url."https://${GITHUB_BUILD_USERNAME}:${GITHUB_BUILD_TOKEN}@github.com".insteadOf "https://github.com"
    - name: Install dependencies
      run: |
        go mod download
        go get github.com/wadey/gocovmerge
        go get -u github.com/jstemmer/go-junit-report
        npm install -g junit-report-merger
    - name: Install goveralls
      env:
        GO111MODULE: off
      run: go get github.com/mattn/goveralls
    
    - name: Run unit tests
      run: | 
        go version
        mkdir -p ${{ env.ARTEFACTS_BASE_DIR }}
        
        WKP_DEBUG=true go test -cover -coverprofile=.coverprofile ./cmd/... ./pkg/... | go-junit-report > ${{ env.ARTEFACTS_BASE_DIR }}/test-results.xml
        cd ${{ github.workspace }}/cmd/event-writer && go test -cover -coverprofile=.coverprofile ./... | go-junit-report > ${{ env.ARTEFACTS_BASE_DIR }}/event-writer-results.xml
        cd ${{ github.workspace }}/common && go test -cover -coverprofile=.coverprofile ./... | go-junit-report > ${{ env.ARTEFACTS_BASE_DIR }}/common-results.xml
        cd ${{ github.workspace }}/cmd/clusters-service && go test -cover -coverprofile=.coverprofile ./... | go-junit-report > ${{ env.ARTEFACTS_BASE_DIR }}/clusters-service-results.xml

        cd ${{ github.workspace }}
        # Merge all coverage results
        gocovmerge .coverprofile cmd/event-writer/.coverprofile common/.coverprofile  cmd/clusters-service/.coverprofile > ${{ env.ARTEFACTS_BASE_DIR }}/merged-profiles    
        # Merge all junit test results
        jrm ${{ env.ARTEFACTS_BASE_DIR }}/combined-test-results.xml '${{ env.ARTEFACTS_BASE_DIR }}/*.xml'
    # - name: Send coverage
    #   run: |
    #     # submit the coverage 1 by 1, seems important that they have a -flagname
    #     goveralls -parallel -coverprofile=.coverprofile -service="GitHub Action" -flagname wks -repotoken $WGE_COVERALLS_TOKEN
    #     (cd cmd/event-writer; goveralls -coverprofile=.coverprofile -flagname event-writer -parallel -service="GitHub Action" -repotoken $WGE_COVERALLS_TOKEN)
    #     (cd common; goveralls -coverprofile=.coverprofile -flagname common -parallel -service="GitHub Action" -repotoken $WGE_COVERALLS_TOKEN)
    #     (cd cmd/capi-serve; goveralls -coverprofile=.coverprofile -flagname capi-server -parallel -service="GitHub Action" -repotoken $WGE_COVERALLS_TOKEN)

    #     # We've finished submitting the coverage
    #     curl -k "https://coveralls.io/webhook?repo_token=$WGE_COVERALLS_TOKEN" -d "payload[build_num]=$GITHUB_RUN_NUMBER&payload[status]=done"
    - name: Store unit test coverage results
      uses: actions/upload-artifact@v2
      with:
          name: unit-tests-artifacts
          path: |
            ${{ env.ARTEFACTS_BASE_DIR }}
          retention-days: 1

  acceptance-tests:
    runs-on: ${{matrix.os}}
    strategy:
      matrix:
        include:
          - os: ubuntu-latest
            os_name: linux
          # - os: macOS-latest
          #   os_name: darwin
    needs: [build, coverage]
    timeout-minutes: 90
    env:
      GO_CACHE_NAME: cache-go-modules
      GITHUB_TOKEN: ${{ secrets.WGE_GITHUB_TOKEN }}
      GITHUB_ORG: ${{ secrets.WGE_GITHUB_ORG }}
      GITHUB_USER: ${{ secrets.WGE_GITHUB_USER }}
      GITHUB_PASSWORD: ${{ secrets.WGE_GITHUB_PASSWORD }}
      TOTP_TOKEN: ${{ secrets.WGE_GITHUB_MFA_KEY }}
      DOCKER_IO_USER: ${{ secrets.WGE_DOCKER_IO_USER }} 
      DOCKER_IO_PASSWORD: ${{ secrets.WGE_DOCKER_IO_PASSWORD }}
      GITOPS_BIN_PATH: /tmp/gitops
      PCTL_BIN_PATH: ${{ github.workspace }}/cmd/pctl/pctl_${{ matrix.os_name }}_amd64
      WKP_BIN_PATH: ${{ github.workspace }}/cmd/wk/wk-v2.5.0-${{ matrix.os_name }}-amd64
      SELENIUM_DEBUG: true
      ACCEPTANCE_TESTS_DATABASE_TYPE: sqlite
      WGE_ACCEPTANCE: true
      KIND_WKP_LEAF_KUBECONFIG: '/tmp/wkp-kind-leaf-kubeconfig'
      ARTEFACTS_BASE_DIR: /tmp/workspace/test/
    steps:
    - id: go-cache-paths
      run: |
        echo "::set-output name=go-build::$(go env GOCACHE)"
        echo "::set-output name=go-mod::$(go env GOMODCACHE)"
    - name: Install Go
      uses: actions/setup-go@v2
      with:
        go-version: 1.17.x
    - name: Checkout code
      uses: actions/checkout@v2
      with:
        fetch-depth: 0 
    - name: Go Build Cache
      uses: actions/cache@v2
      with:
        path: |
          ${{ steps.go-cache-paths.outputs.go-build }}
          ${{ steps.go-cache-paths.outputs.go-mod }}
        key: ${{ runner.os }}-go-build-${{ env.GO_CACHE_NAME }}-${{ hashFiles('**/go.sum') }}
        restore-keys: |
          ${{ runner.os }}-go-build-${{ env.GO_CACHE_NAME }}-
    - name: Install docker
      if: ${{ runner.os == 'macOS' }}
      uses: docker-practice/actions-setup-docker@master
    - name: Install kubectl
      uses: Azure/setup-kubectl@v1
      with:
          version: 'v1.20.7'
    - name: Install kind
      run: |
        if [ "$RUNNER_OS" == "Linux" ]; then
          curl -Lo ./kind https://kind.sigs.k8s.io/dl/v0.11.0/kind-linux-amd64
          chmod +x ./kind
          sudo mv ./kind /usr/local/bin/kind
         elif [ "$RUNNER_OS" == "macOS" ]; then
            brew install kind
        fi
    - name: Install clusterctl
      run: |
        curl -L https://github.com/kubernetes-sigs/cluster-api/releases/download/v1.0.0/clusterctl-${{ matrix.os_name }}-amd64 -o clusterctl
        chmod +x ./clusterctl
        sudo mv ./clusterctl /usr/local/bin/clusterctl
        clusterctl version 
    - name: Set up ssh
      uses: ./.github/actions/setup-ssh
      with:
        ssh-private-key: ${{ secrets.WGE_GITHUB_PRIVATE_KEY }}
    - name: Configure git settings
      run: |
        git config --global user.email "test-user@weave.works"
        git config --global user.name "test-user"
        git config --global url.ssh://git@github.com/.insteadOf https://github.com/    
<<<<<<< HEAD
    - name: Download totp-cli from GH
      run: |
        wget https://github.com/yitsushi/totp-cli/releases/download/v1.1.17/totp-cli-v1.1.17-${{ matrix.os_name }}-amd64.tar.gz
        tar -xf totp-cli-v1.1.17-${{ matrix.os_name }}-amd64.tar.gz
        mv ./totp-cli /usr/local/bin
    - name: Download gitops binary from s3
      run: |
        mkdir -p cmd/gitops/
        wget https://weave-gitops.s3.us-east-2.amazonaws.com/gitops-${{ matrix.os }}
        mv gitops-${{ matrix.os }} $GITOPS_BIN_PATH
=======
    - name: Get a gitops-binary
      uses: ./.github/actions/gitops-binary
      with:
        os: ${{ matrix.os }}
        path: ${{ env.GITOPS_BIN_PATH }}
>>>>>>> 6dbd387f
    - name: Download pctl binary from GH
      run: |
        mkdir -p cmd/pctl/
        wget https://github.com/weaveworks/pctl/releases/download/v0.11.0/pctl_${{ matrix.os_name }}_amd64.tar.gz
        tar -xf pctl_${{ matrix.os_name }}_amd64.tar.gz
        mv pctl $PCTL_BIN_PATH
    - name: Download wk binary from s3
      run: |
        mkdir -p cmd/wk/
        curl -o $WKP_BIN_PATH https://s3.amazonaws.com/weaveworks-wkp/wk-v2.5.0-${{ matrix.os_name }}-amd64  
    - name: Change bin permissions
      run: |
        sudo chmod +x ${{ env.WKP_BIN_PATH }}  
    - name: Setup selenium server
      if: ${{ runner.os == 'Linux' }}
      run: |
        wget  https://selenium-release.storage.googleapis.com/3.14/selenium-server-standalone-3.14.0.jar

        # Start selenium server in standalone mode
        xvfb-run -a --server-args="-screen 0 1280x1024x24" java -jar ./selenium-server-standalone-3.14.0.jar &
    - name: Setup kind management cluster
      run: |
        kind create cluster --name management-${{ github.run_id }}-${{ github.run_number}} --image=kindest/node:v1.20.7 --config test/utils/data/local-kind-config.yaml
        kubectl get pods -A     
    - name: Install wego entriprise componenets on management cluster
      run: |
        export CLUSTER_REPOSITORY=gitops-capi-template-${{ github.run_id }}-$(openssl rand -hex 8)
        # Set the CLUSTER_REPOSITORY as environment variable for subsequent steps
        echo "CLUSTER_REPOSITORY=$CLUSTER_REPOSITORY" >> $GITHUB_ENV

        ./test/utils/scripts/wego-enterprise.sh setup ${{ github.workspace }}
    - name: Setup wkp leaf cluster
      if: ${{ runner.os == 'Linux' }}
      run: |
        kind create cluster --name my-wkp-leaf-cluster --image=kindest/node:v1.20.7 --config test/utils/data/kind-config.yaml --kubeconfig $KIND_WKP_LEAF_KUBECONFIG
        export KUBECONFIG=$KIND_WKP_LEAF_KUBECONFIG

        export CLUSTER_NAME=leaf-${{ github.run_id }}-${{ github.run_number}}
        # Set the WKP_CLUSTER_NAME as environment variable for subsequent steps
        echo "WKP_CLUSTER_NAME=$CLUSTER_NAME" >> $GITHUB_ENV
        ./test/utils/scripts/wkp.sh setup $CLUSTER_NAME ${{ github.workspace }}

        # Unset KUBECONFIG to let kubectl point back to the wego enterprise cluster under test
        unset KUBECONFIG        
    - name: Run acceptance tests
      run: |
        cd test/acceptance/test/
        if [ "$RUNNER_OS" == "macOS" ]; then
          go test -ginkgo.skip=@gce -ginkgo.skip=@eks -ginkgo.skip=@wkp -ginkgo.v -v --timeout=99999s
        else
          go test -ginkgo.skip=@gce -ginkgo.skip=@eks -ginkgo.v -v --timeout=99999s
        fi
    - name: Delete WKP repository
      if: ${{ always() }}
      continue-on-error: true
      run: |
        # We are not running WKP leaf cluster connect tests for macOS, hence no WKP repository exists for macOS job
        if [ "$RUNNER_OS" == "Linux" ]; then
          hub delete -y $GITHUB_ORG/$WKP_CLUSTER_NAME
        fi
    - name: Store acceptance test results
      if: ${{ always() }}
      continue-on-error: true
      uses: actions/upload-artifact@v2
      with:
        name: acceptance-test-artifacts
        path: ${{ env.ARTEFACTS_BASE_DIR }}
        retention-days: 1

  # publish-test-results:
  #   runs-on: ubuntu-latest
  #   needs: [acceptance-tests]
  #   env:
  #     ARTEFACTS_BASE_DIR: /tmp/workspace/test/
  #   steps:
  #   - name: Install Go
  #     uses: actions/setup-go@v2
  #     with:
  #       go-version: 1.17.x
  #   - name: Checkout code
  #     uses: actions/checkout@v2
  #   - name: Install testspace client
  #     uses: testspace-com/setup-testspace@v1
  #     with:
  #       domain: weaveworks.testspace.com
  #   - name: Download artifacts
  #     uses: actions/download-artifact@v2
  #     with:
  #       path:
  #         results
  #   - name: Display structure of downloaded files
  #     run: ls -laR
  #     working-directory: results
  #   - name: Publish test results to Testspace
  #     run: |
  #       go get github.com/t-yuki/gocover-cobertura

  #       gocover-cobertura < results/unit-tests-artifacts/merged-profiles > coverage.xml
  #       testspace "[unit-tests]results/unit-tests-artifacts/combined-test-results.xml" "[acceptance-tests]results/acceptance-test-artifacts/acceptance-test-results.xml" "coverage.xml"
  <|MERGE_RESOLUTION|>--- conflicted
+++ resolved
@@ -160,25 +160,17 @@
       run: |
         git config --global user.email "test-user@weave.works"
         git config --global user.name "test-user"
-        git config --global url.ssh://git@github.com/.insteadOf https://github.com/    
-<<<<<<< HEAD
+        git config --global url.ssh://git@github.com/.insteadOf https://github.com/
     - name: Download totp-cli from GH
       run: |
         wget https://github.com/yitsushi/totp-cli/releases/download/v1.1.17/totp-cli-v1.1.17-${{ matrix.os_name }}-amd64.tar.gz
         tar -xf totp-cli-v1.1.17-${{ matrix.os_name }}-amd64.tar.gz
         mv ./totp-cli /usr/local/bin
-    - name: Download gitops binary from s3
-      run: |
-        mkdir -p cmd/gitops/
-        wget https://weave-gitops.s3.us-east-2.amazonaws.com/gitops-${{ matrix.os }}
-        mv gitops-${{ matrix.os }} $GITOPS_BIN_PATH
-=======
     - name: Get a gitops-binary
       uses: ./.github/actions/gitops-binary
       with:
         os: ${{ matrix.os }}
         path: ${{ env.GITOPS_BIN_PATH }}
->>>>>>> 6dbd387f
     - name: Download pctl binary from GH
       run: |
         mkdir -p cmd/pctl/

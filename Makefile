.PHONY: all install clean images lint unit-tests check ui-build-for-tests update-mccp-chart-values ui-audit
.DEFAULT_GOAL := all

# Boiler plate for bulding Docker containers.
# All this must go at top of file I'm afraid.
IMAGE_PREFIX := docker.io/weaveworks/weave-gitops-enterprise-
IMAGE_TAG := $(shell tools/image-tag)
GIT_REVISION := $(shell git rev-parse HEAD)
VERSION=$(shell git describe --always --match "v*")
CALENDAR_VERSION=$(shell date +"%Y-%d")
WEAVE_GITOPS_VERSION=$(shell git describe --always --match "v*" | sed 's/^[^0-9]*//')
TIME_NOW=$(shell date -u +"%Y-%m-%dT%H:%M:%SZ")
CURRENT_DIR := $(shell pwd)
UPTODATE := .uptodate
GOOS := $(shell go env GOOS)
ifeq ($(GOOS),linux)
	cgo_ldflags=-linkmode external -w -extldflags "-static"
else
	# darwin doesn't like -static
	cgo_ldflags=-linkmode external -w
endif

# The GOOS to use for local binaries that we `make install`
LOCAL_BINARIES_GOOS ?= $(GOOS)

# Every directory with a Dockerfile in it builds an image called
# $(IMAGE_PREFIX)<dirname>. Dependencies (i.e. things that go in the image)
# still need to be explicitly declared.
%/$(UPTODATE): %/Dockerfile %/*
	$(SUDO) docker build \
		--build-arg=version=$(VERSION) \
		--build-arg=image_tag=$(IMAGE_TAG) \
		--build-arg=revision=$(GIT_REVISION) \
		--build-arg=now=$(TIME_NOW) \
		--tag $(IMAGE_PREFIX)$(shell basename $(@D)) \
		$(@D)/
	$(SUDO) docker tag $(IMAGE_PREFIX)$(shell basename $(@D)) $(IMAGE_PREFIX)$(shell basename $(@D)):$(IMAGE_TAG)
	touch $@

# Takes precedence over the more general rule above
# The only difference is the build context
cmd/event-writer/$(UPTODATE): cmd/event-writer/Dockerfile cmd/event-writer/*
	$(SUDO) docker build \
		--build-arg=version=$(VERSION) \
		--build-arg=image_tag=$(IMAGE_TAG) \
		--build-arg=revision=$(GIT_REVISION) \
		--build-arg=GITHUB_BUILD_TOKEN=$(GITHUB_BUILD_TOKEN) \
		--build-arg=now=$(TIME_NOW) \
		--tag $(IMAGE_PREFIX)$(shell basename $(@D)) \
		--file cmd/event-writer/Dockerfile \
        .
	$(SUDO) docker tag $(IMAGE_PREFIX)$(shell basename $(@D)) $(IMAGE_PREFIX)$(shell basename $(@D)):$(IMAGE_TAG)
	touch $@

# Takes precedence over the more general rule above
# The only difference is the build context
cmd/clusters-service/$(UPTODATE): cmd/clusters-service/Dockerfile cmd/clusters-service/clusters-service
	$(SUDO) docker build \
		--build-arg=version=$(WEAVE_GITOPS_VERSION) \
		--build-arg=image_tag=$(IMAGE_TAG) \
		--build-arg=revision=$(GIT_REVISION) \
		--build-arg=now=$(TIME_NOW) \
		--tag $(IMAGE_PREFIX)$(shell basename $(@D)) \
		--file cmd/clusters-service/Dockerfile \
		.
	$(SUDO) docker tag $(IMAGE_PREFIX)$(shell basename $(@D)) $(IMAGE_PREFIX)$(shell basename $(@D)):$(IMAGE_TAG)
	touch $@

WKP_AGENT := docker.io/weaveworks/wkp-agent
cmd/wkp-agent/$(UPTODATE): cmd/wkp-agent/Dockerfile cmd/wkp-agent/wkp-agent
	$(SUDO) docker build \
		--build-arg=version=$(WEAVE_GITOPS_VERSION) \
		--build-arg=image_tag=$(IMAGE_TAG) \
		--build-arg=revision=$(GIT_REVISION) \
		--build-arg=now=$(TIME_NOW) \
		--tag $(WKP_AGENT) \
		--file cmd/wkp-agent/Dockerfile \
		$(@D)/
	$(SUDO) docker tag $(WKP_AGENT) $(WKP_AGENT):$(IMAGE_TAG)
	touch $@

UI_SERVER := docker.io/weaveworks/weave-gitops-enterprise-ui-server
ui-cra/.uptodate: ui-cra/build
	$(SUDO) docker build \
		--build-arg=version=$(WEAVE_GITOPS_VERSION) \
		--build-arg=image_tag=$(IMAGE_TAG) \
		--build-arg=revision=$(GIT_REVISION) \
		--build-arg=now=$(TIME_NOW) \
		--tag $(UI_SERVER) \
		--file ui-cra/Dockerfile \
		$(@D)/
	$(SUDO) docker tag $(UI_SERVER) $(UI_SERVER):$(IMAGE_TAG)
	touch $@

update-mccp-chart-values:
	sed -i "s|eventWriter: docker.io/weaveworks/weave-gitops-enterprise-event-writer.*|eventWriter: docker.io/weaveworks/weave-gitops-enterprise-event-writer:$(IMAGE_TAG)|" $(CHART_VALUES_PATH)
	sed -i "s|clustersService: docker.io/weaveworks/weave-gitops-enterprise-clusters-service.*|clustersService: docker.io/weaveworks/weave-gitops-enterprise-clusters-service:$(IMAGE_TAG)|" $(CHART_VALUES_PATH)
	sed -i "s|uiServer: docker.io/weaveworks/weave-gitops-enterprise-ui-server.*|uiServer: docker.io/weaveworks/weave-gitops-enterprise-ui-server:$(IMAGE_TAG)|" $(CHART_VALUES_PATH)

# Get a list of directories containing Dockerfiles
DOCKERFILES := $(shell find . \
	-name tools -prune -o \
	-name vendor -prune -o \
	-name rpm -prune -o \
	-name build -prune -o \
	-name environments -prune -o \
	-name test -prune -o \
	-name examples -prune -o \
	-name node_modules -prune -o \
	-name wks-ci -prune -o \
	-type f -name 'Dockerfile' -print)
UPTODATE_FILES := $(patsubst %/Dockerfile,%/$(UPTODATE),$(DOCKERFILES))
DOCKER_IMAGE_DIRS := $(patsubst %/Dockerfile,%,$(DOCKERFILES))
IMAGE_NAMES := $(foreach dir,$(DOCKER_IMAGE_DIRS),$(patsubst %,$(IMAGE_PREFIX)%,$(subst wkp-,,$(shell basename $(dir)))))
IMAGE_NAMES += $(WKP_AGENT)
images:
	$(info $(IMAGE_NAMES))
	@echo > /dev/null


# Define imagetag-golang, etc, for each image, which parses the dockerfile and
# prints an image tag. For example:
#     FROM golang:1.8.1-stretch
# in the "foo/Dockerfile" becomes:
#     $ make imagetag-foo
#     1.8.1-stretch
define imagetag_dep
.PHONY: imagetag-$(1)
$(patsubst $(IMAGE_PREFIX)%,imagetag-%,$(1)): $(patsubst $(IMAGE_PREFIX)%,%,$(1))/Dockerfile
	@cat $$< | grep "^FROM " | head -n1 | sed 's/FROM \(.*\):\(.*\)/\2/'
endef
$(foreach image, $(IMAGE_NAMES), $(eval $(call imagetag_dep, $(image))))

all: $(UPTODATE_FILES) binaries

check: all lint unit-tests ui-audit

BINARIES = \
	cmd/wkp-agent/wkp-agent \
	$(NULL)

binaries: $(BINARIES)

godeps=$(shell go list -deps -f '{{if not .Standard}}{{$$dep := .}}{{range .GoFiles}}{{$$dep.Dir}}/{{.}} {{end}}{{end}}' $1)

cmd/wkp-agent/wkp-agent:
	CGO_ENABLED=0 GOOS=$(LOCAL_BINARIES_GOOS) GOARCH=amd64 go build -o $@ ./cmd/wkp-agent

ui-cra/build:
	# Github actions npm is slow sometimes, hence increasing the network-timeout
<<<<<<< HEAD
	yarn config set network-timeout 300000 && cd ui-cra && yarn install --prod --frozen-lockfile
	cd ui-cra && REACT_APP_VERSION=$(VERSION) yarn build
=======
	yarn config set network-timeout 300000 && cd ui-cra && yarn install --frozen-lockfile && REACT_APP_VERSION="$(CALENDAR_VERSION) $(VERSION)" yarn build
>>>>>>> 7e549c4b

ui-audit:
	# Check js packages for any high or critical vulnerabilities
	cd ui-cra && yarn audit --level high; if [ $$? -gt 7 ]; then echo "Failed yarn audit"; exit 1; fi

lint:
	bin/go-lint

cmd/clusters-service/clusters-service:
	CGO_ENABLED=1 go build -ldflags "-X github.com/weaveworks/weave-gitops-enterprise/cmd/clusters-service/pkg/version.Version=$(WEAVE_GITOPS_VERSION) -X github.com/weaveworks/weave-gitops-enterprise/pkg/version.ImageTag=$(IMAGE_TAG) $(cgo_ldflags)" -tags netgo -a -o $@ ./cmd/clusters-service

# We select which directory we want to descend into to not execute integration
# tests here.
unit-tests-with-coverage: $(GENERATED)
	go test -v -cover -coverprofile=.coverprofile ./cmd/... ./pkg/...
	cd cmd/event-writer && go test -v -cover -coverprofile=.coverprofile ./...
	cd common && go test -v -cover -coverprofile=.coverprofile ./...
	cd cmd/clusters-service && go test -v -cover -coverprofile=.coverprofile ./...

unit-tests: $(GENERATED)
	go test -v ./cmd/... ./pkg/...
	cd cmd/event-writer && go test -v ./...
	cd common && go test -v ./...
	cd cmd/clusters-service && go test -v ./...

ui-build-for-tests:
	# Github actions npm is slow sometimes, hence increasing the network-timeout 
	yarn config set network-timeout 300000 && cd ui-cra && yarn install && yarn build

clean:
	$(SUDO) docker rmi $(IMAGE_NAMES) >/dev/null 2>&1 || true
	$(SUDO) docker rmi $(patsubst %, %:$(IMAGE_TAG), $(IMAGE_NAMES)) >/dev/null 2>&1 || true
	rm -rf $(UPTODATE_FILES)
	rm -f $(BINARIES)
	rm -f $(GENERATED)
	rm -rf ui-cra/build

push:
	for IMAGE_NAME in $(IMAGE_NAMES); do \
		if ! echo $$IMAGE_NAME | grep build; then \
			docker push $$IMAGE_NAME:$(IMAGE_TAG); \
		fi \
	done

FORCE:<|MERGE_RESOLUTION|>--- conflicted
+++ resolved
@@ -148,12 +148,7 @@
 
 ui-cra/build:
 	# Github actions npm is slow sometimes, hence increasing the network-timeout
-<<<<<<< HEAD
-	yarn config set network-timeout 300000 && cd ui-cra && yarn install --prod --frozen-lockfile
-	cd ui-cra && REACT_APP_VERSION=$(VERSION) yarn build
-=======
-	yarn config set network-timeout 300000 && cd ui-cra && yarn install --frozen-lockfile && REACT_APP_VERSION="$(CALENDAR_VERSION) $(VERSION)" yarn build
->>>>>>> 7e549c4b
+	yarn config set network-timeout 300000 && cd ui-cra && yarn install --prod --frozen-lockfile && REACT_APP_VERSION="$(CALENDAR_VERSION) $(VERSION)" yarn build
 
 ui-audit:
 	# Check js packages for any high or critical vulnerabilities

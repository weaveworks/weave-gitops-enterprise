<<<<<<< HEAD
.PHONY: all install clean images lint unit-tests check ui-build-for-tests update-mccp-chart-values ui-audit ui-dev-core
=======
.PHONY: all check clean dependencies images install lint ui-audit ui-build-for-tests unit-tests update-mccp-chart-values
>>>>>>> 577997a4
.DEFAULT_GOAL := all

# Boiler plate for bulding Docker containers.
# All this must go at top of file I'm afraid.
IMAGE_PREFIX := docker.io/weaveworks/weave-gitops-enterprise-
IMAGE_TAG := $(shell tools/image-tag)
GIT_REVISION := $(shell git rev-parse HEAD)
VERSION=$(shell git describe --always --match "v*" --abbrev=7)
WEAVE_GITOPS_VERSION=$(shell git describe --always --match "v*" --abbrev=7 | sed 's/^[^0-9]*//')
TIME_NOW=$(shell date -u +"%Y-%m-%dT%H:%M:%SZ")
CURRENT_DIR := $(shell pwd)
UPTODATE := .uptodate
GOOS := $(shell go env GOOS)
ifeq ($(GOOS),linux)
	cgo_ldflags=-linkmode external -w -extldflags "-static"
else
	# darwin doesn't like -static
	cgo_ldflags=-linkmode external -w
endif

# The GOOS to use for local binaries that we `make install`
LOCAL_BINARIES_GOOS ?= $(GOOS)

# Every directory with a Dockerfile in it builds an image called
# $(IMAGE_PREFIX)<dirname>. Dependencies (i.e. things that go in the image)
# still need to be explicitly declared.
%/$(UPTODATE): %/Dockerfile %/*
	$(SUDO) docker build \
		--build-arg=version=$(VERSION) \
		--build-arg=image_tag=$(IMAGE_TAG) \
		--build-arg=revision=$(GIT_REVISION) \
		--build-arg=now=$(TIME_NOW) \
		--tag $(IMAGE_PREFIX)$(shell basename $(@D)) \
		$(@D)/
	$(SUDO) docker tag $(IMAGE_PREFIX)$(shell basename $(@D)) $(IMAGE_PREFIX)$(shell basename $(@D)):$(IMAGE_TAG)
	touch $@

# Takes precedence over the more general rule above
# The only difference is the build context
cmd/clusters-service/$(UPTODATE): cmd/clusters-service/Dockerfile cmd/clusters-service/*
	$(SUDO) docker build \
		--build-arg=version=$(WEAVE_GITOPS_VERSION) \
		--build-arg=image_tag=$(IMAGE_TAG) \
		--build-arg=revision=$(GIT_REVISION) \
		--build-arg=GITHUB_BUILD_TOKEN=$(GITHUB_BUILD_TOKEN) \
		--build-arg=now=$(TIME_NOW) \
		--tag $(IMAGE_PREFIX)$(shell basename $(@D)) \
		--file cmd/clusters-service/Dockerfile \
		.
	$(SUDO) docker tag $(IMAGE_PREFIX)$(shell basename $(@D)) $(IMAGE_PREFIX)$(shell basename $(@D)):$(IMAGE_TAG)
	touch $@

UI_SERVER := docker.io/weaveworks/weave-gitops-enterprise-ui-server
ui-cra/.uptodate: ui-cra/*
	$(SUDO) docker build \
		--build-arg=version=$(WEAVE_GITOPS_VERSION) \
		--build-arg=revision=$(GIT_REVISION) \
		--build-arg=GITHUB_TOKEN=$(GITHUB_BUILD_TOKEN) \
		--build-arg=now=$(TIME_NOW) \
		--tag $(UI_SERVER) \
		$(@D)/
	$(SUDO) docker tag $(UI_SERVER) $(UI_SERVER):$(IMAGE_TAG)
	touch $@

update-mccp-chart-values:
	sed -i "s|clustersService: docker.io/weaveworks/weave-gitops-enterprise-clusters-service.*|clustersService: docker.io/weaveworks/weave-gitops-enterprise-clusters-service:$(IMAGE_TAG)|" $(CHART_VALUES_PATH)
	sed -i "s|uiServer: docker.io/weaveworks/weave-gitops-enterprise-ui-server.*|uiServer: docker.io/weaveworks/weave-gitops-enterprise-ui-server:$(IMAGE_TAG)|" $(CHART_VALUES_PATH)

# Get a list of directories containing Dockerfiles
DOCKERFILES := $(shell find . \
	-name tools -prune -o \
	-name vendor -prune -o \
	-name rpm -prune -o \
	-name build -prune -o \
	-name environments -prune -o \
	-name test -prune -o \
	-name examples -prune -o \
	-name node_modules -prune -o \
	-name wks-ci -prune -o \
	-type f -name 'Dockerfile' -print)
UPTODATE_FILES := $(patsubst %/Dockerfile,%/$(UPTODATE),$(DOCKERFILES))
DOCKER_IMAGE_DIRS := $(patsubst %/Dockerfile,%,$(DOCKERFILES))
IMAGE_NAMES := $(foreach dir,$(DOCKER_IMAGE_DIRS),$(patsubst %,$(IMAGE_PREFIX)%,$(subst wkp-,,$(shell basename $(dir)))))
images:
	$(info $(IMAGE_NAMES))
	@echo > /dev/null


# Define imagetag-golang, etc, for each image, which parses the dockerfile and
# prints an image tag. For example:
#     FROM golang:1.8.1-stretch
# in the "foo/Dockerfile" becomes:
#     $ make imagetag-foo
#     1.8.1-stretch
define imagetag_dep
.PHONY: imagetag-$(1)
$(patsubst $(IMAGE_PREFIX)%,imagetag-%,$(1)): $(patsubst $(IMAGE_PREFIX)%,%,$(1))/Dockerfile
	@cat $$< | grep "^FROM " | head -n1 | sed 's/FROM \(.*\):\(.*\)/\2/'
endef
$(foreach image, $(IMAGE_NAMES), $(eval $(call imagetag_dep, $(image))))

all: $(UPTODATE_FILES) binaries

check: all lint unit-tests ui-audit

BINARIES = \
	$(NULL)

binaries: $(BINARIES)

cluster-dev: ## Start tilt to do development with wge running on the cluster
	./tools/bin/tilt up

godeps=$(shell go list -deps -f '{{if not .Standard}}{{$$dep := .}}{{range .GoFiles}}{{$$dep.Dir}}/{{.}} {{end}}{{end}}' $1)

dependencies: ## Install build dependencies
	$(CURRENT_DIR)/tools/download-deps.sh $(CURRENT_DIR)/tools/dependencies.toml

.PHONY: ui-cra/build
ui-cra/build:
	make build VERSION=$(VERSION) -C ui-cra

ui-audit:
	# Check js packages for any high or critical vulnerabilities
	cd ui-cra && yarn audit --level high; if [ $$? -gt 7 ]; then echo "Failed yarn audit"; exit 1; fi

ui-core-lib:
	cd ui-cra && \
	rm -rf node_modules/@weaveworks/weave-gitops/ && \
	yarn add ../../weave-gitops/dist

lint:
	bin/go-lint

cmd/clusters-service/clusters-service: $(cmd find cmd/clusters-service -name '*.go') common/** pkg/**
	CGO_ENABLED=1 go build -ldflags "-X github.com/weaveworks/weave-gitops-enterprise/cmd/clusters-service/pkg/version.Version=$(WEAVE_GITOPS_VERSION) -X github.com/weaveworks/weave-gitops-enterprise/pkg/version.ImageTag=$(IMAGE_TAG) $(cgo_ldflags)" -tags netgo -o $@ ./cmd/clusters-service

# We select which directory we want to descend into to not execute integration
# tests here.
unit-tests-with-coverage: $(GENERATED)
	go test -v -cover -coverprofile=.coverprofile ./cmd/... ./pkg/...
	cd common && go test -v -cover -coverprofile=.coverprofile ./...
	cd cmd/clusters-service && go test -v -cover -coverprofile=.coverprofile ./...

unit-tests: $(GENERATED)
	go test -v ./cmd/... ./pkg/...
	cd common && go test -v ./...
	cd cmd/clusters-service && go test -v ./...

ui-build-for-tests:
	# Github actions npm is slow sometimes, hence increasing the network-timeout
	yarn config set network-timeout 300000 && cd ui-cra && yarn install && yarn build

clean:
	$(SUDO) docker rmi $(IMAGE_NAMES) >/dev/null 2>&1 || true
	$(SUDO) docker rmi $(patsubst %, %:$(IMAGE_TAG), $(IMAGE_NAMES)) >/dev/null 2>&1 || true
	rm -rf $(UPTODATE_FILES)
	rm -f $(BINARIES)
	rm -f $(GENERATED)
	rm -rf ui-cra/build

push:
	for IMAGE_NAME in $(IMAGE_NAMES); do \
		if ! echo $$IMAGE_NAME | grep build; then \
			docker push $$IMAGE_NAME:$(IMAGE_TAG); \
		fi \
	done

FORCE:<|MERGE_RESOLUTION|>--- conflicted
+++ resolved
@@ -1,8 +1,4 @@
-<<<<<<< HEAD
-.PHONY: all install clean images lint unit-tests check ui-build-for-tests update-mccp-chart-values ui-audit ui-dev-core
-=======
 .PHONY: all check clean dependencies images install lint ui-audit ui-build-for-tests unit-tests update-mccp-chart-values
->>>>>>> 577997a4
 .DEFAULT_GOAL := all
 
 # Boiler plate for bulding Docker containers.

.PHONY: all install clean images lint unit-tests check ui-build-for-tests update-mccp-chart-values ui-audit
.DEFAULT_GOAL := all

# Boiler plate for bulding Docker containers.
# All this must go at top of file I'm afraid.
IMAGE_PREFIX := docker.io/weaveworks/weave-gitops-enterprise-
IMAGE_TAG := $(shell tools/image-tag)
GIT_REVISION := $(shell git rev-parse HEAD)
VERSION=$(shell git describe --always --match "v*")
CALENDAR_VERSION=$(shell date +"%Y-%d")
WEAVE_GITOPS_VERSION=$(shell git describe --always --match "v*" | sed 's/^[^0-9]*//')
TIME_NOW=$(shell date -u +"%Y-%m-%dT%H:%M:%SZ")
CURRENT_DIR := $(shell pwd)
UPTODATE := .uptodate
GOOS := $(shell go env GOOS)
ifeq ($(GOOS),linux)
	cgo_ldflags=-linkmode external -w -extldflags "-static"
else
	# darwin doesn't like -static
	cgo_ldflags=-linkmode external -w
endif

# The GOOS to use for local binaries that we `make install`
LOCAL_BINARIES_GOOS ?= $(GOOS)

# Every directory with a Dockerfile in it builds an image called
# $(IMAGE_PREFIX)<dirname>. Dependencies (i.e. things that go in the image)
# still need to be explicitly declared.
%/$(UPTODATE): %/Dockerfile %/*
	$(SUDO) docker build \
		--build-arg=version=$(VERSION) \
		--build-arg=image_tag=$(IMAGE_TAG) \
		--build-arg=revision=$(GIT_REVISION) \
		--build-arg=now=$(TIME_NOW) \
		--tag $(IMAGE_PREFIX)$(shell basename $(@D)) \
		$(@D)/
	$(SUDO) docker tag $(IMAGE_PREFIX)$(shell basename $(@D)) $(IMAGE_PREFIX)$(shell basename $(@D)):$(IMAGE_TAG)
	touch $@

# Takes precedence over the more general rule above
# The only difference is the build context
cmd/event-writer/$(UPTODATE): cmd/event-writer/Dockerfile cmd/event-writer/*
	$(SUDO) docker build \
		--build-arg=version=$(VERSION) \
		--build-arg=image_tag=$(IMAGE_TAG) \
		--build-arg=revision=$(GIT_REVISION) \
		--build-arg=GITHUB_BUILD_TOKEN=$(GITHUB_BUILD_TOKEN) \
		--build-arg=now=$(TIME_NOW) \
		--tag $(IMAGE_PREFIX)$(shell basename $(@D)) \
		--file cmd/event-writer/Dockerfile \
        .
	$(SUDO) docker tag $(IMAGE_PREFIX)$(shell basename $(@D)) $(IMAGE_PREFIX)$(shell basename $(@D)):$(IMAGE_TAG)
	touch $@

# Takes precedence over the more general rule above
# The only difference is the build context
cmd/clusters-service/$(UPTODATE): cmd/clusters-service/Dockerfile cmd/clusters-service/* ui-cra/build
	$(SUDO) docker build \
		--build-arg=version=$(WEAVE_GITOPS_VERSION) \
		--build-arg=image_tag=$(IMAGE_TAG) \
		--build-arg=revision=$(GIT_REVISION) \
		--build-arg=GITHUB_BUILD_TOKEN=$(GITHUB_BUILD_TOKEN) \
		--build-arg=now=$(TIME_NOW) \
		--tag $(IMAGE_PREFIX)$(shell basename $(@D)) \
		--file cmd/clusters-service/Dockerfile \
		.
	$(SUDO) docker tag $(IMAGE_PREFIX)$(shell basename $(@D)) $(IMAGE_PREFIX)$(shell basename $(@D)):$(IMAGE_TAG)
	touch $@

WKP_AGENT := docker.io/weaveworks/wkp-agent
cmd/wkp-agent/$(UPTODATE): cmd/wkp-agent/Dockerfile cmd/wkp-agent/*
	$(SUDO) docker build \
		--build-arg=version=$(WEAVE_GITOPS_VERSION) \
		--build-arg=image_tag=$(IMAGE_TAG) \
		--build-arg=revision=$(GIT_REVISION) \
		--build-arg=GITHUB_BUILD_TOKEN=$(GITHUB_BUILD_TOKEN) \
		--build-arg=now=$(TIME_NOW) \
		--tag $(WKP_AGENT) \
		--file cmd/wkp-agent/Dockerfile \
		$(@D)/
	$(SUDO) docker tag $(WKP_AGENT) $(WKP_AGENT):$(IMAGE_TAG)
	touch $@

update-mccp-chart-values:
	sed -i "s|eventWriter: docker.io/weaveworks/weave-gitops-enterprise-event-writer.*|eventWriter: docker.io/weaveworks/weave-gitops-enterprise-event-writer:$(IMAGE_TAG)|" $(CHART_VALUES_PATH)
	sed -i "s|clustersService: docker.io/weaveworks/weave-gitops-enterprise-clusters-service.*|clustersService: docker.io/weaveworks/weave-gitops-enterprise-clusters-service:$(IMAGE_TAG)|" $(CHART_VALUES_PATH)

# Get a list of directories containing Dockerfiles
DOCKERFILES := $(shell find . \
	-name tools -prune -o \
	-name vendor -prune -o \
	-name rpm -prune -o \
	-name build -prune -o \
	-name environments -prune -o \
	-name test -prune -o \
	-name examples -prune -o \
	-name node_modules -prune -o \
	-name wks-ci -prune -o \
	-type f -name 'Dockerfile' -print)
UPTODATE_FILES := $(patsubst %/Dockerfile,%/$(UPTODATE),$(DOCKERFILES))
DOCKER_IMAGE_DIRS := $(patsubst %/Dockerfile,%,$(DOCKERFILES))
IMAGE_NAMES := $(foreach dir,$(DOCKER_IMAGE_DIRS),$(patsubst %,$(IMAGE_PREFIX)%,$(subst wkp-,,$(shell basename $(dir)))))
IMAGE_NAMES += $(WKP_AGENT)
images:
	$(info $(IMAGE_NAMES))
	@echo > /dev/null


# Define imagetag-golang, etc, for each image, which parses the dockerfile and
# prints an image tag. For example:
#     FROM golang:1.8.1-stretch
# in the "foo/Dockerfile" becomes:
#     $ make imagetag-foo
#     1.8.1-stretch
define imagetag_dep
.PHONY: imagetag-$(1)
$(patsubst $(IMAGE_PREFIX)%,imagetag-%,$(1)): $(patsubst $(IMAGE_PREFIX)%,%,$(1))/Dockerfile
	@cat $$< | grep "^FROM " | head -n1 | sed 's/FROM \(.*\):\(.*\)/\2/'
endef
$(foreach image, $(IMAGE_NAMES), $(eval $(call imagetag_dep, $(image))))

all: $(UPTODATE_FILES) binaries

check: all lint unit-tests ui-audit

BINARIES = \
	cmd/wkp-agent/wkp-agent \
	$(NULL)

binaries: $(BINARIES)

godeps=$(shell go list -deps -f '{{if not .Standard}}{{$$dep := .}}{{range .GoFiles}}{{$$dep.Dir}}/{{.}} {{end}}{{end}}' $1)

# .uptodate files are for Docker builds, which should happen outside of the container
cmd/wkp-agent/.uptodate: cmd/wkp-agent/wkp-agent cmd/wkp-agent/Dockerfile

cmd/wkp-agent/wkp-agent:
	CGO_ENABLED=0 GOOS=$(LOCAL_BINARIES_GOOS) GOARCH=amd64 go build -o $@ ./cmd/wkp-agent

ui-cra/node_modules:
	yarn config set network-timeout 300000 && cd ui-cra && yarn install --frozen-lockfile

ui-cra/build: ui-cra/node_modules
	# Github actions npm is slow sometimes, hence increasing the network-timeout
<<<<<<< HEAD
	yarn config set network-timeout 300000 && cd ui-cra && yarn install --frozen-lockfile && REACT_APP_VERSION="$(CALENDAR_VERSION) $(VERSION)" yarn build
=======
	REACT_APP_VERSION=$(VERSION) yarn build
>>>>>>> b6aa3634

ui-audit:
	# Check js packages for any high or critical vulnerabilities 
	cd ui-cra && yarn audit --level high; if [ $$? -gt 7 ]; then echo "Failed yarn audit"; exit 1; fi

lint:
	bin/go-lint

cmd/clusters-service/clusters-service: ui-cra/build
	CGO_ENABLED=1 GOARCH=amd64 go build -ldflags "$(cgo_ldflags)" -o $@ ./cmd/clusters-service
	cp -r ui-cra/build/* cmd/clusters-service/app/dist/

# We select which directory we want to descend into to not execute integration
# tests here.
unit-tests-with-coverage: $(GENERATED)
	go test -v -cover -coverprofile=.coverprofile ./cmd/... ./pkg/...
	cd cmd/event-writer && go test -v -cover -coverprofile=.coverprofile ./...
	cd common && go test -v -cover -coverprofile=.coverprofile ./...
	cd cmd/clusters-service && go test -v -cover -coverprofile=.coverprofile ./...

unit-tests: $(GENERATED)
	go test -v ./cmd/... ./pkg/...
	cd cmd/event-writer && go test -v ./...
	cd common && go test -v ./...
	cd cmd/clusters-service && go test -v ./...

ui-build-for-tests:
	# Github actions npm is slow sometimes, hence increasing the network-timeout 
	yarn config set network-timeout 300000 && cd ui-cra && yarn install && yarn build

clean:
	$(SUDO) docker rmi $(IMAGE_NAMES) >/dev/null 2>&1 || true
	$(SUDO) docker rmi $(patsubst %, %:$(IMAGE_TAG), $(IMAGE_NAMES)) >/dev/null 2>&1 || true
	rm -rf $(UPTODATE_FILES)
	rm -f $(BINARIES)
	rm -f $(GENERATED)
	rm -rf ui-cra/build

push:
	for IMAGE_NAME in $(IMAGE_NAMES); do \
		if ! echo $$IMAGE_NAME | grep build; then \
			docker push $$IMAGE_NAME:$(IMAGE_TAG); \
		fi \
	done

FORCE:<|MERGE_RESOLUTION|>--- conflicted
+++ resolved
@@ -142,11 +142,7 @@
 
 ui-cra/build: ui-cra/node_modules
 	# Github actions npm is slow sometimes, hence increasing the network-timeout
-<<<<<<< HEAD
 	yarn config set network-timeout 300000 && cd ui-cra && yarn install --frozen-lockfile && REACT_APP_VERSION="$(CALENDAR_VERSION) $(VERSION)" yarn build
-=======
-	REACT_APP_VERSION=$(VERSION) yarn build
->>>>>>> b6aa3634
 
 ui-audit:
 	# Check js packages for any high or critical vulnerabilities 

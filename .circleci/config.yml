version: 2.1

parameters:
  run_integration_tests:
    type: boolean
    default: false

# https://circleci.com/blog/circleci-hacks-reuse-yaml-in-your-circleci-config-with-yaml/
defaults: &defaults
  docker:
    - image: docker.io/weaveworks/wkp-wks-build:build-in-container-ade34cca
      environment:
        GOFLAGS: -p=4  # see https://github.com/golang/go/issues/26186#issuecomment-435544512 for more info. Docker in Circle incorrectly reports number of CPUs and causes OOM errors
        GOPATH: /go/
        SRCDIR: /src/github.com/weaveworks/wks
  working_directory: /src/github.com/weaveworks/wks

integrationTestCommonEnv: &integrationTestCommonEnv
  GOURL: https://dl.google.com/go/go1.15.8.linux-amd64.tar.gz
  GOCHECKSUM: d3379c32a90fdf9382166f8f48034c459a8cc433730bc9476d39d9082c94583b
  GOROOT: /home/circleci/goroot
  GOPATH: /home/circleci/go
  SRCDIR: /home/circleci/src/github.com/weaveworks/wks
  KUBECTL_URL: https://dl.k8s.io/v1.14.1/kubernetes-client-linux-amd64.tar.gz
  KUBECTL_CHECKSUM: da2076ff28b2dae220558014fe5787e1a811900c0b01c1250ad713e3efea072f
  JK_URL: https://github.com/jkcfg/jk/releases/download/0.3.2/jk-linux-amd64
  JK_CHECKSUM: 84a22074f91d3a4502944a46bcf016fd9989b03e23e72d2bee5b46b31a0ee249
  KUBEBUILDER_URL: https://go.kubebuilder.io/dl/2.3.1/linux/amd64
  KUBEBUILDER_CHECKSUM: ff496970f209706763f2aba2bdcefc2de8d00085b3b972b5790117b59ea4ed10
  POD_CIDR_BLOCK: '192.168.0.0/16'
  SERVICE_CIDR_BLOCK: '10.96.0.0/12'
  WKP_DEBUG: true

integrationTestConfig: &integrationTestConfig
  requires:
    - build
  # filters:
  #   branches:
  #     only:
  #       - master

nightlyTestConfig: &nightlyTestConfig
  requires:
    - build

workflows:
  test-build-deploy:
    unless: << pipeline.parameters.run_integration_tests >>
    jobs:
      - build:
          filters:
            tags:
              only: /.*/
      - build-darwin:
          requires:
            - build
            - unit-tests
          filters:
            tags:
              only: /.*/
      - container-tests
      - unit-tests
      - unit-tests-with-coverage
      - ui-backend-integration-tests
      - fast-integration-tests:
          requires:
            - build
      - trigger-integration-tests:
          requires:
            - fast-integration-tests
          filters:
            branches:
              only:
                - master

  run-integration-tests:
    when: << pipeline.parameters.run_integration_tests >>
    jobs:
      - creation-wks-components-on-eks
      - integration-tests-creation-footloose
      - creation-ssh-gcp-centos
      - creation-ssh-gcp-centos-lb
      - upgrade-ssh-gcp-centos
      - upgrade-ssh-gcp-centos-lb
      - creation-ssh-gcp-ubuntu
      - creation-ssh-gcp-ubuntu-lb
      - preflight-ssh-gcp-centos
      - cluster-lifecycle-tests
      - cluster-lifecycle-footloose-tests
      - workspaces-tests
      - existing-cluster-tests
      - cluster-components-on-kind-1-18
      - build
      - third-party-dependencies-check:
          requires:
            - build

  nightly:
    triggers:
      - schedule:
          cron: '0 0 * * *'
          filters:
            branches:
              only:
                - release-2.4
    jobs:
      - build
      - third-party-dependencies-check:
          <<: *nightlyTestConfig
      - cluster-components-gcp:
          <<: *nightlyTestConfig
      - upgrade-to-latest-patch:
          <<: *nightlyTestConfig
<<<<<<< HEAD
      - workspaces-tests:
          <<: *nightlyTestConfig
=======
      - creation-ssh-gcp-centos-lb
      - upgrade-ssh-gcp-centos-lb
      - creation-ssh-gcp-ubuntu-lb
      - preflight-ssh-gcp-centos
      - cluster-lifecycle-tests
      - workspaces-tests
      - existing-cluster-tests
      - cluster-components-on-kind-1-18
>>>>>>> c9e2419a

  weekly:
    triggers:
      - schedule:
          # Run at midnight on Sunday
          cron: '0 0 * * 0'
          filters:
            branches:
              only:
                - master
    jobs:
      - build
      - conformance-tests-sonobuoy:
          <<: *nightlyTestConfig

commands:
  get-wk-binary:
    description: Get the wk binary from workspace or s3
    steps:
      - run:
          name: Get the wk binary from workspace or s3
          command: |
            DST_PATH=cmd/wk/wk

            # get a wk binary from the attached workspace to use in the integration test
            SRC_PATH=/tmp/workspace/cmd/wk/wk
            if [ -f "$SRC_PATH" ]; then
              cp "$SRC_PATH" "$DST_PATH"
            else
              TAG=$(./tools/image-tag)
              # TAG=master
              curl -o "$DST_PATH" https://s3.amazonaws.com/weaveworks-wkp/wk-${TAG}-linux-amd64
              chmod +x "$DST_PATH"
            fi

  install-integration-test-deps:
    description: Install go, kubectl and hub for the integration tests
    steps:
      - run:
          name: Install deps
          command: |
            # install go
            (cd ~ && curl --silent -L $GOURL -o go.tar.gz && echo "$GOCHECKSUM go.tar.gz" | sha256sum -c)
            mkdir -p $GOROOT && tar xf ~/go.tar.gz -C $GOROOT --strip-components 1

            # install kubectl
            curl --silent -L $KUBECTL_URL -o kubectl.tar.gz
            echo "$KUBECTL_CHECKSUM kubectl.tar.gz" | sha256sum -c
            tar xvzf kubectl.tar.gz --strip-components=3
            sudo mv kubectl /usr/local/bin

            # install hub
            curl -fsSL https://github.com/github/hub/raw/master/script/get | bash -s 2.14.1
            sudo mv bin/hub /usr/local/bin

            # TODO: Move this to the build image
            # install kubebuilder
            curl --silent -L $KUBEBUILDER_URL -o kubebuilder.tar.gz
            echo "$KUBEBUILDER_CHECKSUM kubebuilder.tar.gz" | sha256sum -c
            tar xvzf kubebuilder.tar.gz --strip-components=1
            sudo mkdir -p /usr/local/kubebuilder
            sudo mv bin /usr/local/kubebuilder
      - run:
          name: Install jk
          command: |
            curl --silent -L $JK_URL -o jk
            echo "$JK_CHECKSUM jk" | sha256sum -c
            chmod a+x jk
            sudo mv jk /usr/local/bin

  add-go-mod-ssh-keys:
    description: Need these keys to pull some private go modules
    steps:
      - add_ssh_keys:
          # With the switch go modules we need to pull some private
          # Weaveworks repositories - specifically gokrb5.  We need to use
          # an ssh key configured in Circle and Github.  The deploy key
          # CircleCI adds is specific to a repository and doesn't work
          # for fetching other private repos.
          fingerprints:
            - 'cc:e8:46:28:c2:af:5e:30:cc:01:59:ab:9b:ad:45:5c'

  go-mod-cached:
    description: Download or use cached modules
    steps:
      - restore_cache:
          keys:
            - go-mod-v2-{{ checksum "go.sum" }}
      - run:
          name: Download Go modules
          command: |
            export PATH=$GOROOT/bin:$PATH
            go mod download
      - save_cache:
          key: go-mod-v2-{{ checksum "go.sum" }}
          paths:
            - /home/circleci/go/pkg/mod

  reload-wkp-ssh-keys:
    description: reload wkp ssh keys into eng
    steps:
      - run:
          name: load ssh keys
          command: |
            # remove the circle config which locks down github keys
            mv ~/.ssh/config{,.old}
            echo $WKP_GITHUB_PRIVATE_KEY | base64 -d > user-ssh-key
            chmod 600 user-ssh-key
            ssh-agent -s | grep -v echo >> $BASH_ENV
            source $BASH_ENV
            ssh-add -D
            ssh-add user-ssh-key

  setup-integration-test-env:
    description: 'Common steps to integration tests'
    steps:
      - checkout
      - install-integration-test-deps
      - add-go-mod-ssh-keys
      - go-mod-cached
      - reload-wkp-ssh-keys
      - attach_workspace:
          at: /tmp/workspace
      - get-wk-binary

  install-kind:
    description: 'Installs kind'
    steps:
      - run:
          name: download kind
          command: |
            curl -Lo ./kind https://kind.sigs.k8s.io/dl/v0.9.0/kind-linux-amd64
            chmod +x ./kind
            sudo mv ./kind /usr/local/bin/kind

  run-sonobuoy-tests:
    description: 'Runs conformance tests using sonobuoy'
    parameters:
      version:
        type: string
        default: "1.20.2"
    steps:
      - run:
          name: Create cluster
          command: |
            export PATH=$GOROOT/bin:$PATH

            cd test/integration/test
            VERSION=<< parameters.version >>

            # provision GCE VMs
            USE_IMAGE=0 NUM_HOSTS=$(($NUM_MASTERS + $NUM_WORKERS)) ../bin/internal/run-integration-tests.sh up
            ../bin/internal/update-config-with-node-info.sh $NUM_MASTERS false

            # e.g. wkp-ci-test-bot from 1passwords
            export GITHUB_TOKEN=$WKP_GITHUB_TOKEN
            CLUSTER_VERSIONS=$VERSION go test -v -run TestClusterCreation --timeout=20m
      - run:
          name: Run sonobuoy tests
          command: |
            cd test/integration/test
            VERSION=<< parameters.version >>

            sonobuoy run --wait --wait-output Spinner --mode certified-conformance
            results=$(sonobuoy retrieve)
            mv $results ./sonobuoy-test-results-$VERSION.tar.gz

            # untar results to expose junit_01.xml
            mkdir sonobuoy-test-results-$VERSION
            tar xzf ./sonobuoy-test-results-$VERSION.tar.gz -C ./sonobuoy-test-results-$VERSION

            # print brief result summary
            sonobuoy results ./sonobuoy-test-results-$VERSION.tar.gz

            # collect results into results directory
            mkdir -p sonobuoy-test-results/$VERSION
            cp -a ./sonobuoy-test-results-$VERSION/plugins/e2e/results/* ./sonobuoy-test-results/$VERSION
      - run:
          name: Destroy cluster
          command: |
            cd test/integration/test
            ../bin/internal/run-integration-tests.sh destroy

jobs:
  build:
    <<: *defaults
    # For nvm stuff
    environment:
      BASH_ENV: ~/.bashrc
    steps:
      - checkout
      - add-go-mod-ssh-keys
      - setup_remote_docker
      - run:
          name: Install helm
          command: |
            # install helm
            curl -L https://get.helm.sh/helm-v2.17.0-linux-amd64.tar.gz | tar xvz
            sudo mv linux-amd64/helm /usr/bin/helm
            sudo chmod +x /usr/bin/helm
      - run: touch ./wks-build/.uptodate
      - run: make -j4 BUILD_IN_CONTAINER=false
      - deploy:
          name: Push wk to S3
          command: |
            TAG=$(./tools/image-tag)

            # aws gets its credential through the AWS_ACCESS_KEY_ID and
            # AWS_SECRET_ACCESS_KEY environment variables.
            export AWS_ACCESS_KEY_ID=$WKP_S3_AWS_ACCESS_KEY_ID
            export AWS_SECRET_ACCESS_KEY=$WKP_S3_AWS_SECRET_ACCESS_KEY

            # Upload uniquely tagged binaries
            aws s3 cp cmd/wk/wk s3://weaveworks-wkp/wk-${TAG}-linux-amd64

            # Upload a "master" binary for easy access to latest master build
            if [ "${CIRCLE_BRANCH}" == "master" ]; then
              aws s3 cp cmd/wk/wk s3://weaveworks-wkp/wk-master-linux-amd64
            fi
      - run:
          name: Publish helm chart
          command: |
            export AWS_ACCESS_KEY_ID=$WKP_S3_AWS_ACCESS_KEY_ID
            export AWS_SECRET_ACCESS_KEY=$WKP_S3_AWS_SECRET_ACCESS_KEY

            TAG=$(git describe --always)
            IMAGE_TAG=$(./tools/image-tag)

            cd ui
            ./tools/publish-chart-to-s3.sh $TAG $IMAGE_TAG
            aws s3 cp pkg/index.yaml s3://weaveworks-wkp/charts/
            aws s3 cp pkg/*.tgz s3://weaveworks-wkp/charts/
      - persist_to_workspace:
          root: .
          paths:
            - kubectl
            - cmd/wk/wk
            - cmd/mock-https-authz-server/server
            - ui/node_modules
            - wkp-cluster-components/node_modules
      - run: docker login -u "$DOCKER_IO_USER" -p "$DOCKER_IO_PASSWORD" docker.io
      - run: make push

  build-darwin:
    <<: *defaults
    steps:
      - checkout
      - add-go-mod-ssh-keys
      - run:
          name: Build darwin binaries
          command: |
            LOCAL_BINARIES_GOOS=darwin make cmd/wk/wk BUILD_IN_CONTAINER=false
            mv cmd/wk/wk cmd/wk/wk-darwin-amd64
      - deploy:
          name: Push wk to S3
          command: |
            TAG=$(./tools/image-tag)

            # aws gets its credential through the AWS_ACCESS_KEY_ID and
            # AWS_SECRET_ACCESS_KEY environment variables.
            export AWS_ACCESS_KEY_ID=$WKP_S3_AWS_ACCESS_KEY_ID
            export AWS_SECRET_ACCESS_KEY=$WKP_S3_AWS_SECRET_ACCESS_KEY

            # Upload uniquely tagged binaries
            aws s3 cp cmd/wk/wk-darwin-amd64 s3://weaveworks-wkp/wk-${TAG}-darwin-amd64

            # Upload a "master" binary for easy access to latest master build
            if [ "${CIRCLE_BRANCH}" == "master" ]; then
              aws s3 cp cmd/wk/wk-darwin-amd64 s3://weaveworks-wkp/wk-master-darwin-amd64
            fi

  unit-tests:
    <<: *defaults
    working_directory: /src/github.com/weaveworks/wks
    steps:
      - checkout
      - add-go-mod-ssh-keys
      - run:
          name: Install kubectl
          command: |
            export KUBECTL_URL=https://dl.k8s.io/v1.14.1/kubernetes-client-linux-amd64.tar.gz
            export KUBECTL_CHECKSUM=da2076ff28b2dae220558014fe5787e1a811900c0b01c1250ad713e3efea072f
            curl --silent -L $KUBECTL_URL -o kubectl.tar.gz
            echo "$KUBECTL_CHECKSUM kubectl.tar.gz" | sha256sum -c
            tar xvzf kubectl.tar.gz --strip-components=3
            sudo mv kubectl /usr/local/bin
      - run:
          name: Run unit tests
          command: |
            go version
            export KUBESEAL_BINARY_PATH=/src/github.com/weaveworks/wks/setup/wk-quickstart/bin/kubeseal # used in unit-tests of workspaces/create_test.go
            export SEALED_SECRETS_CERT_PATH=/src/github.com/weaveworks/wks/test/integration/test/test-sealed-secrets-cert.crt # used in unit-tests of workspaces/create_test.go
            export WKP_NO_SCOPES_GITHUB_TOKEN=$WKP_NO_SCOPES_GITHUB_TOKEN
            make unit-tests BUILD_IN_CONTAINER=false
            make cluster-component-tests BUILD_IN_CONTAINER=false
      - run:
          name: Lint
          command: |
            make lint BUILD_IN_CONTAINER=false

  unit-tests-with-coverage:
    <<: *defaults
    working_directory: /src/github.com/weaveworks/wks
    steps:
      - checkout
      - add-go-mod-ssh-keys
      - run:
          name: Install kubectl
          command: |
            export KUBECTL_URL=https://dl.k8s.io/v1.14.1/kubernetes-client-linux-amd64.tar.gz
            export KUBECTL_CHECKSUM=da2076ff28b2dae220558014fe5787e1a811900c0b01c1250ad713e3efea072f
            curl --silent -L $KUBECTL_URL -o kubectl.tar.gz
            echo "$KUBECTL_CHECKSUM kubectl.tar.gz" | sha256sum -c
            tar xvzf kubectl.tar.gz --strip-components=3
            sudo mv kubectl /usr/local/bin
      - run:
          name: Run unit tests
          command: |
            go version
            export KUBESEAL_BINARY_PATH=/src/github.com/weaveworks/wks/setup/wk-quickstart/bin/kubeseal # used in unit-tests of workspaces/create_test.go
            export SEALED_SECRETS_CERT_PATH=/src/github.com/weaveworks/wks/test/integration/test/test-sealed-secrets-cert.crt # used in unit-tests of workspaces/create_test.go
            export WKP_NO_SCOPES_GITHUB_TOKEN=$WKP_NO_SCOPES_GITHUB_TOKEN
            go get github.com/mattn/goveralls

            # Run the tests
            make unit-tests-with-coverage BUILD_IN_CONTAINER=false

            # submit the coverage 1 by 1, seems important that they have a -flagname
            goveralls -coverprofile=.coverprofile -flagname wks -parallel -service=circle-ci -repotoken $WKP_COVERALLS_TOKEN
            (cd cmd/event-writer; goveralls -coverprofile=.coverprofile -flagname event-writer -parallel -service=circle-ci -repotoken $WKP_COVERALLS_TOKEN)
            (cd common; goveralls -coverprofile=.coverprofile -flagname common -parallel -service=circle-ci -repotoken $WKP_COVERALLS_TOKEN)

            # We've finished submitting the coverage
            curl -k "https://coveralls.io/webhook?repo_token=$WKP_COVERALLS_TOKEN" \
              -d "payload[build_num]=$CIRCLE_BUILD_NUM&payload[status]=done"

  container-tests:
    machine:
      image: ubuntu-1604:202004-01
    environment:
      <<: *integrationTestCommonEnv
    working_directory: /home/circleci/src/github.com/weaveworks/wks
    steps:
      - checkout
      - add-go-mod-ssh-keys
      - run:
          name: Install go
          command: |
            (cd ~ && curl --silent -L $GOURL -o go.tar.gz && echo "$GOCHECKSUM go.tar.gz" | sha256sum -c)
            mkdir -p $GOROOT && tar xf ~/go.tar.gz -C $GOROOT --strip-components 1

      - run:
          name: Run container tests
          command: |
            export PATH=$GOROOT/bin:$PATH
            go version
            make container-tests

  trigger-integration-tests:
    docker:
      - image: weaveworks/wkp-wks-build:trigger-circle-ci-workflows-9e4b65ae
    steps:
      - checkout
      - run:
          name: Run integration tests
          command: |
            branch=$(git rev-parse --abbrev-ref HEAD)
            CIRCLECI_TOKEN=$WEAVEWORKSBOT_CIRCLECI_TOKEN ./tools/trigger-integration-tests.sh "${branch}"

  # Can be a bit faster
  fast-integration-tests:
    docker:
      - image: quay.io/wks/build:master-134af34f
    environment:
      <<: *integrationTestCommonEnv
    working_directory: /home/circleci/src/github.com/weaveworks/wks
    steps:
      - setup-integration-test-env
      - run: &setup-base-footloose-config-yaml
          name: Setup base config.yaml
          command: |
            cd test/integration/test
            # create file with docker password
            export CLUSTER_NAME="$CIRCLE_JOB-$CIRCLE_BUILD_NUM"
            echo "$DOCKER_IO_PASSWORD" > /tmp/workspace/docker-io-password
            sed -i "s/gitProviderOrg:.*/gitProviderOrg: $WKP_GITHUB_ORG/" config.yaml
            sed -i "s/dockerIOUser:.*/dockerIOUser: $DOCKER_IO_USER/" config.yaml
            sed -i "s|dockerIOPasswordFile:.*|dockerIOPasswordFile: /tmp/workspace/docker-io-password|" config.yaml
            sed -i "s/clusterName:.*/clusterName: $CLUSTER_NAME/" config.yaml
            sed -i "s/sshUser:.*/sshUser: root/" config.yaml
            sed -i "s/sshKeyFile:.*/sshKeyFile: ''/" config.yaml
            sed -i "s/track:.*/track: wks-footloose/" config.yaml
            sed -i "s|podCIDRBlocks:.*|podCIDRBlocks: [$POD_CIDR_BLOCK]|" config.yaml
            sed -i "s|serviceCIDRBlocks:.*|serviceCIDRBlocks: [$SERVICE_CIDR_BLOCK]|" config.yaml
      - run:
          name: Run e2e tests
          command: |
            export PATH=$GOROOT/bin:$PATH
            cd test/integration/test
            go test -v -run TestEntitlements
            # run before setting GITHUB_TOKEN
            go test -v -run TestHubAuthCheck
            export GITHUB_TOKEN=$WKP_GITHUB_TOKEN
            go test -v -run TestRunMultipleSetupInstall

            go test -v -run TestImageRepositoryCheck

            go test -v -run TestAgent

            cd ../../../cmd/workspaces-controller
            make test

  creation-wks-components-on-eks:
    machine:
      image: ubuntu-1604:202004-01
    environment:
      <<: *integrationTestCommonEnv
    working_directory: /home/circleci/src/github.com/weaveworks/wks
    steps:
      - setup-integration-test-env
      - run:
          name: Setup base config.yaml
          command: |
            cd test/integration/test
            # create file with docker password
            export CLUSTER_NAME="$CIRCLE_JOB-$CIRCLE_BUILD_NUM"
            echo "$DOCKER_IO_PASSWORD" > /tmp/workspace/docker-io-password
            sed -i "s/gitProviderOrg:.*/gitProviderOrg: $WKP_GITHUB_ORG/" config.yaml
            sed -i "s/dockerIOUser:.*/dockerIOUser: $DOCKER_IO_USER/" config.yaml
            sed -i "s|dockerIOPasswordFile:.*|dockerIOPasswordFile: /tmp/workspace/docker-io-password|" config.yaml
            sed -i "s/clusterName:.*/clusterName: $CLUSTER_NAME/" config.yaml
            sed -i "s/track:.*/track: wks-components/" config.yaml
      - run:
          name: Run e2e tests
          no_output_timeout: 35m
          command: |
            export PATH=$GOROOT/bin:$PATH

            # install iam-auth
            curl -o aws-iam-authenticator https://amazon-eks.s3.us-west-2.amazonaws.com/1.18.8/2020-09-18/bin/linux/amd64/aws-iam-authenticator
            chmod +x ./aws-iam-authenticator
            sudo mv ./aws-iam-authenticator /usr/local/bin

            # install eksctl
            curl --silent --location "https://github.com/weaveworks/eksctl/releases/latest/download/eksctl_$(uname -s)_amd64.tar.gz" | tar xz -C /tmp
            sudo mv /tmp/eksctl /usr/local/bin

            cd test/integration/test
            export AWS_ACCESS_KEY_ID=$WKP_EKS_AWS_ACCESS_KEY_ID
            export AWS_SECRET_ACCESS_KEY=$WKP_EKS_AWS_SECRET_ACCESS_KEY
            eksctl create cluster -f eks-cluster.yaml

            export GITHUB_TOKEN=$WKP_GITHUB_TOKEN
            # Skip the y/n prompt when installing wks-components
            export SKIP_PROMPT=1
            go test -v -run TestClusterCreation --timeout=99999s
            eksctl delete cluster -f eks-cluster.yaml
      - run:
          # Ensures that the GCP resources are deleted even if the previous step fails
          name: Destroy EKS resources
          command: |
            cd test/integration/test
            export AWS_ACCESS_KEY_ID=$WKP_EKS_AWS_ACCESS_KEY_ID
            export AWS_SECRET_ACCESS_KEY=$WKP_EKS_AWS_SECRET_ACCESS_KEY
            eksctl delete cluster -f eks-cluster.yaml || echo "no worries"
          when: on_fail

  integration-tests-creation-footloose:
    machine:
      image: ubuntu-1604:202004-01
    environment:
      <<: *integrationTestCommonEnv
    working_directory: /home/circleci/src/github.com/weaveworks/wks
    steps:
      - setup-integration-test-env
      - run:
          <<: *setup-base-footloose-config-yaml
      - run:
          name: Run e2e tests
          command: |
            export PATH=$GOROOT/bin:$PATH

            cd test/integration/test
            export SKIP_COMPONENTS=true
            export UPGRADE_VERSIONS='1.18.16,1.19.8,1.20.2'
            export CLUSTER_VERSIONS='1.17.7'

            # e.g. wkp-ci-test-bot from 1passwords
            export GITHUB_TOKEN=$WKP_GITHUB_TOKEN

            go test -v -run TestClusterCreation --timeout=99999s
            go test -v -run TestGenerateSecrets --timeout=600s

  creation-ssh-gcp-centos: &creation-ssh-gcp-centos
    docker:
      - image: quay.io/wks/build:master-134af34f
        environment:
          <<: *integrationTestCommonEnv
          # Don't USE the default image, use IMAGE_NAME instead
          IMAGE_NAME: centos-cloud/centos-7
          NUM_MASTERS: 1
          NUM_WORKERS: 2
          CLUSTER_VERSIONS: '1.18.16,1.19.8,1.20.2'
          SKIP_COMPONENTS: true
    working_directory: /home/circleci/src/github.com/weaveworks/wks
    steps:
      - setup-integration-test-env
      - run: &setup-base-gce-config-yaml
          name: Setup base config.yaml
          command: |
            cd test/integration/test
            export CLUSTER_NAME="$CIRCLE_JOB-$CIRCLE_BUILD_NUM"
            # create file with docker password
            echo "$DOCKER_IO_PASSWORD" > /tmp/workspace/docker-io-password
            sed -i "s/gitProviderOrg:.*/gitProviderOrg: $WKP_GITHUB_ORG/" config.yaml
            sed -i "s/dockerIOUser:.*/dockerIOUser: $DOCKER_IO_USER/" config.yaml
            sed -i "s|dockerIOPasswordFile:.*|dockerIOPasswordFile: /tmp/workspace/docker-io-password|" config.yaml
            sed -i "s/clusterName:.*/clusterName: $CLUSTER_NAME/" config.yaml
            sed -i "s/track:.*/track: wks-ssh/" config.yaml
            sed -i "s/sshUser:.*/sshUser: weaveworks-cit/" config.yaml
            sed -i "s|sshKeyFile:.*|sshKeyFile: /root/.ssh/weaveworks_cit_id_rsa|" config.yaml
            sed -i "s|podCIDRBlocks:.*|podCIDRBlocks: [$POD_CIDR_BLOCK]|" config.yaml
            sed -i "s|serviceCIDRBlocks:.*|serviceCIDRBlocks: [$SERVICE_CIDR_BLOCK]|" config.yaml
      - run:
          name: Run e2e tests
          command: |
            export PATH=$GOROOT/bin:$PATH

            cd test/integration/test

            lb_count=$([ "$USE_LB" == "true" ] && echo "1" || echo "0")
            export NUM_HOSTS=$(($NUM_MASTERS + $NUM_WORKERS + $lb_count))
            export USE_IMAGE=0
            # provision $NUM_HOSTS GCE VMs
            ../bin/internal/run-integration-tests.sh up
            ../bin/internal/update-config-with-node-info.sh $NUM_MASTERS $USE_LB

            # e.g. wkp-ci-test-bot from 1passwords
            export GITHUB_TOKEN=$WKP_GITHUB_TOKEN
            go test -v -run TestFlavoredClusterCreation --timeout=99999s
            go test -v -run TestClusterCreation --timeout=99999s
            cp /root/.ssh/weaveworks_cit_id_rsa /root/.ssh/id_rsa

            go test -v -run TestDefaultSshKeyFile --timeout=99999s

            go test -v -run TestMissingSshKeyFile --timeout=99999s

            go test -v -run TestIncorrectSshKeyFile --timeout=99999s



            ../bin/internal/run-integration-tests.sh destroy
      - run:
          # Ensures that the GCP resources are deleted even if the previous step fails
          name: Destroy GCP resources
          command: |
            cd test/integration/test
            ../bin/internal/run-integration-tests.sh destroy
          when: on_fail

  creation-ssh-gcp-no-lb:
    <<: *creation-ssh-gcp-centos
    docker:
      - image: quay.io/wks/build:master-134af34f
        environment:
          <<: *integrationTestCommonEnv
          IMAGE_NAME: centos-cloud/centos-7
          NUM_MASTERS: 3
          NUM_WORKERS: 1
          USE_LB: false
          CLUSTER_VERSIONS: '1.18.16,1.19.8,1.20.2'
          SKIP_COMPONENTS: true

  creation-ssh-gcp-centos-lb:
    <<: *creation-ssh-gcp-centos
    docker:
      - image: quay.io/wks/build:master-134af34f
        environment:
          <<: *integrationTestCommonEnv
          IMAGE_NAME: centos-cloud/centos-7
          NUM_MASTERS: 3
          NUM_WORKERS: 1
          USE_LB: true
          CLUSTER_VERSIONS: '1.20.2'
          SKIP_COMPONENTS: true

  upgrade-ssh-gcp-centos: &upgrade-ssh-gcp-centos
    docker:
      - image: quay.io/wks/build:master-134af34f
        environment:
          <<: *integrationTestCommonEnv
          IMAGE_NAME: centos-cloud/centos-7
          NUM_MASTERS: 3
          NUM_WORKERS: 1
          USE_LB: false
          SKIP_COMPONENTS: true
          UPGRADE_VERSIONS: '1.18.16,1.19.8,1.20.2'
    working_directory: /home/circleci/src/github.com/weaveworks/wks
    steps:
      - setup-integration-test-env
      - run:
          <<: *setup-base-gce-config-yaml
      - run:
          name: Run e2e tests
          command: |
            export PATH=$GOROOT/bin:$PATH

            cd test/integration/test

            lb_count=$([ "$USE_LB" == "true" ] && echo "1" || echo "0")
            export NUM_HOSTS=$(($NUM_MASTERS + $NUM_WORKERS + $lb_count))
            export USE_IMAGE=0
            # provision GCE VMs
            ../bin/internal/run-integration-tests.sh up
            ../bin/internal/update-config-with-node-info.sh $NUM_MASTERS $USE_LB

            # e.g. wkp-ci-test-bot from 1passwords
            export GITHUB_TOKEN=$WKP_GITHUB_TOKEN

            go test -v -run TestUpgrade --timeout=99999s

            ../bin/internal/run-integration-tests.sh destroy
      - run:
          # Ensures that the GCP resources are deleted even if the previous step fails
          name: Destroy GCP resources
          command: |
            cd test/integration/test
            ../bin/internal/run-integration-tests.sh destroy
          when: on_fail

  upgrade-ssh-gcp-centos-lb:
    <<: *upgrade-ssh-gcp-centos
    docker:
      - image: quay.io/wks/build:master-134af34f
        environment:
          <<: *integrationTestCommonEnv
          IMAGE_NAME: centos-cloud/centos-7
          NUM_MASTERS: 3
          NUM_WORKERS: 1
          USE_LB: true
          SKIP_COMPONENTS: false
          UPGRADE_VERSIONS: '1.18.16,1.19.8,1.20.2'

  upgrade-to-latest-patch: &upgrade-ssh-gcp-centos
    docker:
      - image: quay.io/wks/build:master-134af34f
        environment:
          <<: *integrationTestCommonEnv
          IMAGE_NAME: centos-cloud/centos-7
          NUM_MASTERS: 3
          NUM_WORKERS: 1
          USE_LB: false
          SKIP_COMPONENTS: true
          STARTING_VERSION: '1.17.3'
          SUPPORTED_MINOR_VERSIONS: '1.18,1.19,1.20'
    working_directory: /home/circleci/src/github.com/weaveworks/wks
    steps:
      - setup-integration-test-env
      - run:
          <<: *setup-base-gce-config-yaml
      - run:
          name: Run e2e tests
          command: |
            export PATH=$GOROOT/bin:$PATH

            cd test/integration/test

            lb_count=$([ "$USE_LB" == "true" ] && echo "1" || echo "0")
            export NUM_HOSTS=$(($NUM_MASTERS + $NUM_WORKERS + $lb_count))
            export USE_IMAGE=0

            # e.g. wkp-ci-test-bot from 1passwords
            export GITHUB_TOKEN=$WKP_GITHUB_TOKEN

            eval "$(../bin/internal/get-latest-patch-versions.sh ${STARTING_VERSION} ${SUPPORTED_MINOR_VERSIONS})"

            # provision GCE VMs
            ../bin/internal/run-integration-tests.sh up
            ../bin/internal/update-config-with-node-info.sh $NUM_MASTERS $USE_LB

            go test -v -run TestUpgrade --timeout=99999s

            ../bin/internal/run-integration-tests.sh destroy
      - run:
          # Ensures that the GCP resources are deleted even if the previous step fails
          name: Destroy GCP resources
          command: |
            cd test/integration/test
            ../bin/internal/run-integration-tests.sh destroy
          when: on_fail

  creation-ssh-gcp-ubuntu:
    <<: *creation-ssh-gcp-centos
    docker:
      - image: quay.io/wks/build:master-134af34f
        environment:
          <<: *integrationTestCommonEnv
          IMAGE_NAME: ubuntu-os-cloud/ubuntu-1804-lts
          CLUSTER_VERSIONS: '1.18.16,1.19.8,1.20.2'
          SKIP_COMPONENTS: true
          NUM_MASTERS: 1
          NUM_WORKERS: 2

  creation-ssh-gcp-ubuntu-lb:
    <<: *creation-ssh-gcp-centos
    docker:
      - image: quay.io/wks/build:master-134af34f
        environment:
          <<: *integrationTestCommonEnv
          IMAGE_NAME: ubuntu-os-cloud/ubuntu-1804-lts
          USE_LB: true
          NUM_MASTERS: 3
          NUM_WORKERS: 2
          CLUSTER_VERSIONS: '1.20.2'
          SKIP_COMPONENTS: true

  ui-backend-integration-tests:
    docker:
      - image: docker.io/weaveworks/wkp-wks-build:build-in-container-ade34cca
        environment:
          <<: *integrationTestCommonEnv
      - image: selenium/standalone-chrome:latest
    working_directory: /home/circleci/src/github.com/weaveworks/wks
    steps:
      - setup-integration-test-env
      - run:
          name: Run tests
          command: |
            export PATH=$GOROOT/bin:$PATH
            make ui-build-for-tests
            cd test/integration/test
            go test -v -run TestMccpUI --timeout=99999s

  cluster-components-gcp:
    docker:
      - image: quay.io/wks/build:master-134af34f
        environment:
          <<: *integrationTestCommonEnv
          SKIP_COMPONENTS: false
          CLUSTER_VERSIONS: '1.20.2'
          NUM_MASTERS: 1
          NUM_WORKERS: 1
          IMAGE_NAME: centos-cloud/centos-7
      - image: selenium/standalone-chrome:latest
    working_directory: /home/circleci/src/github.com/weaveworks/wks
    steps:
      - setup-integration-test-env
      - run:
          <<: *setup-base-gce-config-yaml
      - run:
          name: Run e2e tests
          command: |
            export PATH=$GOROOT/bin:$PATH

            cd test/integration/test
            # WKP UI reads values from the repository
            export CLEANUP_REPO=false

            # provision GCE VMs
            USE_IMAGE=0 NUM_HOSTS=2 ../bin/internal/run-integration-tests.sh up
            ../bin/internal/update-config-with-node-info.sh 1 false

            # e.g. wkp-ci-test-bot from 1passwords
            export GITHUB_TOKEN=$WKP_GITHUB_TOKEN
            export WORKSPACES_ORG_ADMIN_TOKEN=$WKP_GITHUB_TOKEN

            # Create a cluster and test workspaces
            # FIXME: this is quite brittle and prone to breaking
            # We use the first workspaces test to create a cluster and load in a provider token so we can
            # start creating workspaces via the UI here.
            go test -v -run "TestWorkspaces/Test that workspaces components are running" --timeout=99999s

            # Wait for that test to propagate and settle
            sleep 120

            export SELENIUM_DEBUG=true
            ../../../cmd/wk/wk ui --entitlements=../../ci-wks-unlimited.entitlements --launch-browser=false  &
            cd ../../acceptance/test/
            go test -v

            if [ $CLEANUP_REPO != "false" ]; then
              hub delete -y "${WKP_GITHUB_USER}/${CIRCLE_JOB}-${CIRCLE_BUILD_NUM}"
            fi

            cd ../../integration/test
            ../bin/internal/run-integration-tests.sh destroy
      - run:
          # Ensures that the GCP resources are deleted even if the previous step fails
          name: Destroy GCP resources
          command: |
            cd test/integration/test
            ../bin/internal/run-integration-tests.sh destroy

            # delete the github repository if it's hanging
            export GITHUB_TOKEN=$WKP_GITHUB_TOKEN
            hub delete -y "${WKP_GITHUB_USER}/${CIRCLE_JOB}-${CIRCLE_BUILD_NUM}"
          when: on_fail
          # Store artefacts
      - store_artifacts:
          path: /tmp/workspace
      - store_test_results:
          path: /tmp/workspace

  conformance-tests-sonobuoy:
    <<: *creation-ssh-gcp-centos
    docker:
      - image: quay.io/wks/build:master-134af34f
        environment:
          <<: *integrationTestCommonEnv
          IMAGE_NAME: centos-cloud/centos-7
          USE_LB: false
          NUM_MASTERS: 3
          NUM_WORKERS: 2
          SKIP_COMPONENTS: true
    working_directory: /home/circleci/src/github.com/weaveworks/wks
    steps:
      - setup-integration-test-env
      - run:
          <<: *setup-base-gce-config-yaml
      - run:
          name: Install sonobuoy
          command: |
            wget https://github.com/vmware-tanzu/sonobuoy/releases/download/v0.19.0/sonobuoy_0.19.0_linux_amd64.tar.gz
            tar -xvzf sonobuoy_0.19.0_linux_amd64.tar.gz
            chmod +x sonobuoy
            mv ./sonobuoy /usr/local/bin/sonobuoy
      - run-sonobuoy-tests:
          version: '1.17.13'
      - run:
          # Ensures that the GCP resources are deleted even if the previous step fails
          name: Destroy GCP resources
          command: |
            cd test/integration/test
            ../bin/internal/run-integration-tests.sh destroy

            # delete the github repository if it's hanging
            export GITHUB_TOKEN=$WKP_GITHUB_TOKEN
            hub delete -y "${WKP_GITHUB_USER}/${CIRCLE_JOB}-${CIRCLE_BUILD_NUM}"
          when: on_fail
      - run-sonobuoy-tests:
          version: '1.18.16'
      - run:
          # Ensures that the GCP resources are deleted even if the previous step fails
          name: Destroy GCP resources
          command: |
            cd test/integration/test
            ../bin/internal/run-integration-tests.sh destroy

            # delete the github repository if it's hanging
            export GITHUB_TOKEN=$WKP_GITHUB_TOKEN
            hub delete -y "${WKP_GITHUB_USER}/${CIRCLE_JOB}-${CIRCLE_BUILD_NUM}"
          when: on_fail
      - run-sonobuoy-tests:
          version: '1.20.2'
      - run:
          # Ensures that the GCP resources are deleted even if the previous step fails
          name: Destroy GCP resources
          command: |
            cd test/integration/test
            ../bin/internal/run-integration-tests.sh destroy

            # delete the github repository if it's hanging
            export GITHUB_TOKEN=$WKP_GITHUB_TOKEN
            hub delete -y "${WKP_GITHUB_USER}/${CIRCLE_JOB}-${CIRCLE_BUILD_NUM}"
          when: on_fail
          # Store sonobuoy results as artifact
      - store_test_results:
          path: /home/circleci/src/github.com/weaveworks/wks/test/integration/test/sonobuoy-test-results
      - store_artifacts:
          path: /home/circleci/src/github.com/weaveworks/wks/test/integration/test/sonobuoy-test-results-1.18.16.tar.gz
      - store_artifacts:
          path: /home/circleci/src/github.com/weaveworks/wks/test/integration/test/sonobuoy-test-results-1.19.8.tar.gz
      - store_artifacts:
          path: /home/circleci/src/github.com/weaveworks/wks/test/integration/test/sonobuoy-test-results-1.20.2.tar.gz

  preflight-ssh-gcp-centos: &preflight-ssh-gcp-centos
    docker:
      - image: quay.io/wks/build:master-134af34f
        environment:
          <<: *integrationTestCommonEnv
          # Don't USE the default image, use IMAGE_NAME instead
          IMAGE_NAME: centos-cloud/centos-7
          NUM_MASTERS: 1
          NUM_WORKERS: 1
          USE_LB: false
          CLUSTER_VERSIONS: '1.20.2'
          SKIP_COMPONENTS: true
    working_directory: /home/circleci/src/github.com/weaveworks/wks
    steps:
      - setup-integration-test-env
      - run:
          <<: *setup-base-gce-config-yaml
      - run:
          name: Change minDiskSpace value
          command: |
            cd test/integration/test
            sed -i "s/minDiskSpace:.*/minDiskSpace: 260000/" config.yaml
      - run:
          name: Run e2e tests
          command: |
            export PATH=$GOROOT/bin:$PATH

            cd test/integration/test

            lb_count=$([ "$USE_LB" == "true" ] && echo "1" || echo "0")
            export NUM_HOSTS=$(($NUM_MASTERS + $NUM_WORKERS + $lb_count))
            export USE_IMAGE=0
            # provision $NUM_HOSTS GCE VMs
            ../bin/internal/run-integration-tests.sh up
            ../bin/internal/update-config-with-node-info.sh $NUM_MASTERS $USE_LB

            # e.g. wkp-ci-test-bot from 1passwords
            export GITHUB_TOKEN=$WKP_GITHUB_TOKEN
            go test -v -run TestMachinesChecks --timeout=99999s

            ../bin/internal/run-integration-tests.sh destroy
      - run:
          # Ensures that the GCP resources are deleted even if the previous step fails
          name: Destroy GCP resources
          command: |
            cd test/integration/test
            ../bin/internal/run-integration-tests.sh destroy
          when: on_fail

  cluster-lifecycle-tests:
    docker:
      - image: quay.io/wks/build:master-134af34f
        environment:
          <<: *integrationTestCommonEnv
          # Don't USE the default image, use IMAGE_NAME instead
          IMAGE_NAME: centos-cloud/centos-7
          NUM_MASTERS: 3
          NUM_WORKERS: 5 # 1 + 4 spare machines
          USE_LB: true
          CLUSTER_VERSIONS: '1.20.2'
          SKIP_COMPONENTS: true
    working_directory: /home/circleci/src/github.com/weaveworks/wks
    steps:
      - setup-integration-test-env
      - run:
          <<: *setup-base-gce-config-yaml
      - run:
          name: Run e2e tests
          command: |
            export PATH=$GOROOT/bin:$PATH

            cd test/integration/test

            lb_count=$([ "$USE_LB" == "true" ] && echo "1" || echo "0")
            export NUM_HOSTS=$(($NUM_MASTERS + $NUM_WORKERS + $lb_count))
            export USE_IMAGE=0
            # provision $NUM_HOSTS GCE VMs
            ../bin/internal/run-integration-tests.sh up
            ../bin/internal/update-config-with-node-info.sh $NUM_MASTERS $USE_LB

            # e.g. wkp-ci-test-bot from 1passwords
            export GITHUB_TOKEN=$WKP_GITHUB_TOKEN
            go test -v -run TestBasicLifeCycle --timeout=99999s

            ../bin/internal/run-integration-tests.sh destroy
      - run:
          # Ensures that the GCP resources are deleted even if the previous step fails
          name: Destroy GCP resources
          command: |
            cd test/integration/test
            ../bin/internal/run-integration-tests.sh destroy
          when: on_fail

  cluster-lifecycle-footloose-tests:
    machine:
      image: ubuntu-2004:202010-01
    environment:
      <<: *integrationTestCommonEnv
    working_directory: /home/circleci/src/github.com/weaveworks/wks
    steps:
      - setup-integration-test-env
      - run:
          <<: *setup-base-footloose-config-yaml
      - run:
          name: Setup the number of nodes
          command: |
            cd test/integration/test
            sed -i "s/controlPlaneNodes:.*/controlPlaneNodes: 3/" config.yaml
            sed -i "s/workerNodes:.*/workerNodes: 1/" config.yaml
      - run:
          name: Run e2e tests
          command: |
            export PATH=$GOROOT/bin:$PATH
            cd test/integration/test
            export SKIP_COMPONENTS=true
            # e.g. wkp-ci-test-bot from 1passwords
            export GITHUB_TOKEN=$WKP_GITHUB_TOKEN
            go test -v -run TestLifeCycleRemoveMasterNodes --timeout=1800s

  workspaces-tests:
    docker:
      - image: quay.io/wks/build:master-134af34f
        environment:
          <<: *integrationTestCommonEnv
          # Don't USE the default image, use IMAGE_NAME instead
          IMAGE_NAME: centos-cloud/centos-7
          NUM_MASTERS: 1
          NUM_WORKERS: 1 # 1 + 3 spare machines
          USE_LB: false
          CLUSTER_VERSIONS: '1.20.2'
          SKIP_COMPONENTS: false
    working_directory: /home/circleci/src/github.com/weaveworks/wks
    steps:
      - setup-integration-test-env
      - run:
          <<: *setup-base-gce-config-yaml
      - run:
          name: Run e2e tests
          command: |
            export PATH=$GOROOT/bin:$PATH

            cd test/integration/test

            lb_count=$([ "$USE_LB" == "true" ] && echo "1" || echo "0")
            export NUM_HOSTS=$(($NUM_MASTERS + $NUM_WORKERS + $lb_count))
            export USE_IMAGE=0
            # provision $NUM_HOSTS GCE VMs
            ../bin/internal/run-integration-tests.sh up
            ../bin/internal/update-config-with-node-info.sh $NUM_MASTERS $USE_LB

            export WORKSPACES_ORG=$WKP_GITHUB_ORG
            # this token has admin:org
            export WORKSPACES_ORG_ADMIN_TOKEN=$WKP_WORKSPACES_GITHUB_TOKEN
            # e.g. wkp-ci-test-bot from 1passwords
            export GITHUB_TOKEN=$WKP_GITHUB_TOKEN
            go test -v -run TestWorkspaces --timeout=99999s

            # Cleanup
            ../bin/internal/run-integration-tests.sh destroy
            hub delete -y "${WKP_GITHUB_ORG}/${CIRCLE_JOB}-${CIRCLE_BUILD_NUM}" || echo "No worries"
            export GITLAB_PROJECT_URL="${WORKSPACES_GITLAB_ORG}%2F${CIRCLE_JOB}-${CIRCLE_BUILD_NUM}"
            curl --request DELETE --header "Authorization: Bearer ${WORKSPACES_GITLAB_ORG_ADMIN_TOKEN}" --header "Content-Type: application/json" "https://gitlab.com/api/v4/projects/${GITLAB_PROJECT_URL}"
      - run:
          # Ensures that the GCP resources are deleted even if the previous step fails
          name: Destroy GCP resources
          command: |
            cd test/integration/test
            ../bin/internal/run-integration-tests.sh destroy

            # delete the github repository if it's hanging
            export GITHUB_TOKEN=$WKP_GITHUB_TOKEN
            hub delete -y "${WKP_GITHUB_USER}/${CIRCLE_JOB}-${CIRCLE_BUILD_NUM}"
            hub delete -y "${WKP_GITHUB_ORG}/${CIRCLE_JOB}-${CIRCLE_BUILD_NUM}"
            export GITLAB_PROJECT_URL="${WORKSPACES_GITLAB_ORG}%2F${CIRCLE_JOB}-${CIRCLE_BUILD_NUM}"
            curl --request DELETE --header "Authorization: Bearer ${WORKSPACES_GITLAB_ORG_ADMIN_TOKEN}" --header "Content-Type: application/json" "https://gitlab.com/api/v4/projects/${GITLAB_PROJECT_URL}"
          when: on_fail

  existing-cluster-tests:
    machine:
      image: ubuntu-2004:202010-01
    environment:
      <<: *integrationTestCommonEnv
      SKIP_COMPONENTS: true
    working_directory: /home/circleci/src/github.com/weaveworks/wks
    steps:
      - setup-integration-test-env
      - run: &setup-wkp-components-config-yaml
          name: Setup base config.yaml
          command: |
            cd test/integration/test
            # create file with docker password
            export CLUSTER_NAME="$CIRCLE_JOB-$CIRCLE_BUILD_NUM"
            echo "$DOCKER_IO_PASSWORD" > /tmp/workspace/docker-io-password
            sed -i "s/gitProviderOrg:.*/gitProviderOrg: $WKP_GITHUB_ORG/" config.yaml
            sed -i "s/dockerIOUser:.*/dockerIOUser: $DOCKER_IO_USER/" config.yaml
            sed -i "s|dockerIOPasswordFile:.*|dockerIOPasswordFile: /tmp/workspace/docker-io-password|" config.yaml
            sed -i "s/clusterName:.*/clusterName: $CLUSTER_NAME/" config.yaml
            sed -i "s/track:.*/track: wks-components/" config.yaml
      - install-kind
      - run:
          name: Run e2e tests
          command: |
            export PATH=$GOROOT/bin:$PATH

            cd test/integration/test
            kind create cluster --config kind-config.yaml

            export GITHUB_TOKEN=$WKP_GITHUB_TOKEN
            kubectl get nodes
            kubectl get pods --all-namespaces

            go test -v -run TestExistingClusterPreflightChecks --timeout=99999s

            hub delete -y "${WKP_GITHUB_ORG}/${CIRCLE_JOB}-${CIRCLE_BUILD_NUM}" || echo "No worries"
      - run:
          # Ensures that the git repo is deleted even if the previous step fails
          name: Delete git repo
          command: |
            # delete the github repository if it's hanging
            export GITHUB_TOKEN=$WKP_GITHUB_TOKEN
            hub delete -y "${WKP_GITHUB_USER}/${CIRCLE_JOB}-${CIRCLE_BUILD_NUM}"
            hub delete -y "${WKP_GITHUB_ORG}/${CIRCLE_JOB}-${CIRCLE_BUILD_NUM}"
          when: on_fail

  cluster-components-on-kind-1-18:
    machine:
      image: ubuntu-2004:202010-01
    environment:
      <<: *integrationTestCommonEnv
      SKIP_COMPONENTS: false
      KIND_NODE_IMAGE_TAG: 'v1.18.2'
      CLUSTER_VERSION: '1.18.2'
      SKIP_PROMPT: 1
    working_directory: /home/circleci/src/github.com/weaveworks/wks
    steps:
      - setup-integration-test-env
      - run: &setup-wkp-components-config-yaml
          name: Setup base config.yaml
          command: |
            cd test/integration/test
            # create file with docker password
            export CLUSTER_NAME="$CIRCLE_JOB-$CIRCLE_BUILD_NUM"
            echo "$DOCKER_IO_PASSWORD" > /tmp/workspace/docker-io-password

            sed -i "s/gitProviderOrg:.*/gitProviderOrg: $WKP_GITHUB_ORG/" config.yaml
            sed -i "s/dockerIOUser:.*/dockerIOUser: $DOCKER_IO_USER/" config.yaml
            sed -i "s|dockerIOPasswordFile:.*|dockerIOPasswordFile: /tmp/workspace/docker-io-password|" config.yaml
            sed -i "s/clusterName:.*/clusterName: $CLUSTER_NAME/" config.yaml
            sed -i "s/track:.*/track: wks-components/" config.yaml
            sed -i "s|podCIDRBlocks:.*|podCIDRBlocks: [$POD_CIDR_BLOCK]|" config.yaml
            sed -i "s|serviceCIDRBlocks:.*|serviceCIDRBlocks: [$SERVICE_CIDR_BLOCK]|" config.yaml

      - install-kind
      - run:
          name: Run e2e tests
          command: |
            export PATH=$GOROOT/bin:$PATH

            cd test/integration/test
            sed -i "s|kindest/node:.*|kindest/node:$KIND_NODE_IMAGE_TAG|" kind-config.yaml
            kind create cluster --config kind-config.yaml

            export GITHUB_TOKEN=$WKP_GITHUB_TOKEN
            kubectl get nodes
            kubectl get pods --all-namespaces

            go test -v -run TestClusterCreation --timeout=99999s

            hub delete -y "${WKP_GITHUB_ORG}/${CIRCLE_JOB}-${CIRCLE_BUILD_NUM}" || echo "No worries"
      - run:
          # Ensures that the git repo is deleted even if the previous step fails
          name: Delete git repo
          command: |
            # delete the github repository if it's hanging
            export GITHUB_TOKEN=$WKP_GITHUB_TOKEN
            echo "Cleaning up cluster repo on Github if it is hanging."
            hub delete -y "${WKP_GITHUB_ORG}/${CIRCLE_JOB}-${CIRCLE_BUILD_NUM}" || echo "Could not delete or the repo wasn't found."
          when: on_fail

  third-party-dependencies-check:
    <<: *defaults
    working_directory: /src/github.com/weaveworks/wks
    steps:
      - checkout
      - add-go-mod-ssh-keys
      - attach_workspace:
          at: /tmp/workspace
      - run:
          name: Use cached node_modules
          command: |
            mv /tmp/workspace/ui/node_modules ui/node_modules
            mv /tmp/workspace/wkp-cluster-components/node_modules wkp-cluster-components/node_modules
      - run:
          name: Check third party dependencies
          command: |
            set -e
            GITHUB_TOKEN=$WKP_GITHUB_TOKEN bin/sca-generate-deps.sh

            # Check if dependency info changed
            if ! git --no-pager diff --exit-code user-guide/content/deps/_index.md; then
              echo "found a change in the deps doc pls go and update it!"
              exit 1
            else
              exit 0
            fi
      - run:
          name: Upload updated deps file
          command: |
            mkdir -p /tmp/artifacts
            cp user-guide/content/deps/_index.md /tmp/artifacts
          when: on_fail
      - store_artifacts:
          path: /tmp/artifacts<|MERGE_RESOLUTION|>--- conflicted
+++ resolved
@@ -111,19 +111,8 @@
           <<: *nightlyTestConfig
       - upgrade-to-latest-patch:
           <<: *nightlyTestConfig
-<<<<<<< HEAD
       - workspaces-tests:
           <<: *nightlyTestConfig
-=======
-      - creation-ssh-gcp-centos-lb
-      - upgrade-ssh-gcp-centos-lb
-      - creation-ssh-gcp-ubuntu-lb
-      - preflight-ssh-gcp-centos
-      - cluster-lifecycle-tests
-      - workspaces-tests
-      - existing-cluster-tests
-      - cluster-components-on-kind-1-18
->>>>>>> c9e2419a
 
   weekly:
     triggers:
